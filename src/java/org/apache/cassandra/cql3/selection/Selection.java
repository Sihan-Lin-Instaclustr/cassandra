--- conflicted
+++ resolved
@@ -323,7 +323,7 @@
     public static List<ByteBuffer> rowToJson(List<ByteBuffer> row, ProtocolVersion protocolVersion, ResultSet.ResultMetadata metadata)
     {
         StringBuilder sb = new StringBuilder("{");
-        for (int i = 0; i < metadata.names.size(); i++)
+        for (int i = 0; i < metadata.getColumnCount(); i++)
         {
             if (i > 0)
                 sb.append(", ");
@@ -345,7 +345,9 @@
                 sb.append(spec.type.toJSONString(buffer, protocolVersion));
         }
         sb.append("}");
-        return Collections.singletonList(UTF8Type.instance.getSerializer().serialize(sb.toString()));
+        List<ByteBuffer> jsonRow = new ArrayList<>();
+        jsonRow.add(UTF8Type.instance.getSerializer().serialize(sb.toString()));
+        return jsonRow;
     }
 
     public class ResultSetBuilder
@@ -488,14 +490,10 @@
         private List<ByteBuffer> getOutputRow()
         {
             List<ByteBuffer> outputRow = selectors.getOutputRow(protocolVersion);
-<<<<<<< HEAD
-            return isJson ? rowToJson(outputRow, protocolVersion, metadata)
-                          : outputRow;
-        }
-=======
             if (isJson)
             {
-                List<ByteBuffer> jsonRow = rowToJson(outputRow, protocolVersion);
+                // Keep all columns around for possible post-query ordering. (CASSANDRA-14286)
+                List<ByteBuffer> jsonRow = rowToJson(outputRow, protocolVersion, metadata);
 
                 // Keep ordering columns around for possible post-query ordering. (CASSANDRA-14286)
                 if (orderingIndex != null)
@@ -507,35 +505,6 @@
             }
             return outputRow;
         }
-
-        private List<ByteBuffer> rowToJson(List<ByteBuffer> row, int protocolVersion)
-        {
-            StringBuilder sb = new StringBuilder("{");
-            for (int i = 0; i < metadata.getColumnCount(); i++)
-            {
-                if (i > 0)
-                    sb.append(", ");
-
-                ColumnSpecification spec = metadata.names.get(i);
-                String columnName = spec.name.toString();
-                if (!columnName.equals(columnName.toLowerCase(Locale.US)))
-                    columnName = "\"" + columnName + "\"";
-
-                ByteBuffer buffer = row.get(i);
-                sb.append('"');
-                sb.append(Json.quoteAsJsonString(columnName));
-                sb.append("\": ");
-                if (buffer == null || !buffer.hasRemaining())
-                    sb.append("null");
-                else
-                    sb.append(spec.type.toJSONString(buffer, protocolVersion));
-            }
-            sb.append("}");
-            List<ByteBuffer> jsonRow = new ArrayList<>();
-            jsonRow.add(UTF8Type.instance.getSerializer().serialize(sb.toString()));
-            return jsonRow;
-        }
->>>>>>> 598008d4
     }
 
     private static interface Selectors
