/*
 * Licensed to the Apache Software Foundation (ASF) under one
 * or more contributor license agreements.  See the NOTICE file
 * distributed with this work for additional information
 * regarding copyright ownership.  The ASF licenses this file
 * to you under the Apache License, Version 2.0 (the
 * "License"); you may not use this file except in compliance
 * with the License.  You may obtain a copy of the License at
 *
 *     http://www.apache.org/licenses/LICENSE-2.0
 *
 * Unless required by applicable law or agreed to in writing, software
 * distributed under the License is distributed on an "AS IS" BASIS,
 * WITHOUT WARRANTIES OR CONDITIONS OF ANY KIND, either express or implied.
 * See the License for the specific language governing permissions and
 * limitations under the License.
 */
package org.apache.cassandra.db.index;

import java.nio.ByteBuffer;
import java.util.*;
import java.util.concurrent.*;

import org.apache.commons.lang3.StringUtils;
import org.slf4j.Logger;
import org.slf4j.LoggerFactory;

import org.apache.cassandra.config.CFMetaData;
import org.apache.cassandra.config.ColumnDefinition;
import org.apache.cassandra.exceptions.ConfigurationException;
import org.apache.cassandra.db.composites.*;
import org.apache.cassandra.db.Cell;
import org.apache.cassandra.db.ColumnFamilyStore;
import org.apache.cassandra.db.DecoratedKey;
import org.apache.cassandra.db.SystemKeyspace;
import org.apache.cassandra.db.compaction.CompactionManager;
import org.apache.cassandra.db.index.keys.KeysIndex;
import org.apache.cassandra.db.index.composites.CompositesIndex;
import org.apache.cassandra.db.marshal.AbstractType;
import org.apache.cassandra.db.marshal.BytesType;
import org.apache.cassandra.db.marshal.LocalByPartionerType;
import org.apache.cassandra.dht.*;
import org.apache.cassandra.io.sstable.ReducingKeyIterator;
import org.apache.cassandra.io.sstable.SSTableReader;
import org.apache.cassandra.service.StorageService;
import org.apache.cassandra.utils.FBUtilities;

/**
 * Abstract base class for different types of secondary indexes.
 *
 * Do not extend this directly, please pick from PerColumnSecondaryIndex or PerRowSecondaryIndex
 */
public abstract class SecondaryIndex
{
    protected static final Logger logger = LoggerFactory.getLogger(SecondaryIndex.class);

    public static final String CUSTOM_INDEX_OPTION_NAME = "class_name";

    public static final AbstractType<?> keyComparator = StorageService.getPartitioner().preservesOrder()
                                                      ? BytesType.instance
                                                      : new LocalByPartionerType(StorageService.getPartitioner());

    /**
     * Base CF that has many indexes
     */
    protected ColumnFamilyStore baseCfs;


    /**
     * The column definitions which this index is responsible for
     */
    protected final Set<ColumnDefinition> columnDefs = Collections.newSetFromMap(new ConcurrentHashMap<ColumnDefinition,Boolean>());

    /**
     * Perform any initialization work
     */
    public abstract void init();

    /**
     * Reload an existing index following a change to its configuration,
     * or that of the indexed column(s). Differs from init() in that we expect
     * expect new resources (such as CFS for a KEYS index) to be created by
     * init() but not here
     */
    public abstract void reload();

    /**
     * Validates the index_options passed in the ColumnDef
     * @throws ConfigurationException
     */
    public abstract void validateOptions() throws ConfigurationException;

    /**
     * @return The name of the index
     */
    abstract public String getIndexName();


    /**
     * Return the unique name for this index and column
     * to be stored in the SystemKeyspace that tracks if each column is built
     *
     * @param columnName the name of the column
     * @return the unique name
     */
    abstract public String getNameForSystemKeyspace(ByteBuffer columnName);

    /**
     * Checks if the index for specified column is fully built
     *
     * @param columnName the column
     * @return true if the index is fully built
     */
    public boolean isIndexBuilt(ByteBuffer columnName)
    {
        return SystemKeyspace.isIndexBuilt(baseCfs.keyspace.getName(), getNameForSystemKeyspace(columnName));
    }

    public void setIndexBuilt()
    {
        for (ColumnDefinition columnDef : columnDefs)
            SystemKeyspace.setIndexBuilt(baseCfs.keyspace.getName(), getNameForSystemKeyspace(columnDef.name.bytes));
    }

    public void setIndexRemoved()
    {
        for (ColumnDefinition columnDef : columnDefs)
            SystemKeyspace.setIndexRemoved(baseCfs.keyspace.getName(), getNameForSystemKeyspace(columnDef.name.bytes));
    }

    /**
     * Called at query time
     * Creates a implementation specific searcher instance for this index type
     * @param columns the list of columns which belong to this index type
     * @return the secondary index search impl
     */
    protected abstract SecondaryIndexSearcher createSecondaryIndexSearcher(Set<ByteBuffer> columns);

    /**
     * Forces this indexes in memory data to disk
     */
    public abstract void forceBlockingFlush();

    /**
     * Get current amount of memory this index is consuming (in bytes)
     */
    public abstract long getLiveSize();

    /**
     * Allow access to the underlying column family store if there is one
     * @return the underlying column family store or null
     */
    public abstract ColumnFamilyStore getIndexCfs();


    /**
     * Delete all files and references to this index
     * @param columnName the indexed column to remove
     */
    public abstract void removeIndex(ByteBuffer columnName);

    /**
     * Remove the index and unregisters this index's mbean if one exists
     */
    public abstract void invalidate();

    /**
     * Truncate all the data from the current index
     *
     * @param truncatedAt The truncation timestamp, all data before that timestamp should be rejected.
     */
    public abstract void truncateBlocking(long truncatedAt);

    /**
     * Builds the index using the data in the underlying CFS
     * Blocks till it's complete
     */
    protected void buildIndexBlocking()
    {
        logger.info(String.format("Submitting index build of %s for data in %s",
                getIndexName(), StringUtils.join(baseCfs.getSSTables(), ", ")));

        Collection<SSTableReader> sstables = baseCfs.markCurrentSSTablesReferenced();
<<<<<<< HEAD
        SecondaryIndexBuilder builder = new SecondaryIndexBuilder(baseCfs,
                                                                  Collections.singleton(getIndexName()),
                                                                  new ReducingKeyIterator(sstables));
        Future<?> future = CompactionManager.instance.submitIndexBuild(builder);
        FBUtilities.waitOnFuture(future);
        forceBlockingFlush();

        setIndexBuilt();
        logger.info("Index build of {} complete", getIndexName());
=======
        try
        {
            SecondaryIndexBuilder builder = new SecondaryIndexBuilder(baseCfs,
                                                                      Collections.singleton(getIndexName()),
                                                                      new ReducingKeyIterator(sstables));
            Future<?> future = CompactionManager.instance.submitIndexBuild(builder);
            FBUtilities.waitOnFuture(future);
            forceBlockingFlush();
            setIndexBuilt();
        }
        finally
        {
            SSTableReader.releaseReferences(sstables);
        }
        logger.info("Index build of " + getIndexName() + " complete");
>>>>>>> 287745e5
    }


    /**
     * Builds the index using the data in the underlying CF, non blocking
     *
     *
     * @return A future object which the caller can block on (optional)
     */
    public Future<?> buildIndexAsync()
    {
        // if we're just linking in the index to indexedColumns on an already-built index post-restart, we're done
        boolean allAreBuilt = true;
        for (ColumnDefinition cdef : columnDefs)
        {
            if (!SystemKeyspace.isIndexBuilt(baseCfs.keyspace.getName(), getNameForSystemKeyspace(cdef.name.bytes)))
            {
                allAreBuilt = false;
                break;
            }
        }

        if (allAreBuilt)
            return null;

        // build it asynchronously; addIndex gets called by CFS open and schema update, neither of which
        // we want to block for a long period.  (actual build is serialized on CompactionManager.)
        Runnable runnable = new Runnable()
        {
            public void run()
            {
                baseCfs.forceBlockingFlush();
                buildIndexBlocking();
            }
        };
        FutureTask<?> f = new FutureTask<Object>(runnable, null);

        new Thread(f, "Creating index: " + getIndexName()).start();
        return f;
    }

    public ColumnFamilyStore getBaseCfs()
    {
        return baseCfs;
    }

    private void setBaseCfs(ColumnFamilyStore baseCfs)
    {
        this.baseCfs = baseCfs;
    }

    public Set<ColumnDefinition> getColumnDefs()
    {
        return columnDefs;
    }

    void addColumnDef(ColumnDefinition columnDef)
    {
       columnDefs.add(columnDef);
    }

    void removeColumnDef(ByteBuffer name)
    {
        Iterator<ColumnDefinition> it = columnDefs.iterator();
        while (it.hasNext())
        {
            if (it.next().name.bytes.equals(name))
                it.remove();
        }
    }

    /**
     * Returns the decoratedKey for a column value
     * @param value column value
     * @return decorated key
     */
    public DecoratedKey getIndexKeyFor(ByteBuffer value)
    {
        // FIXME: this imply one column definition per index
        ByteBuffer name = columnDefs.iterator().next().name.bytes;
        return new DecoratedKey(new LocalToken(baseCfs.metadata.getColumnDefinition(name).type, value), value);
    }

    /**
     * Returns true if the provided cell name is indexed by this secondary index.
     */
    public abstract boolean indexes(CellName name);

    /**
     * This is the primary way to create a secondary index instance for a CF column.
     * It will validate the index_options before initializing.
     *
     * @param baseCfs the source of data for the Index
     * @param cdef the meta information about this column (index_type, index_options, name, etc...)
     *
     * @return The secondary index instance for this column
     * @throws ConfigurationException
     */
    public static SecondaryIndex createInstance(ColumnFamilyStore baseCfs, ColumnDefinition cdef) throws ConfigurationException
    {
        SecondaryIndex index;

        switch (cdef.getIndexType())
        {
        case KEYS:
            index = new KeysIndex();
            break;
        case COMPOSITES:
            index = CompositesIndex.create(cdef);
            break;
        case CUSTOM:
            assert cdef.getIndexOptions() != null;
            String class_name = cdef.getIndexOptions().get(CUSTOM_INDEX_OPTION_NAME);
            assert class_name != null;
            try
            {
                index = (SecondaryIndex) Class.forName(class_name).newInstance();
            }
            catch (Exception e)
            {
                throw new RuntimeException(e);
            }
            break;
            default:
                throw new RuntimeException("Unknown index type: " + cdef.getIndexName());
        }

        index.addColumnDef(cdef);
        index.validateOptions();
        index.setBaseCfs(baseCfs);

        return index;
    }

    public abstract boolean validate(Cell cell);

    public abstract long estimateResultRows();

    /**
     * Returns the index comparator for index backed by CFS, or null.
     *
     * Note: it would be cleaner to have this be a member method. However we need this when opening indexes
     * sstables, but by then the CFS won't be fully initiated, so the SecondaryIndex object won't be accessible.
     */
    public static CellNameType getIndexComparator(CFMetaData baseMetadata, ColumnDefinition cdef)
    {
        switch (cdef.getIndexType())
        {
            case KEYS:
                return new SimpleDenseCellNameType(keyComparator);
            case COMPOSITES:
                return CompositesIndex.getIndexComparator(baseMetadata, cdef);
            case CUSTOM:
                return null;
        }
        throw new AssertionError();
    }
}<|MERGE_RESOLUTION|>--- conflicted
+++ resolved
@@ -181,17 +181,6 @@
                 getIndexName(), StringUtils.join(baseCfs.getSSTables(), ", ")));
 
         Collection<SSTableReader> sstables = baseCfs.markCurrentSSTablesReferenced();
-<<<<<<< HEAD
-        SecondaryIndexBuilder builder = new SecondaryIndexBuilder(baseCfs,
-                                                                  Collections.singleton(getIndexName()),
-                                                                  new ReducingKeyIterator(sstables));
-        Future<?> future = CompactionManager.instance.submitIndexBuild(builder);
-        FBUtilities.waitOnFuture(future);
-        forceBlockingFlush();
-
-        setIndexBuilt();
-        logger.info("Index build of {} complete", getIndexName());
-=======
         try
         {
             SecondaryIndexBuilder builder = new SecondaryIndexBuilder(baseCfs,
@@ -206,8 +195,7 @@
         {
             SSTableReader.releaseReferences(sstables);
         }
-        logger.info("Index build of " + getIndexName() + " complete");
->>>>>>> 287745e5
+        logger.info("Index build of {} complete", getIndexName());
     }
 
 
