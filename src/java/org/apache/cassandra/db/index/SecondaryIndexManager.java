--- conflicted
+++ resolved
@@ -62,6 +62,7 @@
      */
     private final ConcurrentNavigableMap<ByteBuffer, SecondaryIndex> indexesByColumn;
 
+
     /**
      * Keeps a single instance of a SecondaryIndex for many columns when the index type
      * has isRowLevelIndex() == true
@@ -70,10 +71,12 @@
      */
     private final ConcurrentMap<Class<? extends SecondaryIndex>, SecondaryIndex> rowLevelIndexMap;
 
+
     /**
      * Keeps all secondary index instances, either per-column or per-row
      */
     private final Set<SecondaryIndex> allIndexes;
+
 
     /**
      * The underlying column family containing the source data for these indexes
@@ -148,11 +151,7 @@
         logger.info("Index build of {} complete", idxNames);
     }
 
-<<<<<<< HEAD
-    public boolean indexes(CellName name, Collection<SecondaryIndex> indexes)
-=======
-    public boolean indexes(ByteBuffer name, Set<SecondaryIndex> indexes)
->>>>>>> 1f13efef
+    public boolean indexes(CellName name, Set<SecondaryIndex> indexes)
     {
         boolean matching = false;
         for (SecondaryIndex index : indexes)
@@ -166,11 +165,7 @@
         return matching;
     }
 
-<<<<<<< HEAD
-    public List<SecondaryIndex> indexFor(CellName name, Collection<SecondaryIndex> indexes)
-=======
-    public Set<SecondaryIndex> indexFor(ByteBuffer name, Set<SecondaryIndex> indexes)
->>>>>>> 1f13efef
+    public Set<SecondaryIndex> indexFor(CellName name, Set<SecondaryIndex> indexes)
     {
         Set<SecondaryIndex> matching = null;
         for (SecondaryIndex index : indexes)
@@ -195,11 +190,7 @@
         return indexes(name, allIndexes);
     }
 
-<<<<<<< HEAD
-    public List<SecondaryIndex> indexFor(CellName name)
-=======
-    public Set<SecondaryIndex> indexFor(ByteBuffer name)
->>>>>>> 1f13efef
+    public Set<SecondaryIndex> indexFor(CellName name)
     {
         return indexFor(name, allIndexes);
     }
@@ -343,27 +334,22 @@
      */
     public void flushIndexesBlocking()
     {
-<<<<<<< HEAD
         // despatch flushes for all CFS backed indexes
         List<Future<?>> wait = new ArrayList<>();
         synchronized (baseCfs.getDataTracker())
         {
-            for (SecondaryIndex index : indexesByColumn.values())
+            for (SecondaryIndex index : allIndexes)
                 if (index.getIndexCfs() != null)
                     wait.add(index.getIndexCfs().forceFlush());
         }
 
         // blockingFlush any non-CFS-backed indexes
-        for (SecondaryIndex index : indexesByColumn.values())
+        for (SecondaryIndex index : allIndexes)
             if (index.getIndexCfs() == null)
                 index.forceBlockingFlush();
 
         // wait for the CFS-backed index flushes to complete
         FBUtilities.waitOnFutures(wait);
-=======
-        for (SecondaryIndex index : allIndexes)
-            index.forceBlockingFlush();
->>>>>>> 1f13efef
     }
 
     /**
