--- conflicted
+++ resolved
@@ -28,11 +28,7 @@
 
 final class UnfilteredRows extends BaseRows<Unfiltered, UnfilteredRowIterator> implements UnfilteredRowIterator
 {
-<<<<<<< HEAD
     private PartitionColumns partitionColumns;
-=======
-    private PartitionColumns columns;
->>>>>>> 7251c955
     private DeletionTime partitionLevelDeletion;
 
     public UnfilteredRows(UnfilteredRowIterator input)
@@ -43,17 +39,8 @@
     public UnfilteredRows(UnfilteredRowIterator input, PartitionColumns columns)
     {
         super(input);
-<<<<<<< HEAD
-        partitionColumns = input.columns();
-=======
-        this.columns = columns;
->>>>>>> 7251c955
+        partitionColumns = columns;
         partitionLevelDeletion = input.partitionLevelDeletion();
-    }
-
-    public PartitionColumns columns()
-    {
-        return columns;
     }
 
     @Override
