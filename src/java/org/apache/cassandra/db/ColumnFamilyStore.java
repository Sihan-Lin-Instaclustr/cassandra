/*
 * Licensed to the Apache Software Foundation (ASF) under one
 * or more contributor license agreements.  See the NOTICE file
 * distributed with this work for additional information
 * regarding copyright ownership.  The ASF licenses this file
 * to you under the Apache License, Version 2.0 (the
 * "License"); you may not use this file except in compliance
 * with the License.  You may obtain a copy of the License at
 *
 *     http://www.apache.org/licenses/LICENSE-2.0
 *
 * Unless required by applicable law or agreed to in writing, software
 * distributed under the License is distributed on an "AS IS" BASIS,
 * WITHOUT WARRANTIES OR CONDITIONS OF ANY KIND, either express or implied.
 * See the License for the specific language governing permissions and
 * limitations under the License.
 */
package org.apache.cassandra.db;

import java.io.File;
import java.io.IOException;
import java.lang.management.ManagementFactory;
import java.nio.ByteBuffer;
import java.util.*;
import java.util.concurrent.*;
import java.util.concurrent.atomic.AtomicInteger;
import java.util.concurrent.atomic.AtomicLong;
import java.util.regex.Pattern;
import javax.management.*;

import com.google.common.collect.AbstractIterator;
import com.google.common.collect.ImmutableSet;
import com.google.common.collect.Iterables;
import com.google.common.collect.Sets;
import com.google.common.util.concurrent.Futures;
import org.cliffc.high_scale_lib.NonBlockingHashMap;
import org.slf4j.Logger;
import org.slf4j.LoggerFactory;

import org.apache.cassandra.cache.IRowCacheEntry;
import org.apache.cassandra.cache.RowCacheKey;
import org.apache.cassandra.cache.RowCacheSentinel;
import org.apache.cassandra.concurrent.JMXEnabledThreadPoolExecutor;
import org.apache.cassandra.concurrent.NamedThreadFactory;
import org.apache.cassandra.concurrent.StageManager;
import org.apache.cassandra.config.*;
import org.apache.cassandra.db.columniterator.OnDiskAtomIterator;
import org.apache.cassandra.db.commitlog.CommitLog;
import org.apache.cassandra.db.commitlog.ReplayPosition;
import org.apache.cassandra.db.compaction.AbstractCompactionStrategy;
import org.apache.cassandra.db.compaction.CompactionManager;
import org.apache.cassandra.db.compaction.LeveledCompactionStrategy;
import org.apache.cassandra.db.compaction.OperationType;
import org.apache.cassandra.db.filter.ExtendedFilter;
import org.apache.cassandra.db.filter.IDiskAtomFilter;
import org.apache.cassandra.db.filter.QueryFilter;
import org.apache.cassandra.db.filter.QueryPath;
import org.apache.cassandra.db.index.SecondaryIndex;
import org.apache.cassandra.db.index.SecondaryIndexManager;
import org.apache.cassandra.db.marshal.AbstractType;
import org.apache.cassandra.dht.*;
import org.apache.cassandra.exceptions.ConfigurationException;
import org.apache.cassandra.io.compress.CompressionParameters;
import org.apache.cassandra.io.sstable.*;
import org.apache.cassandra.io.sstable.Descriptor;
import org.apache.cassandra.io.util.FileUtils;
import org.apache.cassandra.metrics.ColumnFamilyMetrics;
import org.apache.cassandra.service.CacheService;
import org.apache.cassandra.service.StorageService;
import org.apache.cassandra.thrift.IndexExpression;
import org.apache.cassandra.tracing.Tracing;
import org.apache.cassandra.utils.*;

import static org.apache.cassandra.config.CFMetaData.Caching;

public class ColumnFamilyStore implements ColumnFamilyStoreMBean
{
    private static final Logger logger = LoggerFactory.getLogger(ColumnFamilyStore.class);

    /*
     * maybeSwitchMemtable puts Memtable.getSortedContents on the writer executor.  When the write is complete,
     * we turn the writer into an SSTableReader and add it to ssTables where it is available for reads.
     *
     * There are two other things that maybeSwitchMemtable does.
     * First, it puts the Memtable into memtablesPendingFlush, where it stays until the flush is complete
     * and it's been added as an SSTableReader to ssTables_.  Second, it adds an entry to commitLogUpdater
     * that waits for the flush to complete, then calls onMemtableFlush.  This allows multiple flushes
     * to happen simultaneously on multicore systems, while still calling onMF in the correct order,
     * which is necessary for replay in case of a restart since CommitLog assumes that when onMF is
     * called, all data up to the given context has been persisted to SSTables.
     */
    private static final ExecutorService flushWriter
            = new JMXEnabledThreadPoolExecutor(DatabaseDescriptor.getFlushWriters(),
                                               StageManager.KEEPALIVE,
                                               TimeUnit.SECONDS,
                                               new LinkedBlockingQueue<Runnable>(DatabaseDescriptor.getFlushQueueSize()),
                                               new NamedThreadFactory("FlushWriter"),
                                               "internal");

    public static final ExecutorService postFlushExecutor = new JMXEnabledThreadPoolExecutor("MemtablePostFlusher");

    static
    {
        // (can block if flush queue fills up, so don't put on scheduledTasks)
        StorageService.optionalTasks.scheduleWithFixedDelay(new MeteredFlusher(), 1000, 1000, TimeUnit.MILLISECONDS);
    }

    public final Table table;
    public final String columnFamily;
    public final CFMetaData metadata;
    public final IPartitioner partitioner;
    private final String mbeanName;
    private volatile boolean valid = true;

    /* Memtables and SSTables on disk for this column family */
    private final DataTracker data;

    /* This is used to generate the next index for a SSTable */
    private final AtomicInteger fileIndexGenerator = new AtomicInteger(0);

    public final SecondaryIndexManager indexManager;

    private static final int INTERN_CUTOFF = 256;
    public final ConcurrentMap<ByteBuffer, ByteBuffer> internedNames = new NonBlockingHashMap<ByteBuffer, ByteBuffer>();

    /* These are locally held copies to be changed from the config during runtime */
    private volatile DefaultInteger minCompactionThreshold;
    private volatile DefaultInteger maxCompactionThreshold;
    private volatile AbstractCompactionStrategy compactionStrategy;

    public final Directories directories;

    /** ratio of in-memory memtable size, to serialized size */
    volatile double liveRatio = 1.0;
    /** ops count last time we computed liveRatio */
    private final AtomicLong liveRatioComputedAt = new AtomicLong(32);

    public final ColumnFamilyMetrics metric;

    public void reload()
    {
        // metadata object has been mutated directly. make all the members jibe with new settings.

        // only update these runtime-modifiable settings if they have not been modified.
        if (!minCompactionThreshold.isModified())
            for (ColumnFamilyStore cfs : concatWithIndexes())
                cfs.minCompactionThreshold = new DefaultInteger(metadata.getMinCompactionThreshold());
        if (!maxCompactionThreshold.isModified())
            for (ColumnFamilyStore cfs : concatWithIndexes())
                cfs.maxCompactionThreshold = new DefaultInteger(metadata.getMaxCompactionThreshold());

        maybeReloadCompactionStrategy();

        scheduleFlush();

        indexManager.reload();

        // If the CF comparator has changed, we need to change the memtable,
        // because the old one still aliases the previous comparator. We don't
        // call forceFlush() because it can skip the switch if the memtable is
        // clean, which we don't want here. Also, because there can be a race
        // between the time we acquire the current memtable and we flush it
        // (another thread can have flushed it first), we attempt the switch
        // until we know the memtable has the current comparator.
        try
        {
            while (true)
            {
                AbstractType comparator = metadata.comparator;
                Memtable memtable = getMemtableThreadSafe();
                if (memtable.initialComparator == comparator)
                    break;

                Future future = maybeSwitchMemtable(getMemtableThreadSafe(), true);
                if (future != null)
                    future.get();
            }
        }
        catch (ExecutionException e)
        {
            throw new RuntimeException(e);
        }
        catch (InterruptedException e)
        {
            throw new AssertionError(e);
        }
    }

    private void maybeReloadCompactionStrategy()
    {
        // Check if there is a need for reloading
        if (metadata.compactionStrategyClass.equals(compactionStrategy.getClass()) && metadata.compactionStrategyOptions.equals(compactionStrategy.options))
            return;

        // TODO is there a way to avoid locking here?
        CompactionManager.instance.getCompactionLock().lock();
        try
        {
            compactionStrategy.shutdown();
            compactionStrategy = metadata.createCompactionStrategyInstance(this);
        }
        finally
        {
            CompactionManager.instance.getCompactionLock().unlock();
        }
    }

<<<<<<< HEAD
    void scheduleFlush()
    {
        int period = metadata.getMemtableFlushPeriod();
        if (period > 0)
        {
            logger.debug("scheduling flush in {} ms", period);
            WrappedRunnable runnable = new WrappedRunnable()
            {
                protected void runMayThrow() throws Exception
                {
                    if (getMemtableThreadSafe().isExpired())
                    {
                        Future<?> future = forceFlush();
                        // if memtable is already expired but didn't flush because it's empty,
                        // then schedule another flush.
                        if (future == null)
                            scheduleFlush();
                    }
                }
            };
            StorageService.scheduledTasks.schedule(runnable, period, TimeUnit.MILLISECONDS);
        }
    }

    public void setCompactionStrategyClass(String compactionStrategyClass) throws ConfigurationException
=======
    public void setCompactionStrategyClass(String compactionStrategyClass)
>>>>>>> c3acf269
    {
        try
        {
            metadata.compactionStrategyClass = CFMetaData.createCompactionStrategy(compactionStrategyClass);
            maybeReloadCompactionStrategy();
        }
        catch (ConfigurationException e)
        {
            throw new IllegalArgumentException(e.getMessage());
        }
    }

    public String getCompactionStrategyClass()
    {
        return metadata.compactionStrategyClass.getName();
    }

    public Map<String,String> getCompressionParameters()
    {
        return metadata.compressionParameters().asThriftOptions();
    }

    public void setCompressionParameters(Map<String,String> opts)
    {
        try
        {
            metadata.compressionParameters = CompressionParameters.create(opts);
        }
        catch (ConfigurationException e)
        {
            throw new IllegalArgumentException(e.getMessage());
        }
    }

    private ColumnFamilyStore(Table table,
                              String columnFamilyName,
                              IPartitioner partitioner,
                              int generation,
                              CFMetaData metadata,
                              Directories directories,
                              boolean loadSSTables)
    {
        assert metadata != null : "null metadata for " + table + ":" + columnFamilyName;

        this.table = table;
        columnFamily = columnFamilyName;
        this.metadata = metadata;
        this.minCompactionThreshold = new DefaultInteger(metadata.getMinCompactionThreshold());
        this.maxCompactionThreshold = new DefaultInteger(metadata.getMaxCompactionThreshold());
        this.partitioner = partitioner;
        this.directories = directories;
        this.indexManager = new SecondaryIndexManager(this);
        this.metric = new ColumnFamilyMetrics(this);
        fileIndexGenerator.set(generation);

        Caching caching = metadata.getCaching();

        if (logger.isDebugEnabled())
            logger.debug("Starting CFS {}", columnFamily);

        // scan for sstables corresponding to this cf and load them
        data = new DataTracker(this);

        if (loadSSTables)
        {
            Directories.SSTableLister sstableFiles = directories.sstableLister().skipTemporary(true);
            Collection<SSTableReader> sstables = SSTableReader.batchOpen(sstableFiles.list().entrySet(), metadata, this.partitioner);

            // Filter non-compacted sstables, remove compacted ones
            Set<Integer> compactedSSTables = new HashSet<Integer>();
            for (SSTableReader sstable : sstables)
                compactedSSTables.addAll(sstable.getAncestors());

            Set<SSTableReader> liveSSTables = new HashSet<SSTableReader>();
            for (SSTableReader sstable : sstables)
            {
                if (compactedSSTables.contains(sstable.descriptor.generation))
                    sstable.releaseReference(); // this amount to deleting the sstable
                else
                    liveSSTables.add(sstable);
            }
            data.addInitialSSTables(liveSSTables);
        }

        if (caching == Caching.ALL || caching == Caching.KEYS_ONLY)
            CacheService.instance.keyCache.loadSaved(this);

        // compaction strategy should be created after the CFS has been prepared
        this.compactionStrategy = metadata.createCompactionStrategyInstance(this);

        // create the private ColumnFamilyStores for the secondary column indexes
        for (ColumnDefinition info : metadata.getColumn_metadata().values())
        {
            if (info.getIndexType() != null)
                indexManager.addIndexedColumn(info);
        }

        // register the mbean
        String type = this.partitioner instanceof LocalPartitioner ? "IndexColumnFamilies" : "ColumnFamilies";
        mbeanName = "org.apache.cassandra.db:type=" + type + ",keyspace=" + this.table.name + ",columnfamily=" + columnFamily;
        try
        {
            MBeanServer mbs = ManagementFactory.getPlatformMBeanServer();
            ObjectName nameObj = new ObjectName(mbeanName);
            mbs.registerMBean(this, nameObj);
        }
        catch (Exception e)
        {
            throw new RuntimeException(e);
        }
    }

    /** call when dropping or renaming a CF. Performs mbean housekeeping and invalidates CFS to other operations */
    public void invalidate()
    {
        try
        {
            valid = false;
            unregisterMBean();

            data.unreferenceSSTables();
            indexManager.invalidate();
        }
        catch (Exception e)
        {
            // this shouldn't block anything.
            logger.warn("Failed unregistering mbean: " + mbeanName, e);
        }
    }

    /**
     * Removes every SSTable in the directory from the DataTracker's view.
     * @param directory the unreadable directory, possibly with SSTables in it, but not necessarily.
     */
    void maybeRemoveUnreadableSSTables(File directory)
    {
        data.removeUnreadableSSTables(directory);
    }

    void unregisterMBean() throws MalformedObjectNameException, InstanceNotFoundException, MBeanRegistrationException
    {
        MBeanServer mbs = ManagementFactory.getPlatformMBeanServer();
        ObjectName nameObj = new ObjectName(mbeanName);
        if (mbs.isRegistered(nameObj))
            mbs.unregisterMBean(nameObj);

        // unregister metrics
        metric.release();
    }

    public long getMinRowSize()
    {
        return metric.minRowSize.value();
    }

    public long getMaxRowSize()
    {
        return metric.maxRowSize.value();
    }

    public long getMeanRowSize()
    {
        return metric.meanRowSize.value();
    }

    public int getMeanColumns()
    {
        return data.getMeanColumns();
    }

    public static ColumnFamilyStore createColumnFamilyStore(Table table, String columnFamily, boolean loadSSTables)
    {
        return createColumnFamilyStore(table, columnFamily, StorageService.getPartitioner(), Schema.instance.getCFMetaData(table.name, columnFamily), loadSSTables);
    }

    public static ColumnFamilyStore createColumnFamilyStore(Table table, String columnFamily, IPartitioner partitioner, CFMetaData metadata)
    {
        return createColumnFamilyStore(table, columnFamily, partitioner, metadata, true);
    }

    private static synchronized ColumnFamilyStore createColumnFamilyStore(Table table,
                                                                         String columnFamily,
                                                                         IPartitioner partitioner,
                                                                         CFMetaData metadata,
                                                                         boolean loadSSTables)
    {
        // get the max generation number, to prevent generation conflicts
        Directories directories = Directories.create(table.name, columnFamily);
        Directories.SSTableLister lister = directories.sstableLister().includeBackups(true);
        List<Integer> generations = new ArrayList<Integer>();
        for (Map.Entry<Descriptor, Set<Component>> entry : lister.list().entrySet())
        {
            Descriptor desc = entry.getKey();
            generations.add(desc.generation);
            if (!desc.isCompatible())
                throw new RuntimeException(String.format("Can't open incompatible SSTable! Current version %s, found file: %s", Descriptor.Version.CURRENT, desc));
        }
        Collections.sort(generations);
        int value = (generations.size() > 0) ? (generations.get(generations.size() - 1)) : 0;

        return new ColumnFamilyStore(table, columnFamily, partitioner, value, metadata, directories, loadSSTables);
    }

    /**
     * Removes unnecessary files from the cf directory at startup: these include temp files, orphans, zero-length files
     * and compacted sstables. Files that cannot be recognized will be ignored.
     */
    public static void scrubDataDirectories(String table, String columnFamily)
    {
        logger.debug("Removing compacted SSTable files from {} (see http://wiki.apache.org/cassandra/MemtableSSTable)", columnFamily);

        Directories directories = Directories.create(table, columnFamily);
        for (Map.Entry<Descriptor,Set<Component>> sstableFiles : directories.sstableLister().list().entrySet())
        {
            Descriptor desc = sstableFiles.getKey();
            Set<Component> components = sstableFiles.getValue();

            if (components.contains(Component.COMPACTED_MARKER) || desc.temporary)
            {
                SSTable.delete(desc, components);
                continue;
            }

            File dataFile = new File(desc.filenameFor(Component.DATA));
            if (components.contains(Component.DATA) && dataFile.length() > 0)
                // everything appears to be in order... moving on.
                continue;

            // missing the DATA file! all components are orphaned
            logger.warn("Removing orphans for {}: {}", desc, components);
            for (Component component : components)
            {
                FileUtils.deleteWithConfirm(desc.filenameFor(component));
            }
        }

        // cleanup incomplete saved caches
        Pattern tmpCacheFilePattern = Pattern.compile(table + "-" + columnFamily + "-(Key|Row)Cache.*\\.tmp$");
        File dir = new File(DatabaseDescriptor.getSavedCachesLocation());

        if (dir.exists())
        {
            assert dir.isDirectory();
            for (File file : dir.listFiles())
                if (tmpCacheFilePattern.matcher(file.getName()).matches())
                    if (!file.delete())
                        logger.warn("could not delete " + file.getAbsolutePath());
        }

        // also clean out any index leftovers.
        CFMetaData cfm = Schema.instance.getCFMetaData(table, columnFamily);
        if (cfm != null) // secondary indexes aren't stored in DD.
        {
            for (ColumnDefinition def : cfm.getColumn_metadata().values())
                scrubDataDirectories(table, cfm.indexColumnFamilyName(def));
        }
    }

    // must be called after all sstables are loaded since row cache merges all row versions
    public void initRowCache()
    {
        if (!isRowCacheEnabled())
            return;

        long start = System.currentTimeMillis();

        int cachedRowsRead = CacheService.instance.rowCache.loadSaved(this);
        if (cachedRowsRead > 0)
            logger.info(String.format("completed loading (%d ms; %d keys) row cache for %s.%s",
                        System.currentTimeMillis() - start,
                        cachedRowsRead,
                        table.name,
                        columnFamily));
    }

    /**
     * See #{@code StorageService.loadNewSSTables(String, String)} for more info
     *
     * @param ksName The keyspace name
     * @param cfName The columnFamily name
     */
    public static synchronized void loadNewSSTables(String ksName, String cfName)
    {
        /** ks/cf existence checks will be done by open and getCFS methods for us */
        Table table = Table.open(ksName);
        table.getColumnFamilyStore(cfName).loadNewSSTables();
    }

    /**
     * #{@inheritDoc}
     */
    public synchronized void loadNewSSTables()
    {
        logger.info("Loading new SSTables for " + table.name + "/" + columnFamily + "...");

        Set<Descriptor> currentDescriptors = new HashSet<Descriptor>();
        for (SSTableReader sstable : data.getView().sstables)
            currentDescriptors.add(sstable.descriptor);
        Set<SSTableReader> newSSTables = new HashSet<SSTableReader>();

        Directories.SSTableLister lister = directories.sstableLister().skipTemporary(true);
        for (Map.Entry<Descriptor, Set<Component>> entry : lister.list().entrySet())
        {
            Descriptor descriptor = entry.getKey();

            if (currentDescriptors.contains(descriptor))
                continue; // old (initialized) SSTable found, skipping
            if (descriptor.temporary) // in the process of being written
                continue;

            if (!descriptor.isCompatible())
                throw new RuntimeException(String.format("Can't open incompatible SSTable! Current version %s, found file: %s",
                                                         Descriptor.Version.CURRENT,
                                                         descriptor));

            Descriptor newDescriptor = new Descriptor(descriptor.version,
                                                      descriptor.directory,
                                                      descriptor.ksname,
                                                      descriptor.cfname,
                                                      fileIndexGenerator.incrementAndGet(),
                                                      false);
            logger.info("Renaming new SSTable {} to {}", descriptor, newDescriptor);
            SSTableWriter.rename(descriptor, newDescriptor, entry.getValue());

            SSTableReader reader;
            try
            {
                reader = SSTableReader.open(newDescriptor, entry.getValue(), metadata, partitioner);
            }
            catch (IOException e)
            {
                SSTableReader.logOpenException(entry.getKey(), e);
                continue;
            }
            newSSTables.add(reader);
        }

        if (newSSTables.isEmpty())
        {
            logger.info("No new SSTables were found for " + table.name + "/" + columnFamily);
            return;
        }

        logger.info("Loading new SSTables and building secondary indexes for " + table.name + "/" + columnFamily + ": " + newSSTables);
        SSTableReader.acquireReferences(newSSTables);
        data.addSSTables(newSSTables);
        try
        {
            indexManager.maybeBuildSecondaryIndexes(newSSTables, indexManager.allIndexesNames());
        }
        finally
        {
            SSTableReader.releaseReferences(newSSTables);
        }

        logger.info("Done loading load new SSTables for " + table.name + "/" + columnFamily);
    }

    public static void rebuildSecondaryIndex(String ksName, String cfName, String... idxNames)
    {
        ColumnFamilyStore cfs = Table.open(ksName).getColumnFamilyStore(cfName);

        Set<String> indexes = new HashSet<String>(Arrays.asList(idxNames));

        Collection<SSTableReader> sstables = cfs.getSSTables();
        try
        {
            cfs.indexManager.setIndexRemoved(indexes);
            SSTableReader.acquireReferences(sstables);
            logger.info(String.format("User Requested secondary index re-build for %s/%s indexes", ksName, cfName));
            cfs.indexManager.maybeBuildSecondaryIndexes(sstables, indexes);
            cfs.indexManager.setIndexBuilt(indexes);
        }
        finally
        {
            SSTableReader.releaseReferences(sstables);
        }
    }

    /**
     * @return the name of the column family
     */
    public String getColumnFamilyName()
    {
        return columnFamily;
    }

    public String getTempSSTablePath(File directory)
    {
        return getTempSSTablePath(directory, Descriptor.Version.CURRENT);
    }

    private String getTempSSTablePath(File directory, Descriptor.Version version)
    {
        Descriptor desc = new Descriptor(version,
                                         directory,
                                         table.name,
                                         columnFamily,
                                         fileIndexGenerator.incrementAndGet(),
                                         true);
        return desc.filenameFor(Component.DATA);
    }

    /** flush the given memtable and swap in a new one for its CFS, if it hasn't been frozen already.  threadsafe. */
    public Future<?> maybeSwitchMemtable(Memtable oldMemtable, final boolean writeCommitLog)
    {
        if (oldMemtable.isFrozen())
        {
            logger.debug("memtable is already frozen; another thread must be flushing it");
            return null;
        }

        /*
         * If we can get the writelock, that means no new updates can come in and
         * all ongoing updates to memtables have completed. We can get the tail
         * of the log and use it as the starting position for log replay on recovery.
         *
         * This is why we Table.switchLock needs to be global instead of per-Table:
         * we need to schedule discardCompletedSegments calls in the same order as their
         * contexts (commitlog position) were read, even though the flush executor
         * is multithreaded.
         */
        Table.switchLock.writeLock().lock();
        try
        {
            if (oldMemtable.isFrozen())
            {
                logger.debug("memtable is already frozen; another thread must be flushing it");
                return null;
            }

            assert getMemtableThreadSafe() == oldMemtable;
            final Future<ReplayPosition> ctx = writeCommitLog ? CommitLog.instance.getContext() : Futures.immediateFuture(ReplayPosition.NONE);

            // submit the memtable for any indexed sub-cfses, and our own.
            final List<ColumnFamilyStore> icc = new ArrayList<ColumnFamilyStore>();
            // don't assume that this.memtable is dirty; forceFlush can bring us here during index build even if it is not
            for (ColumnFamilyStore cfs : concatWithIndexes())
            {
                Memtable mt = cfs.getMemtableThreadSafe();
                if (!mt.isClean() && !mt.isFrozen())
                {
                    // We need to freeze indexes too because they can be concurrently flushed too (#3547)
                    mt.freeze();
                    icc.add(cfs);
                }
            }
            final CountDownLatch latch = new CountDownLatch(icc.size());
            for (ColumnFamilyStore cfs : icc)
            {
                Memtable memtable = cfs.data.switchMemtable();
                logger.info("Enqueuing flush of {}", memtable);
                memtable.flushAndSignal(latch, flushWriter, ctx);
            }

            if (metric.memtableSwitchCount.count() == Long.MAX_VALUE)
                metric.memtableSwitchCount.clear();
            metric.memtableSwitchCount.inc();

            // when all the memtables have been written, including for indexes, mark the flush in the commitlog header.
            // a second executor makes sure the onMemtableFlushes get called in the right order,
            // while keeping the wait-for-flush (future.get) out of anything latency-sensitive.
            return postFlushExecutor.submit(new WrappedRunnable()
            {
                public void runMayThrow() throws InterruptedException, ExecutionException
                {
                    latch.await();

                    if (!icc.isEmpty())
                    {
                        //only valid when memtables exist

                        for (SecondaryIndex index : indexManager.getIndexesNotBackedByCfs())
                        {
                            // flush any non-cfs backed indexes
                            logger.info("Flushing SecondaryIndex {}", index);
                            index.forceBlockingFlush();
                        }
                    }

                    if (writeCommitLog)
                    {
                        // if we're not writing to the commit log, we are replaying the log, so marking
                        // the log header with "you can discard anything written before the context" is not valid
                        CommitLog.instance.discardCompletedSegments(metadata.cfId, ctx.get());
                    }
                }
            });
        }
        finally
        {
            Table.switchLock.writeLock().unlock();
        }
    }

    public Future<?> forceFlush()
    {
        // during index build, 2ary index memtables can be dirty even if parent is not.  if so,
        // we want flushLargestMemtables to flush the 2ary index ones too.
        boolean clean = true;
        for (ColumnFamilyStore cfs : concatWithIndexes())
            clean &= cfs.getMemtableThreadSafe().isClean();

        if (clean)
        {
            logger.debug("forceFlush requested but everything is clean in {}", columnFamily);
            return null;
        }

        return maybeSwitchMemtable(getMemtableThreadSafe(), true);
    }

    public void forceBlockingFlush() throws ExecutionException, InterruptedException
    {
        Future<?> future = forceFlush();
        if (future != null)
            future.get();
    }

    public void maybeUpdateRowCache(DecoratedKey key, ColumnFamily columnFamily)
    {
        if (!isRowCacheEnabled())
            return;

        RowCacheKey cacheKey = new RowCacheKey(metadata.cfId, key);

        // always invalidate a copying cache value
        if (CacheService.instance.rowCache.isPutCopying())
        {
            invalidateCachedRow(cacheKey);
            return;
        }

        // invalidate a normal cache value if it's a sentinel, so the read will retry (and include the new update)
        IRowCacheEntry cachedRow = getCachedRowInternal(cacheKey);
        if (cachedRow != null)
        {
            if (cachedRow instanceof RowCacheSentinel)
                invalidateCachedRow(cacheKey);
            else
                // columnFamily is what is written in the commit log. Because of the PeriodicCommitLog, this can be done in concurrency
                // with this. So columnFamily shouldn't be modified and if it contains super columns, neither should they. So for super
                // columns, we must make sure to clone them when adding to the cache. That's what addAllWithSCCopy does (see #3957)
                ((ColumnFamily) cachedRow).addAllWithSCCopy(columnFamily, HeapAllocator.instance);
        }
    }

    /**
     * Insert/Update the column family for this key.
     * Caller is responsible for acquiring Table.flusherLock!
     * param @ lock - lock that needs to be used.
     * param @ key - key for update/insert
     * param @ columnFamily - columnFamily changes
     */
    public void apply(DecoratedKey key, ColumnFamily columnFamily, SecondaryIndexManager.Updater indexer)
    {
        long start = System.nanoTime();

        Memtable mt = getMemtableThreadSafe();
        mt.put(key, columnFamily, indexer);
        maybeUpdateRowCache(key, columnFamily);
        metric.writeLatency.addNano(System.nanoTime() - start);

        // recompute liveRatio, if we have doubled the number of ops since last calculated
        while (true)
        {
            long last = liveRatioComputedAt.get();
            long operations = metric.writeLatency.latency.count();
            if (operations < 2 * last)
                break;
            if (liveRatioComputedAt.compareAndSet(last, operations))
            {
                logger.debug("computing liveRatio of {} at {} ops", this, operations);
                mt.updateLiveRatio();
            }
        }
    }

    public static ColumnFamily removeDeletedCF(ColumnFamily cf, int gcBefore)
    {
        cf.maybeResetDeletionTimes(gcBefore);
        return cf.getColumnCount() == 0 && !cf.isMarkedForDelete() ? null : cf;
    }

    public static ColumnFamily removeDeleted(ColumnFamily cf, int gcBefore)
    {
        return removeDeleted(cf, gcBefore, SecondaryIndexManager.nullUpdater);
    }

    /*
     This is complicated because we need to preserve deleted columns, supercolumns, and columnfamilies
     until they have been deleted for at least GC_GRACE_IN_SECONDS.  But, we do not need to preserve
     their contents; just the object itself as a "tombstone" that can be used to repair other
     replicas that do not know about the deletion.
     */
    public static ColumnFamily removeDeleted(ColumnFamily cf, int gcBefore, SecondaryIndexManager.Updater indexer)
    {
        if (cf == null)
        {
            return null;
        }

        removeDeletedColumnsOnly(cf, gcBefore, indexer);
        return removeDeletedCF(cf, gcBefore);
    }

    private static void removeDeletedColumnsOnly(ColumnFamily cf, int gcBefore, SecondaryIndexManager.Updater indexer)
    {
        if (cf.isSuper())
            removeDeletedSuper(cf, gcBefore);
        else
            removeDeletedStandard(cf, gcBefore, indexer);
    }

    public static void removeDeletedColumnsOnly(ColumnFamily cf, int gcBefore)
    {
        removeDeletedColumnsOnly(cf, gcBefore, SecondaryIndexManager.nullUpdater);
    }

    private static void removeDeletedStandard(ColumnFamily cf, int gcBefore, SecondaryIndexManager.Updater indexer)
    {
        Iterator<IColumn> iter = cf.iterator();
        while (iter.hasNext())
        {
            IColumn c = iter.next();
            // remove columns if
            // (a) the column itself is gcable or
            // (b) the column is shadowed by a CF tombstone
            if (c.getLocalDeletionTime() < gcBefore || cf.deletionInfo().isDeleted(c))
            {
                iter.remove();
                indexer.remove(c);
            }
        }
    }

    private static void removeDeletedSuper(ColumnFamily cf, int gcBefore)
    {
        // TODO assume deletion means "most are deleted?" and add to clone, instead of remove from original?
        // this could be improved by having compaction, or possibly even removeDeleted, r/m the tombstone
        // once gcBefore has passed, so if new stuff is added in it doesn't used the wrong algorithm forever
        Iterator<IColumn> iter = cf.iterator();
        while (iter.hasNext())
        {
            SuperColumn c = (SuperColumn)iter.next();
            Iterator<IColumn> subIter = c.getSubColumns().iterator();
            while (subIter.hasNext())
            {
                IColumn subColumn = subIter.next();
                // remove subcolumns if
                // (a) the subcolumn itself is gcable or
                // (b) the supercolumn is shadowed by the CF and the column is not newer
                // (b) the subcolumn is shadowed by the supercolumn
                if (subColumn.getLocalDeletionTime() < gcBefore
                    || cf.deletionInfo().isDeleted(c.name(), subColumn.timestamp())
                    || c.deletionInfo().isDeleted(subColumn))
                {
                    subIter.remove();
                }
            }
            c.maybeResetDeletionTimes(gcBefore);
            if (c.getSubColumns().isEmpty() && !c.isMarkedForDelete())
            {
                iter.remove();
            }
        }
    }

    /**
     * @param sstables
     * @return sstables whose key range overlaps with that of the given sstables, not including itself.
     * (The given sstables may or may not overlap with each other.)
     */
    public Set<SSTableReader> getOverlappingSSTables(Collection<SSTableReader> sstables)
    {
        logger.debug("Checking for sstables overlapping {}", sstables);

        // a normal compaction won't ever have an empty sstables list, but we create a skeleton
        // compaction controller for streaming, and that passes an empty list.
        if (sstables.isEmpty())
            return ImmutableSet.of();

        DataTracker.SSTableIntervalTree tree = data.getView().intervalTree;

        Set<SSTableReader> results = null;
        for (SSTableReader sstable : sstables)
        {
            Set<SSTableReader> overlaps = ImmutableSet.copyOf(tree.search(Interval.<RowPosition, SSTableReader>create(sstable.first, sstable.last)));
            assert overlaps.contains(sstable);
            results = results == null ? overlaps : Sets.union(results, overlaps).immutableCopy();
        }
        results = Sets.difference(results, ImmutableSet.copyOf(sstables));

        return results;
    }

    /**
     * like getOverlappingSSTables, but acquires references before returning
     */
    public Set<SSTableReader> getAndReferenceOverlappingSSTables(Collection<SSTableReader> sstables)
    {
        while (true)
        {
            Set<SSTableReader> overlapped = getOverlappingSSTables(sstables);
            if (SSTableReader.acquireReferences(overlapped))
                return overlapped;
        }
    }

    /*
     * Called after a BinaryMemtable flushes its in-memory data, or we add a file
     * via bootstrap. This information is cached in the ColumnFamilyStore.
     * This is useful for reads because the ColumnFamilyStore first looks in
     * the in-memory store and the into the disk to find the key. If invoked
     * during recoveryMode the onMemtableFlush() need not be invoked.
     *
     * param @ filename - filename just flushed to disk
     */
    public void addSSTable(SSTableReader sstable)
    {
        assert sstable.getColumnFamilyName().equals(columnFamily);
        addSSTables(Arrays.asList(sstable));
    }

    public void addSSTables(Collection<SSTableReader> sstables)
    {
        data.addSSTables(sstables);
        CompactionManager.instance.submitBackground(this);
    }

    /**
     * Calculate expected file size of SSTable after compaction.
     *
     * If operation type is {@code CLEANUP} and we're not dealing with an index sstable,
     * then we calculate expected file size with checking token range to be eliminated.
     *
     * Otherwise, we just add up all the files' size, which is the worst case file
     * size for compaction of all the list of files given.
     *
     * @param sstables SSTables to calculate expected compacted file size
     * @param operation Operation type
     * @return Expected file size of SSTable after compaction
     */
    public long getExpectedCompactedFileSize(Iterable<SSTableReader> sstables, OperationType operation)
    {
        if (operation != OperationType.CLEANUP || isIndex())
        {
            return SSTable.getTotalBytes(sstables);
        }

        // cleanup size estimation only counts bytes for keys local to this node
        long expectedFileSize = 0;
        Collection<Range<Token>> ranges = StorageService.instance.getLocalRanges(table.name);
        for (SSTableReader sstable : sstables)
        {
            List<Pair<Long, Long>> positions = sstable.getPositionsForRanges(ranges);
            for (Pair<Long, Long> position : positions)
                expectedFileSize += position.right - position.left;
        }
        return expectedFileSize;
    }

    /*
     *  Find the maximum size file in the list .
     */
    public SSTableReader getMaxSizeFile(Iterable<SSTableReader> sstables)
    {
        long maxSize = 0L;
        SSTableReader maxFile = null;
        for (SSTableReader sstable : sstables)
        {
            if (sstable.onDiskLength() > maxSize)
            {
                maxSize = sstable.onDiskLength();
                maxFile = sstable;
            }
        }
        return maxFile;
    }

    public void forceCleanup(CounterId.OneShotRenewer renewer) throws ExecutionException, InterruptedException
    {
        CompactionManager.instance.performCleanup(ColumnFamilyStore.this, renewer);
    }

    public void scrub() throws ExecutionException, InterruptedException
    {
        snapshotWithoutFlush("pre-scrub-" + System.currentTimeMillis());
        CompactionManager.instance.performScrub(ColumnFamilyStore.this);
    }

    public void sstablesRewrite() throws ExecutionException, InterruptedException
    {
        CompactionManager.instance.performSSTableRewrite(ColumnFamilyStore.this);
    }

    public void markCompacted(Collection<SSTableReader> sstables, OperationType compactionType)
    {
        assert !sstables.isEmpty();
        data.markCompacted(sstables, compactionType);
    }

    public void replaceCompactedSSTables(Collection<SSTableReader> sstables, Iterable<SSTableReader> replacements, OperationType compactionType)
    {
        data.replaceCompactedSSTables(sstables, replacements, compactionType);
    }

    void replaceFlushed(Memtable memtable, SSTableReader sstable)
    {
        data.replaceFlushed(memtable, sstable);
        if (sstable != null)
            CompactionManager.instance.submitBackground(this);
    }

    public boolean isValid()
    {
        return valid;
    }

    public long getMemtableColumnsCount()
    {
        return metric.memtableColumnsCount.value();
    }

    public long getMemtableDataSize()
    {
        return metric.memtableDataSize.value();
    }

    public long getTotalMemtableLiveSize()
    {
        return getMemtableDataSize() + indexManager.getTotalLiveSize();
    }

    public int getMemtableSwitchCount()
    {
        return (int) metric.memtableSwitchCount.count();
    }

    /**
     * get the current memtable in a threadsafe fashion.  note that simply "return memtable_" is
     * incorrect; you need to lock to introduce a thread safe happens-before ordering.
     *
     * do NOT use this method to do either a put or get on the memtable object, since it could be
     * flushed in the meantime (and its executor terminated).
     *
     * also do NOT make this method public or it will really get impossible to reason about these things.
     * @return
     */
    private Memtable getMemtableThreadSafe()
    {
        return data.getMemtable();
    }

    /**
     * Package protected for access from the CompactionManager.
     */
    public DataTracker getDataTracker()
    {
        return data;
    }

    public Collection<SSTableReader> getSSTables()
    {
        return data.getSSTables();
    }

    public Set<SSTableReader> getUncompactingSSTables()
    {
        return data.getUncompactingSSTables();
    }

    public long[] getRecentSSTablesPerReadHistogram()
    {
        return metric.recentSSTablesPerRead.getBuckets(true);
    }

    public long[] getSSTablesPerReadHistogram()
    {
        return metric.sstablesPerRead.getBuckets(false);
    }

    public long getReadCount()
    {
        return metric.readLatency.latency.count();
    }

    public double getRecentReadLatencyMicros()
    {
        return metric.readLatency.getRecentLatency();
    }

    public long[] getLifetimeReadLatencyHistogramMicros()
    {
        return metric.readLatency.totalLatencyHistogram.getBuckets(false);
    }

    public long[] getRecentReadLatencyHistogramMicros()
    {
        return metric.readLatency.recentLatencyHistogram.getBuckets(true);
    }

    public long getTotalReadLatencyMicros()
    {
        return metric.readLatency.totalLatency.count();
    }

    public int getPendingTasks()
    {
        return metric.pendingTasks.value();
    }

    public long getWriteCount()
    {
        return metric.writeLatency.latency.count();
    }

    public long getTotalWriteLatencyMicros()
    {
        return metric.writeLatency.totalLatency.count();
    }

    public double getRecentWriteLatencyMicros()
    {
        return metric.writeLatency.getRecentLatency();
    }

    public long[] getLifetimeWriteLatencyHistogramMicros()
    {
        return metric.writeLatency.totalLatencyHistogram.getBuckets(false);
    }

    public long[] getRecentWriteLatencyHistogramMicros()
    {
        return metric.writeLatency.recentLatencyHistogram.getBuckets(true);
    }

    public ColumnFamily getColumnFamily(DecoratedKey key, QueryPath path, ByteBuffer start, ByteBuffer finish, boolean reversed, int limit)
    {
        return getColumnFamily(QueryFilter.getSliceFilter(key, path, start, finish, reversed, limit));
    }

    /**
     * get a list of columns starting from a given column, in a specified order.
     * only the latest version of a column is returned.
     * @return null if there is no data and no tombstones; otherwise a ColumnFamily
     */
    public ColumnFamily getColumnFamily(QueryFilter filter)
    {
        return getColumnFamily(filter, gcBefore());
    }

    public int gcBefore()
    {
        return (int) (System.currentTimeMillis() / 1000) - metadata.getGcGraceSeconds();
    }

    /**
     * fetch the row given by filter.key if it is in the cache; if not, read it from disk and cache it
     * @param cfId the column family to read the row from
     * @param filter the columns being queried.  Note that we still cache entire rows, but if a row is uncached
     *               and we race to cache it, only the winner will read the entire row
     * @return the entire row for filter.key, if present in the cache (or we can cache it), or just the column
     *         specified by filter otherwise
     */
    private ColumnFamily getThroughCache(UUID cfId, QueryFilter filter)
    {
        assert isRowCacheEnabled()
               : String.format("Row cache is not enabled on column family [" + getColumnFamilyName() + "]");

        RowCacheKey key = new RowCacheKey(cfId, filter.key);

        // attempt a sentinel-read-cache sequence.  if a write invalidates our sentinel, we'll return our
        // (now potentially obsolete) data, but won't cache it. see CASSANDRA-3862
        IRowCacheEntry cached = CacheService.instance.rowCache.get(key);
        if (cached != null)
        {
            if (cached instanceof RowCacheSentinel)
            {
                // Some other read is trying to cache the value, just do a normal non-caching read
                Tracing.trace("Row cache miss (race)");
                return getTopLevelColumns(filter, Integer.MIN_VALUE, false);
            }
            Tracing.trace("Row cache hit");
            return (ColumnFamily) cached;
        }

        Tracing.trace("Row cache miss");
        RowCacheSentinel sentinel = new RowCacheSentinel();
        boolean sentinelSuccess = CacheService.instance.rowCache.putIfAbsent(key, sentinel);

        try
        {
            ColumnFamily data = getTopLevelColumns(QueryFilter.getIdentityFilter(filter.key, new QueryPath(columnFamily)),
                                                   Integer.MIN_VALUE,
                                                   true);
            if (sentinelSuccess && data != null)
                CacheService.instance.rowCache.replace(key, sentinel, data);

            return data;
        }
        finally
        {
            if (sentinelSuccess && data == null)
                CacheService.instance.rowCache.remove(key);
        }
    }

    ColumnFamily getColumnFamily(QueryFilter filter, int gcBefore)
    {
        assert columnFamily.equals(filter.getColumnFamilyName()) : filter.getColumnFamilyName();

        ColumnFamily result = null;

        long start = System.nanoTime();
        try
        {
            if (isRowCacheEnabled())
            {
                UUID cfId = Schema.instance.getId(table.name, columnFamily);
                if (cfId == null)
                {
                    logger.trace("no id found for {}.{}", table.name, columnFamily);
                    return null;
                }

                ColumnFamily cached = getThroughCache(cfId, filter);
                if (cached == null)
                {
                    logger.trace("cached row is empty");
                    return null;
                }

                result = filterColumnFamily(cached, filter, gcBefore);
            }
            else
            {
                ColumnFamily cf = getTopLevelColumns(filter, gcBefore, false);

                if (cf == null)
                    return null;

                // TODO this is necessary because when we collate supercolumns together, we don't check
                // their subcolumns for relevance, so we need to do a second prune post facto here.
                result = cf.isSuper() ? removeDeleted(cf, gcBefore) : removeDeletedCF(cf, gcBefore);

            }
        }
        finally
        {
            metric.readLatency.addNano(System.nanoTime() - start);
        }

        return result;
    }

    /**
     *  Filter a cached row, which will not be modified by the filter, but may be modified by throwing out
     *  tombstones that are no longer relevant.
     *  The returned column family won't be thread safe.
     */
    ColumnFamily filterColumnFamily(ColumnFamily cached, QueryFilter filter, int gcBefore)
    {
        ColumnFamily cf = cached.cloneMeShallow(ArrayBackedSortedColumns.factory(), filter.filter.isReversed());
        OnDiskAtomIterator ci = filter.getMemtableColumnIterator(cached, null);
        filter.collateOnDiskAtom(cf, Collections.singletonList(ci), gcBefore);
        // TODO this is necessary because when we collate supercolumns together, we don't check
        // their subcolumns for relevance, so we need to do a second prune post facto here.
        return cf.isSuper() ? removeDeleted(cf, gcBefore) : removeDeletedCF(cf, gcBefore);
    }

    /**
     * Get the current view and acquires references on all its sstables.
     * This is a bit tricky because we must ensure that between the time we
     * get the current view and the time we acquire the references the set of
     * sstables hasn't changed. Otherwise we could get a view for which an
     * sstable have been deleted in the meantime.
     *
     * At the end of this method, a reference on all the sstables of the
     * returned view will have been acquired and must thus be released when
     * appropriate.
     */
    private DataTracker.View markCurrentViewReferenced()
    {
        while (true)
        {
            DataTracker.View currentView = data.getView();
            if (SSTableReader.acquireReferences(currentView.sstables))
                return currentView;
        }
    }

    /**
     * Get the current sstables, acquiring references on all of them.
     * The caller is in charge of releasing the references on the sstables.
     *
     * See markCurrentViewReferenced() above.
     */
    public Collection<SSTableReader> markCurrentSSTablesReferenced()
    {
        return markCurrentViewReferenced().sstables;
    }

    /**
     * @return a ViewFragment containing the sstables and memtables that may need to be merged
     * for the given @param key, according to the interval tree
     */
    public ViewFragment markReferenced(DecoratedKey key)
    {
        assert !key.isMinimum();
        DataTracker.View view;
        List<SSTableReader> sstables;
        while (true)
        {
            view = data.getView();
            sstables = view.intervalTree.search(key);
            if (SSTableReader.acquireReferences(sstables))
                break;
            // retry w/ new view
        }
        return new ViewFragment(sstables, Iterables.concat(Collections.singleton(view.memtable), view.memtablesPendingFlush));
    }

    /**
     * @return a ViewFragment containing the sstables and memtables that may need to be merged
     * for rows between @param startWith and @param stopAt, inclusive, according to the interval tree
     */
    public ViewFragment markReferenced(RowPosition startWith, RowPosition stopAt)
    {
        DataTracker.View view;
        List<SSTableReader> sstables;
        while (true)
        {
            view = data.getView();
            // startAt == minimum is ok, but stopAt == minimum is confusing because all IntervalTree deals with
            // is Comparable, so it won't know to special-case that. However max() should not be call if the
            // intervalTree is empty sochecking that first
            //
            if (view.intervalTree.isEmpty())
            {
                sstables = Collections.emptyList();
                break;
            }

            RowPosition stopInTree = stopAt.isMinimum() ? view.intervalTree.max() : stopAt;
            sstables = view.intervalTree.search(Interval.<RowPosition, SSTableReader>create(startWith, stopInTree));
            if (SSTableReader.acquireReferences(sstables))
                break;
            // retry w/ new view
        }
        return new ViewFragment(sstables, Iterables.concat(Collections.singleton(view.memtable), view.memtablesPendingFlush));
    }

    public List<String> getSSTablesForKey(String key)
    {
        DecoratedKey dk = new DecoratedKey(partitioner.getToken(ByteBuffer.wrap(key.getBytes())), ByteBuffer.wrap(key.getBytes()));
        ViewFragment view = markReferenced(dk);
        try
        {
            List<String> files = new ArrayList<String>();
            for (SSTableReader sstr : view.sstables)
            {
                // check if the key actually exists in this sstable, without updating cache and stats
                if (sstr.getPosition(dk, SSTableReader.Operator.EQ, false) != null)
                    files.add(sstr.getFilename());
            }
            return files;
        }
        finally {
            SSTableReader.releaseReferences(view.sstables);
        }
    }

    public ColumnFamily getTopLevelColumns(QueryFilter filter, int gcBefore, boolean forCache)
    {
        Tracing.trace("Executing single-partition query on {}", columnFamily);
        CollationController controller = new CollationController(this, forCache, filter, gcBefore);
        ColumnFamily columns = controller.getTopLevelColumns();
        metric.updateSSTableIterated(controller.getSstablesIterated());
        return columns;
    }

    public static abstract class AbstractScanIterator extends AbstractIterator<Row> implements CloseableIterator<Row>
    {
        public boolean needsFiltering()
        {
            return true;
        }
    }

    /**
      * Iterate over a range of rows and columns from memtables/sstables.
      *
      * @param superColumn optional SuperColumn to slice subcolumns of; null to slice top-level columns
      * @param range Either a Bounds, which includes start key, or a Range, which does not.
      * @param columnFilter description of the columns we're interested in for each row
     */
    public AbstractScanIterator getSequentialIterator(ByteBuffer superColumn, final AbstractBounds<RowPosition> range, IDiskAtomFilter columnFilter)
    {
        assert !(range instanceof Range) || !((Range)range).isWrapAround() || range.right.isMinimum() : range;

        final RowPosition startWith = range.left;
        final RowPosition stopAt = range.right;

        QueryFilter filter = new QueryFilter(null, new QueryPath(columnFamily, superColumn, null), columnFilter);

        final ViewFragment view = markReferenced(startWith, stopAt);
        Tracing.trace("Executing seq scan across {} sstables for {}", view.sstables.size(), range.getString(metadata.getKeyValidator()));

        try
        {
            final CloseableIterator<Row> iterator = RowIteratorFactory.getIterator(view.memtables, view.sstables, startWith, stopAt, filter, this);
            final int gcBefore = (int)(System.currentTimeMillis() / 1000) - metadata.getGcGraceSeconds();

            return new AbstractScanIterator()
            {
                protected Row computeNext()
                {
                    // pull a row out of the iterator
                    if (!iterator.hasNext())
                        return endOfData();

                    Row current = iterator.next();
                    DecoratedKey key = current.key;

                    if (!stopAt.isMinimum() && stopAt.compareTo(key) < 0)
                        return endOfData();

                    // skipping outside of assigned range
                    if (!range.contains(key))
                        return computeNext();

                    logger.trace("scanned {}", key);

                    // TODO this is necessary because when we collate supercolumns together, we don't check
                    // their subcolumns for relevance, so we need to do a second prune post facto here.
                    return current.cf != null && current.cf.isSuper()
                        ? new Row(current.key, removeDeleted(current.cf, gcBefore))
                        : current;
                }

                public void close() throws IOException
                {
                    SSTableReader.releaseReferences(view.sstables);
                    iterator.close();
                }
            };
        }
        catch (RuntimeException e)
        {
            // In case getIterator() throws, otherwise the iteror close method releases the references.
            SSTableReader.releaseReferences(view.sstables);
            throw e;
        }
    }

    public List<Row> getRangeSlice(ByteBuffer superColumn, final AbstractBounds<RowPosition> range, int maxResults, IDiskAtomFilter columnFilter, List<IndexExpression> rowFilter)
    {
        return getRangeSlice(superColumn, range, maxResults, columnFilter, rowFilter, false, false);
    }

    public List<Row> getRangeSlice(ByteBuffer superColumn, final AbstractBounds<RowPosition> range, int maxResults, IDiskAtomFilter columnFilter, List<IndexExpression> rowFilter, boolean countCQL3Rows, boolean isPaging)
    {
        return filter(getSequentialIterator(superColumn, range, columnFilter), ExtendedFilter.create(this, columnFilter, rowFilter, maxResults, countCQL3Rows, isPaging));
    }

    public List<Row> search(List<IndexExpression> clause, AbstractBounds<RowPosition> range, int maxResults, IDiskAtomFilter dataFilter)
    {
        return search(clause, range, maxResults, dataFilter, false);
    }

    public List<Row> search(List<IndexExpression> clause, AbstractBounds<RowPosition> range, int maxResults, IDiskAtomFilter dataFilter, boolean countCQL3Rows)
    {
        Tracing.trace("Executing indexed scan for {}", range.getString(metadata.getKeyValidator()));
        return indexManager.search(clause, range, maxResults, dataFilter, countCQL3Rows);
    }

    public List<Row> filter(AbstractScanIterator rowIterator, ExtendedFilter filter)
    {
        logger.trace("Filtering {} for rows matching {}", rowIterator, filter);
        List<Row> rows = new ArrayList<Row>();
        int columnsCount = 0;
        int total = 0, matched = 0;

        try
        {
            while (rowIterator.hasNext() && rows.size() < filter.maxRows() && columnsCount < filter.maxColumns())
            {
                // get the raw columns requested, and additional columns for the expressions if necessary
                Row rawRow = rowIterator.next();
                total++;
                ColumnFamily data = rawRow.cf;

                if (rowIterator.needsFiltering())
                {
                    IDiskAtomFilter extraFilter = filter.getExtraFilter(data);
                    if (extraFilter != null)
                    {
                        QueryPath path = new QueryPath(columnFamily);
                        ColumnFamily cf = filter.cfs.getColumnFamily(new QueryFilter(rawRow.key, path, extraFilter));
                        if (cf != null)
                            data.addAll(cf, HeapAllocator.instance);
                    }

                    if (!filter.isSatisfiedBy(data, null))
                        continue;

                    logger.trace("{} satisfies all filter expressions", data);
                    // cut the resultset back to what was requested, if necessary
                    data = filter.prune(data);
                }

                rows.add(new Row(rawRow.key, data));
                matched++;

                if (data != null)
                    columnsCount += filter.lastCounted(data);
                // Update the underlying filter to avoid querying more columns per slice than necessary and to handle paging
                filter.updateFilter(columnsCount);
            }

            return rows;
        }
        finally
        {
            try
            {
                rowIterator.close();
                Tracing.trace("Scanned {} rows and matched {}", total, matched);
            }
            catch (IOException e)
            {
                throw new RuntimeException(e);
            }
        }
    }

    public AbstractType<?> getComparator()
    {
        return metadata.comparator;
    }

    public void snapshotWithoutFlush(String snapshotName)
    {
        for (ColumnFamilyStore cfs : concatWithIndexes())
        {
            DataTracker.View currentView = cfs.markCurrentViewReferenced();

            try
            {
                for (SSTableReader ssTable : currentView.sstables)
                {
                    File snapshotDirectory = Directories.getSnapshotDirectory(ssTable.descriptor, snapshotName);
                    ssTable.createLinks(snapshotDirectory.getPath()); // hard links
                    if (logger.isDebugEnabled())
                        logger.debug("Snapshot for " + table + " keyspace data file " + ssTable.getFilename() +
                                     " created in " + snapshotDirectory);
                }

                if (cfs.compactionStrategy instanceof LeveledCompactionStrategy)
                    cfs.directories.snapshotLeveledManifest(snapshotName);
            }
            finally
            {
                SSTableReader.releaseReferences(currentView.sstables);
            }
        }
    }

    public List<SSTableReader> getSnapshotSSTableReader(String tag) throws IOException
    {
        Map<Descriptor, Set<Component>> snapshots = directories.sstableLister().snapshots(tag).list();
        List<SSTableReader> readers = new ArrayList<SSTableReader>(snapshots.size());
        for (Map.Entry<Descriptor, Set<Component>> entries : snapshots.entrySet())
            readers.add(SSTableReader.open(entries.getKey(), entries.getValue(), metadata, partitioner));
        return readers;
    }

    /**
     * Take a snap shot of this columnfamily store.
     *
     * @param snapshotName the name of the associated with the snapshot
     */
    public void snapshot(String snapshotName)
    {
        try
        {
            forceBlockingFlush();
        }
        catch (ExecutionException e)
        {
            throw new RuntimeException(e);
        }
        catch (InterruptedException e)
        {
            throw new AssertionError(e);
        }

        snapshotWithoutFlush(snapshotName);
    }

    public boolean snapshotExists(String snapshotName)
    {
        return directories.snapshotExists(snapshotName);
    }

    public long getSnapshotCreationTime(String snapshotName)
    {
        return directories.snapshotCreationTime(snapshotName);
    }

    public void clearSnapshot(String snapshotName)
    {
        directories.clearSnapshot(snapshotName);
    }

    public boolean hasUnreclaimedSpace()
    {
        return getLiveDiskSpaceUsed() < getTotalDiskSpaceUsed();
    }

    public long getTotalDiskSpaceUsed()
    {
        return metric.totalDiskSpaceUsed.count();
    }

    public long getLiveDiskSpaceUsed()
    {
        return metric.liveDiskSpaceUsed.count();
    }

    public int getLiveSSTableCount()
    {
        return metric.liveSSTableCount.value();
    }

    /**
     * @return the cached row for @param key if it is already present in the cache.
     * That is, unlike getThroughCache, it will not readAndCache the row if it is not present, nor
     * are these calls counted in cache statistics.
     *
     * Note that this WILL cause deserialization of a SerializingCache row, so if all you
     * need to know is whether a row is present or not, use containsCachedRow instead.
     */
    public ColumnFamily getRawCachedRow(DecoratedKey key)
    {
        if (metadata.cfId == null)
            return null; // secondary index

        IRowCacheEntry cached = getCachedRowInternal(new RowCacheKey(metadata.cfId, key));
        return cached == null || cached instanceof RowCacheSentinel ? null : (ColumnFamily) cached;
    }

    private IRowCacheEntry getCachedRowInternal(RowCacheKey key)
    {
        return CacheService.instance.rowCache.getCapacity() == 0 ? null : CacheService.instance.rowCache.getInternal(key);
    }

    /**
     * @return true if @param key is contained in the row cache
     */
    public boolean containsCachedRow(DecoratedKey key)
    {
        return CacheService.instance.rowCache.getCapacity() != 0 && CacheService.instance.rowCache.containsKey(new RowCacheKey(metadata.cfId, key));
    }

    public void invalidateCachedRow(RowCacheKey key)
    {
        CacheService.instance.rowCache.remove(key);
    }

    public void invalidateCachedRow(DecoratedKey key)
    {
        UUID cfId = Schema.instance.getId(table.name, this.columnFamily);
        if (cfId == null)
            return; // secondary index

        invalidateCachedRow(new RowCacheKey(cfId, key));
    }

    public void forceMajorCompaction() throws InterruptedException, ExecutionException
    {
        CompactionManager.instance.performMaximal(this);
    }

    public static Iterable<ColumnFamilyStore> all()
    {
        List<Iterable<ColumnFamilyStore>> stores = new ArrayList<Iterable<ColumnFamilyStore>>(Schema.instance.getTables().size());
        for (Table table : Table.all())
        {
            stores.add(table.getColumnFamilyStores());
        }
        return Iterables.concat(stores);
    }

    public static List<ColumnFamilyStore> allUserDefined()
    {
        List<ColumnFamilyStore> cfses = new ArrayList<ColumnFamilyStore>();
        for (Table table : Sets.difference(ImmutableSet.copyOf(Table.all()), ImmutableSet.of(Table.open(Table.SYSTEM_KS))))
            cfses.addAll(table.getColumnFamilyStores());
        return cfses;
    }

    public Iterable<DecoratedKey> keySamples(Range<Token> range)
    {
        Collection<SSTableReader> sstables = getSSTables();
        Iterable<DecoratedKey>[] samples = new Iterable[sstables.size()];
        int i = 0;
        for (SSTableReader sstable: sstables)
        {
            samples[i++] = sstable.getKeySamples(range);
        }
        return Iterables.concat(samples);
    }

    /**
     * For testing.  No effort is made to clear historical or even the current memtables, nor for
     * thread safety.  All we do is wipe the sstable containers clean, while leaving the actual
     * data files present on disk.  (This allows tests to easily call loadNewSSTables on them.)
     */
    public void clearUnsafe()
    {
        for (ColumnFamilyStore cfs : concatWithIndexes())
            cfs.data.init();
    }

    /**
     * Truncate deletes the entire column family's data with no expensive tombstone creation
     * @return a Future to the delete operation. Call the future's get() to make
     * sure the column family has been deleted
     */
    public Future<?> truncate() throws ExecutionException, InterruptedException
    {
        // We have two goals here:
        // - truncate should delete everything written before truncate was invoked
        // - but not delete anything that isn't part of the snapshot we create.
        // We accomplish this by first flushing manually, then snapshotting, and
        // recording the timestamp IN BETWEEN those actions. Any sstables created
        // with this timestamp or greater time, will not be marked for delete.
        //
        // Bonus complication: since we store replay position in sstable metadata,
        // truncating those sstables means we will replay any CL segments from the
        // beginning if we restart before they are discarded for normal reasons
        // post-truncate.  So we need to create a "dummy" sstable containing
        // only the replay position.  This is done by CompactionManager.submitTruncate.
        logger.debug("truncating {}", columnFamily);

        if (DatabaseDescriptor.isAutoSnapshot())
        {
            // flush the CF being truncated before forcing the new segment
            forceBlockingFlush();

            // sleep a little to make sure that our truncatedAt comes after any sstable
            // that was part of the flushed we forced; otherwise on a tie, it won't get deleted.
            try
            {
                long starttime = System.currentTimeMillis();
                while ((System.currentTimeMillis() - starttime) < 1)
                {
                    Thread.sleep(1);
                }
            }
            catch (InterruptedException e)
            {
                throw new AssertionError(e);
            }
        }
        else
        {
            // just nuke the memtable data w/o writing to disk first
            Table.switchLock.writeLock().lock();
            try
            {
                for (ColumnFamilyStore cfs : concatWithIndexes())
                {
                    Memtable mt = cfs.getMemtableThreadSafe();
                    if (!mt.isClean() && !mt.isFrozen())
                    {
                        mt.cfs.data.renewMemtable();
                    }
                }
            }
            finally
            {
                Table.switchLock.writeLock().unlock();
            }
        }

        long truncatedAt = System.currentTimeMillis();
        if (DatabaseDescriptor.isAutoSnapshot())
            snapshot(Table.getTimestampedSnapshotName(columnFamily));

        return CompactionManager.instance.submitTruncate(this, truncatedAt);
    }

    public long getBloomFilterFalsePositives()
    {
        return metric.bloomFilterFalsePositives.value();
    }

    public long getRecentBloomFilterFalsePositives()
    {
        return metric.recentBloomFilterFalsePositives.value();
    }

    public double getBloomFilterFalseRatio()
    {
        return metric.bloomFilterFalseRatio.value();
    }

    public double getRecentBloomFilterFalseRatio()
    {
        return metric.recentBloomFilterFalseRatio.value();
    }

    public long getBloomFilterDiskSpaceUsed()
    {
        return metric.bloomFilterDiskSpaceUsed.value();
    }

    @Override
    public String toString()
    {
        return "CFS(" +
               "Keyspace='" + table.name + '\'' +
               ", ColumnFamily='" + columnFamily + '\'' +
               ')';
    }

    public void disableAutoCompaction()
    {
        minCompactionThreshold.set(0);
        maxCompactionThreshold.set(0);
    }

    public void enableAutoCompaction()
    {
        minCompactionThreshold.reset();
        maxCompactionThreshold.reset();
    }

    /*
     JMX getters and setters for the Default<T>s.
       - get/set minCompactionThreshold
       - get/set maxCompactionThreshold
       - get     memsize
       - get     memops
       - get/set memtime
     */

    public AbstractCompactionStrategy getCompactionStrategy()
    {
        return compactionStrategy;
    }

    public void setCompactionThresholds(int minThreshold, int maxThreshold)
    {
        validateCompactionThresholds(minThreshold, maxThreshold);

        minCompactionThreshold.set(minThreshold);
        maxCompactionThreshold.set(maxThreshold);

        // this is called as part of CompactionStrategy constructor; avoid circular dependency by checking for null
        if (compactionStrategy != null)
            CompactionManager.instance.submitBackground(this);
    }

    public int getMinimumCompactionThreshold()
    {
        return minCompactionThreshold.value();
    }

    public void setMinimumCompactionThreshold(int minCompactionThreshold)
    {
        validateCompactionThresholds(minCompactionThreshold, maxCompactionThreshold.value());
        this.minCompactionThreshold.set(minCompactionThreshold);
    }

    public int getMaximumCompactionThreshold()
    {
        return maxCompactionThreshold.value();
    }

    public void setMaximumCompactionThreshold(int maxCompactionThreshold)
    {
        validateCompactionThresholds(minCompactionThreshold.value(), maxCompactionThreshold);
        this.maxCompactionThreshold.set(maxCompactionThreshold);
    }

    private void validateCompactionThresholds(int minThreshold, int maxThreshold)
    {
        if (minThreshold > maxThreshold && maxThreshold != 0)
            throw new RuntimeException(String.format("The min_compaction_threshold cannot be larger than the max_compaction_threshold. " +
                                                     "Min is '%d', Max is '%d'.", minThreshold, maxThreshold));
    }

    public boolean isCompactionDisabled()
    {
        return getMinimumCompactionThreshold() <= 0 || getMaximumCompactionThreshold() <= 0;
    }

    // End JMX get/set.

    public long estimateKeys()
    {
        return data.estimatedKeys();
    }

    public long[] getEstimatedRowSizeHistogram()
    {
        return metric.estimatedRowSizeHistogram.value();
    }

    public long[] getEstimatedColumnCountHistogram()
    {
        return metric.estimatedColumnCountHistogram.value();
    }

    public double getCompressionRatio()
    {
        return metric.compressionRatio.value();
    }

    /** true if this CFS contains secondary index data */
    public boolean isIndex()
    {
        return partitioner instanceof LocalPartitioner;
    }

    private ByteBuffer intern(ByteBuffer name)
    {
        ByteBuffer internedName = internedNames.get(name);
        if (internedName == null)
        {
            internedName = ByteBufferUtil.clone(name);
            ByteBuffer concurrentName = internedNames.putIfAbsent(internedName, internedName);
            if (concurrentName != null)
                internedName = concurrentName;
        }
        return internedName;
    }

    public ByteBuffer internOrCopy(ByteBuffer name, Allocator allocator)
    {
        if (internedNames.size() >= INTERN_CUTOFF)
            return allocator.clone(name);

        return intern(name);
    }

    public ByteBuffer maybeIntern(ByteBuffer name)
    {
        if (internedNames.size() >= INTERN_CUTOFF)
            return null;

        return intern(name);
    }

    public SSTableWriter createCompactionWriter(long estimatedRows, File location, Collection<SSTableReader> sstables)
    {
        ReplayPosition rp = ReplayPosition.getReplayPosition(sstables);
        SSTableMetadata.Collector sstableMetadataCollector = SSTableMetadata.createCollector().replayPosition(rp);

        // Get the max timestamp of the precompacted sstables
        // and adds generation of live ancestors
        for (SSTableReader sstable : sstables)
        {
            sstableMetadataCollector.updateMaxTimestamp(sstable.getMaxTimestamp());
            sstableMetadataCollector.addAncestor(sstable.descriptor.generation);
            for (Integer i : sstable.getAncestors())
            {
                if (new File(sstable.descriptor.withGeneration(i).filenameFor(Component.DATA)).exists())
                    sstableMetadataCollector.addAncestor(i);
            }
        }

        return new SSTableWriter(getTempSSTablePath(location), estimatedRows, metadata, partitioner, sstableMetadataCollector);
    }

    public Iterable<ColumnFamilyStore> concatWithIndexes()
    {
        return Iterables.concat(indexManager.getIndexesBackedByCfs(), Collections.singleton(this));
    }

    public Set<Memtable> getMemtablesPendingFlush()
    {
        return data.getMemtablesPendingFlush();
    }

    public List<String> getBuiltIndexes()
    {
       return indexManager.getBuiltIndexes();
    }

    public int getUnleveledSSTables()
    {
        return this.compactionStrategy instanceof LeveledCompactionStrategy
               ? ((LeveledCompactionStrategy) this.compactionStrategy).getLevelSize(0)
               : 0;
    }

    public int[] getSSTableCountPerLevel()
    {
        return compactionStrategy instanceof LeveledCompactionStrategy
               ? ((LeveledCompactionStrategy) compactionStrategy).getAllLevelSize()
               : null;
    }

    public static class ViewFragment
    {
        public final List<SSTableReader> sstables;
        public final Iterable<Memtable> memtables;

        public ViewFragment(List<SSTableReader> sstables, Iterable<Memtable> memtables)
        {
            this.sstables = sstables;
            this.memtables = memtables;
        }
    }

    /**
     * Returns the creation time of the oldest memtable not fully flushed yet.
     */
    public long oldestUnflushedMemtable()
    {
        DataTracker.View view = data.getView();
        long oldest = view.memtable.creationTime();
        for (Memtable memtable : view.memtablesPendingFlush)
            oldest = Math.min(oldest, memtable.creationTime());
        return oldest;
    }

    public boolean isEmpty()
    {
        DataTracker.View view = data.getView();
        return view.sstables.isEmpty() && view.memtable.getOperations() == 0 && view.memtablesPendingFlush.isEmpty();
    }

    private boolean isRowCacheEnabled()
    {
        return !(metadata.getCaching() == Caching.NONE
              || metadata.getCaching() == Caching.KEYS_ONLY
              || CacheService.instance.rowCache.getCapacity() == 0);
    }

    /**
     * Discard all SSTables that were created before given timestamp. Caller is responsible to obtain compactionLock.
     *
     * @param truncatedAt The timestamp of the truncation
     *                    (all SSTables before that timestamp are going be marked as compacted)
     *
     * @return the most recent replay position of the truncated data
     */
    public ReplayPosition discardSSTables(long truncatedAt)
    {
        List<SSTableReader> truncatedSSTables = new ArrayList<SSTableReader>();

        for (SSTableReader sstable : getSSTables())
        {
            if (!sstable.newSince(truncatedAt))
                truncatedSSTables.add(sstable);
        }

        if (truncatedSSTables.isEmpty())
            return ReplayPosition.NONE;

        markCompacted(truncatedSSTables, OperationType.UNKNOWN);
        return ReplayPosition.getReplayPosition(truncatedSSTables);
    }
}<|MERGE_RESOLUTION|>--- conflicted
+++ resolved
@@ -205,7 +205,6 @@
         }
     }
 
-<<<<<<< HEAD
     void scheduleFlush()
     {
         int period = metadata.getMemtableFlushPeriod();
@@ -230,10 +229,7 @@
         }
     }
 
-    public void setCompactionStrategyClass(String compactionStrategyClass) throws ConfigurationException
-=======
     public void setCompactionStrategyClass(String compactionStrategyClass)
->>>>>>> c3acf269
     {
         try
         {
