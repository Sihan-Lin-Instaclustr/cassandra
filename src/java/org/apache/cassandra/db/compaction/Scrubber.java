--- conflicted
+++ resolved
@@ -36,18 +36,11 @@
 
 public class Scrubber implements Closeable
 {
-<<<<<<< HEAD
     private final ColumnFamilyStore cfs;
     private final SSTableReader sstable;
     private final File destination;
     private final boolean skipCorrupted;
-=======
-    public final ColumnFamilyStore cfs;
-    public final SSTableReader sstable;
-    public final File destination;
-    public final boolean skipCorrupted;
     public final boolean validateColumns;
->>>>>>> be9eff57
 
     private final CompactionController controller;
     private final boolean isCommutative;
@@ -82,28 +75,19 @@
     };
     private final SortedSet<Row> outOfOrderRows = new TreeSet<>(rowComparator);
 
-<<<<<<< HEAD
-    public Scrubber(ColumnFamilyStore cfs, SSTableReader sstable, boolean skipCorrupted, boolean isOffline) throws IOException
-    {
-        this(cfs, sstable, skipCorrupted, new OutputHandler.LogOutput(), isOffline);
-=======
-    public Scrubber(ColumnFamilyStore cfs, SSTableReader sstable, boolean skipCorrupted, boolean checkData) throws IOException
-    {
-        this(cfs, sstable, skipCorrupted, checkData, new OutputHandler.LogOutput(), false);
->>>>>>> be9eff57
-    }
-
-    public Scrubber(ColumnFamilyStore cfs, SSTableReader sstable, boolean skipCorrupted, boolean checkData, OutputHandler outputHandler, boolean isOffline) throws IOException
+    public Scrubber(ColumnFamilyStore cfs, SSTableReader sstable, boolean skipCorrupted, boolean isOffline, boolean checkData) throws IOException
+    {
+        this(cfs, sstable, skipCorrupted, new OutputHandler.LogOutput(), isOffline, checkData);
+    }
+
+    public Scrubber(ColumnFamilyStore cfs, SSTableReader sstable, boolean skipCorrupted, OutputHandler outputHandler, boolean isOffline, boolean checkData) throws IOException
     {
         this.cfs = cfs;
         this.sstable = sstable;
         this.outputHandler = outputHandler;
         this.skipCorrupted = skipCorrupted;
-<<<<<<< HEAD
         this.isOffline = isOffline;
-=======
         this.validateColumns = checkData;
->>>>>>> be9eff57
 
         List<SSTableReader> toScrub = Collections.singletonList(sstable);
 
