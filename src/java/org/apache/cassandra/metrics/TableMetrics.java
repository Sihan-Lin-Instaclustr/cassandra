/*
 * Licensed to the Apache Software Foundation (ASF) under one
 * or more contributor license agreements.  See the NOTICE file
 * distributed with this work for additional information
 * regarding copyright ownership.  The ASF licenses this file
 * to you under the Apache License, Version 2.0 (the
 * "License"); you may not use this file except in compliance
 * with the License.  You may obtain a copy of the License at
 *
 *     http://www.apache.org/licenses/LICENSE-2.0
 *
 * Unless required by applicable law or agreed to in writing, software
 * distributed under the License is distributed on an "AS IS" BASIS,
 * WITHOUT WARRANTIES OR CONDITIONS OF ANY KIND, either express or implied.
 * See the License for the specific language governing permissions and
 * limitations under the License.
 */
package org.apache.cassandra.metrics;

import java.nio.ByteBuffer;
import java.util.*;
import java.util.concurrent.ConcurrentHashMap;
import java.util.concurrent.ConcurrentMap;
import java.util.concurrent.TimeUnit;
import java.util.function.Predicate;

import com.google.common.collect.Iterables;
import com.google.common.collect.Maps;

import com.codahale.metrics.*;
import com.codahale.metrics.Timer;
import org.apache.cassandra.schema.Schema;
import org.apache.cassandra.schema.SchemaConstants;
import org.apache.cassandra.db.ColumnFamilyStore;
import org.apache.cassandra.db.Keyspace;
import org.apache.cassandra.db.Memtable;
import org.apache.cassandra.db.lifecycle.SSTableSet;
import org.apache.cassandra.index.SecondaryIndexManager;
import org.apache.cassandra.io.compress.CompressionMetadata;
import org.apache.cassandra.io.sstable.format.SSTableReader;
import org.apache.cassandra.io.sstable.metadata.MetadataCollector;
import org.apache.cassandra.utils.EstimatedHistogram;
import org.apache.cassandra.utils.Pair;
import org.apache.cassandra.utils.TopKSampler;

import static org.apache.cassandra.metrics.CassandraMetricsRegistry.Metrics;

/**
 * Metrics for {@link ColumnFamilyStore}.
 */
public class TableMetrics
{

    public static final long[] EMPTY = new long[0];

    /** Total amount of data stored in the memtable that resides on-heap, including column related overhead and partitions overwritten. */
    public final Gauge<Long> memtableOnHeapSize;
    /** Total amount of data stored in the memtable that resides off-heap, including column related overhead and partitions overwritten. */
    public final Gauge<Long> memtableOffHeapSize;
    /** Total amount of live data stored in the memtable, excluding any data structure overhead */
    public final Gauge<Long> memtableLiveDataSize;
    /** Total amount of data stored in the memtables (2i and pending flush memtables included) that resides on-heap. */
    public final Gauge<Long> allMemtablesOnHeapSize;
    /** Total amount of data stored in the memtables (2i and pending flush memtables included) that resides off-heap. */
    public final Gauge<Long> allMemtablesOffHeapSize;
    /** Total amount of live data stored in the memtables (2i and pending flush memtables included) that resides off-heap, excluding any data structure overhead */
    public final Gauge<Long> allMemtablesLiveDataSize;
    /** Total number of columns present in the memtable. */
    public final Gauge<Long> memtableColumnsCount;
    /** Number of times flush has resulted in the memtable being switched out. */
    public final Counter memtableSwitchCount;
    /** Current compression ratio for all SSTables */
    public final Gauge<Double> compressionRatio;
    /** Histogram of estimated partition size (in bytes). */
    public final Gauge<long[]> estimatedPartitionSizeHistogram;
    /** Approximate number of keys in table. */
    public final Gauge<Long> estimatedPartitionCount;
    /** Histogram of estimated number of columns. */
    public final Gauge<long[]> estimatedColumnCountHistogram;
    /** Histogram of the number of sstable data files accessed per read */
    public final TableHistogram sstablesPerReadHistogram;
    /** (Local) read metrics */
    public final LatencyMetrics readLatency;
    /** (Local) range slice metrics */
    public final LatencyMetrics rangeLatency;
    /** (Local) write metrics */
    public final LatencyMetrics writeLatency;
    /** Estimated number of tasks pending for this table */
    public final Counter pendingFlushes;
    /** Total number of bytes flushed since server [re]start */
    public final Counter bytesFlushed;
    /** Total number of bytes written by compaction since server [re]start */
    public final Counter compactionBytesWritten;
    /** Estimate of number of pending compactios for this table */
    public final Gauge<Integer> pendingCompactions;
    /** Number of SSTables on disk for this CF */
    public final Gauge<Integer> liveSSTableCount;
    /** Disk space used by SSTables belonging to this table */
    public final Counter liveDiskSpaceUsed;
    /** Total disk space used by SSTables belonging to this table, including obsolete ones waiting to be GC'd */
    public final Counter totalDiskSpaceUsed;
    /** Size of the smallest compacted partition */
    public final Gauge<Long> minPartitionSize;
    /** Size of the largest compacted partition */
    public final Gauge<Long> maxPartitionSize;
    /** Size of the smallest compacted partition */
    public final Gauge<Long> meanPartitionSize;
    /** Number of false positives in bloom filter */
    public final Gauge<Long> bloomFilterFalsePositives;
    /** Number of false positives in bloom filter from last read */
    public final Gauge<Long> recentBloomFilterFalsePositives;
    /** False positive ratio of bloom filter */
    public final Gauge<Double> bloomFilterFalseRatio;
    /** False positive ratio of bloom filter from last read */
    public final Gauge<Double> recentBloomFilterFalseRatio;
    /** Disk space used by bloom filter */
    public final Gauge<Long> bloomFilterDiskSpaceUsed;
    /** Off heap memory used by bloom filter */
    public final Gauge<Long> bloomFilterOffHeapMemoryUsed;
    /** Off heap memory used by index summary */
    public final Gauge<Long> indexSummaryOffHeapMemoryUsed;
    /** Off heap memory used by compression meta data*/
    public final Gauge<Long> compressionMetadataOffHeapMemoryUsed;
    /** Key cache hit rate  for this CF */
    public final Gauge<Double> keyCacheHitRate;
    /** Tombstones scanned in queries on this CF */
    public final TableHistogram tombstoneScannedHistogram;
    /** Live cells scanned in queries on this CF */
    public final TableHistogram liveScannedHistogram;
    /** Column update time delta on this CF */
    public final TableHistogram colUpdateTimeDeltaHistogram;
    /** time taken acquiring the partition lock for materialized view updates for this table */
    public final TableTimer viewLockAcquireTime;
    /** time taken during the local read of a materialized view update */
    public final TableTimer viewReadTime;
    /** Disk space used by snapshot files which */
    public final Gauge<Long> trueSnapshotsSize;
    /** Row cache hits, but result out of range */
    public final Counter rowCacheHitOutOfRange;
    /** Number of row cache hits */
    public final Counter rowCacheHit;
    /** Number of row cache misses */
    public final Counter rowCacheMiss;
    /** CAS Prepare metrics */
    public final LatencyMetrics casPrepare;
    /** CAS Propose metrics */
    public final LatencyMetrics casPropose;
    /** CAS Commit metrics */
    public final LatencyMetrics casCommit;
    /** percent of the data that is repaired */
    public final Gauge<Double> percentRepaired;
    /** Reports the size of sstables in repaired, unrepaired, and any ongoing repair buckets */
    public final Gauge<Long> bytesRepaired;
    public final Gauge<Long> bytesUnrepaired;
    public final Gauge<Long> bytesPendingRepair;
    /** Number of started repairs as coordinator on this table */
    public final Counter repairsStarted;
    /** Number of completed repairs as coordinator on this table */
    public final Counter repairsCompleted;
    /** time spent anticompacting data before participating in a consistent repair */
    public final TableTimer anticompactionTime;
    /** time spent creating merkle trees */
    public final TableTimer validationTime;
    /** time spent syncing data in a repair */
    public final TableTimer syncTime;
    /** approximate number of bytes read while creating merkle trees */
    public final TableHistogram bytesValidated;
    /** number of partitions read creating merkle trees */
    public final TableHistogram partitionsValidated;
    /** number of bytes read while doing anticompaction */
    public final Counter bytesAnticompacted;
    /** number of bytes where the whole sstable was contained in a repairing range so that we only mutated the repair status */
    public final Counter bytesMutatedAnticompaction;
    /** ratio of how much we anticompact vs how much we could mutate the repair status*/
    public final Gauge<Double> mutatedAnticompactionGauge;

    public final Timer coordinatorReadLatency;
    public final Timer coordinatorScanLatency;

    /** Time spent waiting for free memtable space, either on- or off-heap */
    public final Histogram waitingOnFreeMemtableSpace;

    /** Dropped Mutations Count */
    public final Counter droppedMutations;

    private final MetricNameFactory factory;
    private final MetricNameFactory aliasFactory;
    private static final MetricNameFactory globalFactory = new AllTableMetricNameFactory("Table");
    private static final MetricNameFactory globalAliasFactory = new AllTableMetricNameFactory("ColumnFamily");

    public final Counter speculativeRetries;
    public final Counter speculativeFailedRetries;
    public final Counter speculativeInsufficientReplicas;
    public final Gauge<Long> speculativeSampleLatencyNanos;

    public final static LatencyMetrics globalReadLatency = new LatencyMetrics(globalFactory, globalAliasFactory, "Read");
    public final static LatencyMetrics globalWriteLatency = new LatencyMetrics(globalFactory, globalAliasFactory, "Write");
    public final static LatencyMetrics globalRangeLatency = new LatencyMetrics(globalFactory, globalAliasFactory, "Range");

    private static Pair<Long, Long> totalNonSystemTablesSize(Predicate<SSTableReader> predicate)
    {
        long total = 0;
        long filtered = 0;
        for (String keyspace : Schema.instance.getNonSystemKeyspaces())
        {

            Keyspace k = Schema.instance.getKeyspaceInstance(keyspace);
            if (SchemaConstants.DISTRIBUTED_KEYSPACE_NAME.equals(k.getName()))
                continue;
            if (k.getReplicationStrategy().getReplicationFactor() < 2)
                continue;

            for (ColumnFamilyStore cf : k.getColumnFamilyStores())
            {
                if (!SecondaryIndexManager.isIndexColumnFamily(cf.name))
                {
                    for (SSTableReader sstable : cf.getSSTables(SSTableSet.CANONICAL))
                    {
                        if (predicate.test(sstable))
                        {
                            filtered += sstable.uncompressedLength();
                        }
                        total += sstable.uncompressedLength();
                    }
                }
            }
        }
        return Pair.create(filtered, total);
    }

    public static final Gauge<Double> globalPercentRepaired = Metrics.register(globalFactory.createMetricName("PercentRepaired"),
                                                                               new Gauge<Double>()
    {
        public Double getValue()
        {
            Pair<Long, Long> result = totalNonSystemTablesSize(SSTableReader::isRepaired);
            double repaired = result.left;
            double total = result.right;
            return total > 0 ? (repaired / total) * 100 : 100.0;
        }
    });

<<<<<<< HEAD
    public static final Gauge<Long> globalBytesRepaired = Metrics.register(globalFactory.createMetricName("BytesRepaired"),
                                                                           new Gauge<Long>()
    {
        public Long getValue()
        {
            return totalNonSystemTablesSize(SSTableReader::isRepaired).left;
        }
    });

    public static final Gauge<Long> globalBytesUnrepaired = Metrics.register(globalFactory.createMetricName("BytesUnrepaired"),
                                                                             new Gauge<Long>()
    {
        public Long getValue()
        {
            return totalNonSystemTablesSize(s -> !s.isRepaired() && !s.isPendingRepair()).left;
        }
    });

    public static final Gauge<Long> globalBytesPendingRepair = Metrics.register(globalFactory.createMetricName("BytesPendingRepair"),
                                                                                new Gauge<Long>()
    {
        public Long getValue()
        {
            return totalNonSystemTablesSize(SSTableReader::isPendingRepair).left;
        }
    });
=======
    public final Meter shortReadProtectionRequests;
>>>>>>> 826ae9c9

    public final Map<Sampler, TopKSampler<ByteBuffer>> samplers;
    /**
     * stores metrics that will be rolled into a single global metric
     */
    public final static ConcurrentMap<String, Set<Metric>> allTableMetrics = Maps.newConcurrentMap();

    /**
     * Stores all metric names created that can be used when unregistering, optionally mapped to an alias name.
     */
    public final static Map<String, String> all = Maps.newHashMap();

    private interface GetHistogram
    {
        EstimatedHistogram getHistogram(SSTableReader reader);
    }

    private static long[] combineHistograms(Iterable<SSTableReader> sstables, GetHistogram getHistogram)
    {
        Iterator<SSTableReader> iterator = sstables.iterator();
        if (!iterator.hasNext())
        {
            return EMPTY;
        }
        long[] firstBucket = getHistogram.getHistogram(iterator.next()).getBuckets(false);
        long[] values = new long[firstBucket.length];
        System.arraycopy(firstBucket, 0, values, 0, values.length);

        while (iterator.hasNext())
        {
            long[] nextBucket = getHistogram.getHistogram(iterator.next()).getBuckets(false);
            if (nextBucket.length > values.length)
            {
                long[] newValues = new long[nextBucket.length];
                System.arraycopy(firstBucket, 0, newValues, 0, firstBucket.length);
                for (int i = 0; i < newValues.length; i++)
                {
                    newValues[i] += nextBucket[i];
                }
                values = newValues;
            }
            else
            {
                for (int i = 0; i < values.length; i++)
                {
                    values[i] += nextBucket[i];
                }
            }
        }
        return values;
    }

    /**
     * Creates metrics for given {@link ColumnFamilyStore}.
     *
     * @param cfs ColumnFamilyStore to measure metrics
     */
    public TableMetrics(final ColumnFamilyStore cfs)
    {
        factory = new TableMetricNameFactory(cfs, "Table");
        aliasFactory = new TableMetricNameFactory(cfs, "ColumnFamily");

        samplers = Maps.newHashMap();
        for (Sampler sampler : Sampler.values())
        {
            samplers.put(sampler, new TopKSampler<>());
        }

        memtableColumnsCount = createTableGauge("MemtableColumnsCount", new Gauge<Long>()
        {
            public Long getValue()
            {
                return cfs.getTracker().getView().getCurrentMemtable().getOperations();
            }
        });
        memtableOnHeapSize = createTableGauge("MemtableOnHeapSize", new Gauge<Long>()
        {
            public Long getValue()
            {
                return cfs.getTracker().getView().getCurrentMemtable().getAllocator().onHeap().owns();
            }
        });
        memtableOffHeapSize = createTableGauge("MemtableOffHeapSize", new Gauge<Long>()
        {
            public Long getValue()
            {
                return cfs.getTracker().getView().getCurrentMemtable().getAllocator().offHeap().owns();
            }
        });
        memtableLiveDataSize = createTableGauge("MemtableLiveDataSize", new Gauge<Long>()
        {
            public Long getValue()
            {
                return cfs.getTracker().getView().getCurrentMemtable().getLiveDataSize();
            }
        });
        allMemtablesOnHeapSize = createTableGauge("AllMemtablesHeapSize", new Gauge<Long>()
        {
            public Long getValue()
            {
                long size = 0;
                for (ColumnFamilyStore cfs2 : cfs.concatWithIndexes())
                    size += cfs2.getTracker().getView().getCurrentMemtable().getAllocator().onHeap().owns();
                return size;
            }
        });
        allMemtablesOffHeapSize = createTableGauge("AllMemtablesOffHeapSize", new Gauge<Long>()
        {
            public Long getValue()
            {
                long size = 0;
                for (ColumnFamilyStore cfs2 : cfs.concatWithIndexes())
                    size += cfs2.getTracker().getView().getCurrentMemtable().getAllocator().offHeap().owns();
                return size;
            }
        });
        allMemtablesLiveDataSize = createTableGauge("AllMemtablesLiveDataSize", new Gauge<Long>()
        {
            public Long getValue()
            {
                long size = 0;
                for (ColumnFamilyStore cfs2 : cfs.concatWithIndexes())
                    size += cfs2.getTracker().getView().getCurrentMemtable().getLiveDataSize();
                return size;
            }
        });
        memtableSwitchCount = createTableCounter("MemtableSwitchCount");
        estimatedPartitionSizeHistogram = Metrics.register(factory.createMetricName("EstimatedPartitionSizeHistogram"),
                                                           aliasFactory.createMetricName("EstimatedRowSizeHistogram"),
                                                           new Gauge<long[]>()
                                                           {
                                                               public long[] getValue()
                                                               {
                                                                   return combineHistograms(cfs.getSSTables(SSTableSet.CANONICAL), new GetHistogram()
                                                                   {
                                                                       public EstimatedHistogram getHistogram(SSTableReader reader)
                                                                       {
                                                                           return reader.getEstimatedPartitionSize();
                                                                       }
                                                                   });
                                                               }
                                                           });
        estimatedPartitionCount = Metrics.register(factory.createMetricName("EstimatedPartitionCount"),
                                                   aliasFactory.createMetricName("EstimatedRowCount"),
                                                   new Gauge<Long>()
                                                   {
                                                       public Long getValue()
                                                       {
                                                           long memtablePartitions = 0;
                                                           for (Memtable memtable : cfs.getTracker().getView().getAllMemtables())
                                                               memtablePartitions += memtable.partitionCount();
                                                           return SSTableReader.getApproximateKeyCount(cfs.getSSTables(SSTableSet.CANONICAL)) + memtablePartitions;
                                                       }
                                                   });
        estimatedColumnCountHistogram = Metrics.register(factory.createMetricName("EstimatedColumnCountHistogram"),
                                                         aliasFactory.createMetricName("EstimatedColumnCountHistogram"),
                                                         new Gauge<long[]>()
                                                         {
                                                             public long[] getValue()
                                                             {
                                                                 return combineHistograms(cfs.getSSTables(SSTableSet.CANONICAL), new GetHistogram()
                                                                 {
                                                                     public EstimatedHistogram getHistogram(SSTableReader reader)
                                                                     {
                                                                         return reader.getEstimatedColumnCount();
                                                                     }
                                                                 });
            }
        });
        sstablesPerReadHistogram = createTableHistogram("SSTablesPerReadHistogram", cfs.keyspace.metric.sstablesPerReadHistogram, true);
        compressionRatio = createTableGauge("CompressionRatio", new Gauge<Double>()
        {
            public Double getValue()
            {
                return computeCompressionRatio(cfs.getSSTables(SSTableSet.CANONICAL));
            }
        }, new Gauge<Double>() // global gauge
        {
            public Double getValue()
            {
                List<SSTableReader> sstables = new ArrayList<>();
                Keyspace.all().forEach(ks -> sstables.addAll(ks.getAllSSTables(SSTableSet.CANONICAL)));
                return computeCompressionRatio(sstables);
            }
        });
        percentRepaired = createTableGauge("PercentRepaired", new Gauge<Double>()
        {
            public Double getValue()
            {
                double repaired = 0;
                double total = 0;
                for (SSTableReader sstable : cfs.getSSTables(SSTableSet.CANONICAL))
                {
                    if (sstable.isRepaired())
                    {
                        repaired += sstable.uncompressedLength();
                    }
                    total += sstable.uncompressedLength();
                }
                return total > 0 ? (repaired / total) * 100 : 100.0;
            }
        });

        bytesRepaired = createTableGauge("BytesRepaired", new Gauge<Long>()
        {
            public Long getValue()
            {
                long size = 0;
                for (SSTableReader sstable: Iterables.filter(cfs.getSSTables(SSTableSet.CANONICAL), SSTableReader::isRepaired))
                {
                    size += sstable.uncompressedLength();
                }
                return size;
            }
        });

        bytesUnrepaired = createTableGauge("BytesUnrepaired", new Gauge<Long>()
        {
            public Long getValue()
            {
                long size = 0;
                for (SSTableReader sstable: Iterables.filter(cfs.getSSTables(SSTableSet.CANONICAL), s -> !s.isRepaired() && !s.isPendingRepair()))
                {
                    size += sstable.uncompressedLength();
                }
                return size;
            }
        });

        bytesPendingRepair = createTableGauge("BytesPendingRepair", new Gauge<Long>()
        {
            public Long getValue()
            {
                long size = 0;
                for (SSTableReader sstable: Iterables.filter(cfs.getSSTables(SSTableSet.CANONICAL), SSTableReader::isPendingRepair))
                {
                    size += sstable.uncompressedLength();
                }
                return size;
            }
        });

        readLatency = new LatencyMetrics(factory, "Read", cfs.keyspace.metric.readLatency, globalReadLatency);
        writeLatency = new LatencyMetrics(factory, "Write", cfs.keyspace.metric.writeLatency, globalWriteLatency);
        rangeLatency = new LatencyMetrics(factory, "Range", cfs.keyspace.metric.rangeLatency, globalRangeLatency);
        pendingFlushes = createTableCounter("PendingFlushes");
        bytesFlushed = createTableCounter("BytesFlushed");
        compactionBytesWritten = createTableCounter("CompactionBytesWritten");
        pendingCompactions = createTableGauge("PendingCompactions", new Gauge<Integer>()
        {
            public Integer getValue()
            {
                return cfs.getCompactionStrategyManager().getEstimatedRemainingTasks();
            }
        });
        liveSSTableCount = createTableGauge("LiveSSTableCount", new Gauge<Integer>()
        {
            public Integer getValue()
            {
                return cfs.getTracker().getView().liveSSTables().size();
            }
        });
        liveDiskSpaceUsed = createTableCounter("LiveDiskSpaceUsed");
        totalDiskSpaceUsed = createTableCounter("TotalDiskSpaceUsed");
        minPartitionSize = createTableGauge("MinPartitionSize", "MinRowSize", new Gauge<Long>()
        {
            public Long getValue()
            {
                long min = 0;
                for (SSTableReader sstable : cfs.getSSTables(SSTableSet.CANONICAL))
                {
                    if (min == 0 || sstable.getEstimatedPartitionSize().min() < min)
                        min = sstable.getEstimatedPartitionSize().min();
                }
                return min;
            }
        }, new Gauge<Long>() // global gauge
        {
            public Long getValue()
            {
                long min = Long.MAX_VALUE;
                for (Metric cfGauge : allTableMetrics.get("MinPartitionSize"))
                {
                    min = Math.min(min, ((Gauge<? extends Number>) cfGauge).getValue().longValue());
                }
                return min;
            }
        });
        maxPartitionSize = createTableGauge("MaxPartitionSize", "MaxRowSize", new Gauge<Long>()
        {
            public Long getValue()
            {
                long max = 0;
                for (SSTableReader sstable : cfs.getSSTables(SSTableSet.CANONICAL))
                {
                    if (sstable.getEstimatedPartitionSize().max() > max)
                        max = sstable.getEstimatedPartitionSize().max();
                }
                return max;
            }
        }, new Gauge<Long>() // global gauge
        {
            public Long getValue()
            {
                long max = 0;
                for (Metric cfGauge : allTableMetrics.get("MaxPartitionSize"))
                {
                    max = Math.max(max, ((Gauge<? extends Number>) cfGauge).getValue().longValue());
                }
                return max;
            }
        });
        meanPartitionSize = createTableGauge("MeanPartitionSize", "MeanRowSize", new Gauge<Long>()
        {
            public Long getValue()
            {
                long sum = 0;
                long count = 0;
                for (SSTableReader sstable : cfs.getSSTables(SSTableSet.CANONICAL))
                {
                    long n = sstable.getEstimatedPartitionSize().count();
                    sum += sstable.getEstimatedPartitionSize().mean() * n;
                    count += n;
                }
                return count > 0 ? sum / count : 0;
            }
        }, new Gauge<Long>() // global gauge
        {
            public Long getValue()
            {
                long sum = 0;
                long count = 0;
                for (Keyspace keyspace : Keyspace.all())
                {
                    for (SSTableReader sstable : keyspace.getAllSSTables(SSTableSet.CANONICAL))
                    {
                        long n = sstable.getEstimatedPartitionSize().count();
                        sum += sstable.getEstimatedPartitionSize().mean() * n;
                        count += n;
                    }
                }
                return count > 0 ? sum / count : 0;
            }
        });
        bloomFilterFalsePositives = createTableGauge("BloomFilterFalsePositives", new Gauge<Long>()
        {
            public Long getValue()
            {
                long count = 0L;
                for (SSTableReader sstable: cfs.getSSTables(SSTableSet.LIVE))
                    count += sstable.getBloomFilterFalsePositiveCount();
                return count;
            }
        });
        recentBloomFilterFalsePositives = createTableGauge("RecentBloomFilterFalsePositives", new Gauge<Long>()
        {
            public Long getValue()
            {
                long count = 0L;
                for (SSTableReader sstable : cfs.getSSTables(SSTableSet.LIVE))
                    count += sstable.getRecentBloomFilterFalsePositiveCount();
                return count;
            }
        });
        bloomFilterFalseRatio = createTableGauge("BloomFilterFalseRatio", new Gauge<Double>()
        {
            public Double getValue()
            {
                long falseCount = 0L;
                long trueCount = 0L;
                for (SSTableReader sstable : cfs.getSSTables(SSTableSet.LIVE))
                {
                    falseCount += sstable.getBloomFilterFalsePositiveCount();
                    trueCount += sstable.getBloomFilterTruePositiveCount();
                }
                if (falseCount == 0L && trueCount == 0L)
                    return 0d;
                return (double) falseCount / (trueCount + falseCount);
            }
        }, new Gauge<Double>() // global gauge
        {
            public Double getValue()
            {
                long falseCount = 0L;
                long trueCount = 0L;
                for (Keyspace keyspace : Keyspace.all())
                {
                    for (SSTableReader sstable : keyspace.getAllSSTables(SSTableSet.LIVE))
                    {
                        falseCount += sstable.getBloomFilterFalsePositiveCount();
                        trueCount += sstable.getBloomFilterTruePositiveCount();
                    }
                }
                if (falseCount == 0L && trueCount == 0L)
                    return 0d;
                return (double) falseCount / (trueCount + falseCount);
            }
        });
        recentBloomFilterFalseRatio = createTableGauge("RecentBloomFilterFalseRatio", new Gauge<Double>()
        {
            public Double getValue()
            {
                long falseCount = 0L;
                long trueCount = 0L;
                for (SSTableReader sstable: cfs.getSSTables(SSTableSet.LIVE))
                {
                    falseCount += sstable.getRecentBloomFilterFalsePositiveCount();
                    trueCount += sstable.getRecentBloomFilterTruePositiveCount();
                }
                if (falseCount == 0L && trueCount == 0L)
                    return 0d;
                return (double) falseCount / (trueCount + falseCount);
            }
        }, new Gauge<Double>() // global gauge
        {
            public Double getValue()
            {
                long falseCount = 0L;
                long trueCount = 0L;
                for (Keyspace keyspace : Keyspace.all())
                {
                    for (SSTableReader sstable : keyspace.getAllSSTables(SSTableSet.LIVE))
                    {
                        falseCount += sstable.getRecentBloomFilterFalsePositiveCount();
                        trueCount += sstable.getRecentBloomFilterTruePositiveCount();
                    }
                }
                if (falseCount == 0L && trueCount == 0L)
                    return 0d;
                return (double) falseCount / (trueCount + falseCount);
            }
        });
        bloomFilterDiskSpaceUsed = createTableGauge("BloomFilterDiskSpaceUsed", new Gauge<Long>()
        {
            public Long getValue()
            {
                long total = 0;
                for (SSTableReader sst : cfs.getSSTables(SSTableSet.CANONICAL))
                    total += sst.getBloomFilterSerializedSize();
                return total;
            }
        });
        bloomFilterOffHeapMemoryUsed = createTableGauge("BloomFilterOffHeapMemoryUsed", new Gauge<Long>()
        {
            public Long getValue()
            {
                long total = 0;
                for (SSTableReader sst : cfs.getSSTables(SSTableSet.LIVE))
                    total += sst.getBloomFilterOffHeapSize();
                return total;
            }
        });
        indexSummaryOffHeapMemoryUsed = createTableGauge("IndexSummaryOffHeapMemoryUsed", new Gauge<Long>()
        {
            public Long getValue()
            {
                long total = 0;
                for (SSTableReader sst : cfs.getSSTables(SSTableSet.LIVE))
                    total += sst.getIndexSummaryOffHeapSize();
                return total;
            }
        });
        compressionMetadataOffHeapMemoryUsed = createTableGauge("CompressionMetadataOffHeapMemoryUsed", new Gauge<Long>()
        {
            public Long getValue()
            {
                long total = 0;
                for (SSTableReader sst : cfs.getSSTables(SSTableSet.LIVE))
                    total += sst.getCompressionMetadataOffHeapSize();
                return total;
            }
        });
        speculativeRetries = createTableCounter("SpeculativeRetries");
        speculativeFailedRetries = createTableCounter("SpeculativeFailedRetries");
        speculativeInsufficientReplicas = createTableCounter("SpeculativeInsufficientReplicas");
        speculativeSampleLatencyNanos = createTableGauge("SpeculativeSampleLatencyNanos", new Gauge<Long>()
        {
            public Long getValue()
            {
                return cfs.sampleLatencyNanos;
            }
        });
        keyCacheHitRate = Metrics.register(factory.createMetricName("KeyCacheHitRate"),
                                           aliasFactory.createMetricName("KeyCacheHitRate"),
                                           new RatioGauge()
        {
            @Override
            public Ratio getRatio()
            {
                return Ratio.of(getNumerator(), getDenominator());
            }

            protected double getNumerator()
            {
                long hits = 0L;
                for (SSTableReader sstable : cfs.getSSTables(SSTableSet.LIVE))
                    hits += sstable.getKeyCacheHit();
                return hits;
            }

            protected double getDenominator()
            {
                long requests = 0L;
                for (SSTableReader sstable : cfs.getSSTables(SSTableSet.LIVE))
                    requests += sstable.getKeyCacheRequest();
                return Math.max(requests, 1); // to avoid NaN.
            }
        });
        tombstoneScannedHistogram = createTableHistogram("TombstoneScannedHistogram", cfs.keyspace.metric.tombstoneScannedHistogram, false);
        liveScannedHistogram = createTableHistogram("LiveScannedHistogram", cfs.keyspace.metric.liveScannedHistogram, false);
        colUpdateTimeDeltaHistogram = createTableHistogram("ColUpdateTimeDeltaHistogram", cfs.keyspace.metric.colUpdateTimeDeltaHistogram, false);
        coordinatorReadLatency = Metrics.timer(factory.createMetricName("CoordinatorReadLatency"));
        coordinatorScanLatency = Metrics.timer(factory.createMetricName("CoordinatorScanLatency"));
        waitingOnFreeMemtableSpace = Metrics.histogram(factory.createMetricName("WaitingOnFreeMemtableSpace"), false);

        // We do not want to capture view mutation specific metrics for a view
        // They only makes sense to capture on the base table
        if (cfs.metadata().isView())
        {
            viewLockAcquireTime = null;
            viewReadTime = null;
        }
        else
        {
            viewLockAcquireTime = createTableTimer("ViewLockAcquireTime", cfs.keyspace.metric.viewLockAcquireTime);
            viewReadTime = createTableTimer("ViewReadTime", cfs.keyspace.metric.viewReadTime);
        }

        trueSnapshotsSize = createTableGauge("SnapshotsSize", new Gauge<Long>()
        {
            public Long getValue()
            {
                return cfs.trueSnapshotsSize();
            }
        });
        rowCacheHitOutOfRange = createTableCounter("RowCacheHitOutOfRange");
        rowCacheHit = createTableCounter("RowCacheHit");
        rowCacheMiss = createTableCounter("RowCacheMiss");
        droppedMutations = createTableCounter("DroppedMutations");

        casPrepare = new LatencyMetrics(factory, "CasPrepare", cfs.keyspace.metric.casPrepare);
        casPropose = new LatencyMetrics(factory, "CasPropose", cfs.keyspace.metric.casPropose);
        casCommit = new LatencyMetrics(factory, "CasCommit", cfs.keyspace.metric.casCommit);

<<<<<<< HEAD
        repairsStarted = createTableCounter("RepairJobsStarted");
        repairsCompleted = createTableCounter("RepairJobsCompleted");

        anticompactionTime = createTableTimer("AnticompactionTime", cfs.keyspace.metric.anticompactionTime);
        validationTime = createTableTimer("ValidationTime", cfs.keyspace.metric.validationTime);
        syncTime = createTableTimer("SyncTime", cfs.keyspace.metric.repairSyncTime);

        bytesValidated = createTableHistogram("BytesValidated", cfs.keyspace.metric.bytesValidated, false);
        partitionsValidated = createTableHistogram("PartitionsValidated", cfs.keyspace.metric.partitionsValidated, false);
        bytesAnticompacted = createTableCounter("BytesAnticompacted");
        bytesMutatedAnticompaction = createTableCounter("BytesMutatedAnticompaction");
        mutatedAnticompactionGauge = createTableGauge("MutatedAnticompactionGauge", () ->
        {
            double bytesMutated = bytesMutatedAnticompaction.getCount();
            double bytesAnticomp = bytesAnticompacted.getCount();
            if (bytesAnticomp + bytesMutated > 0)
                return bytesMutated / (bytesAnticomp + bytesMutated);
            return 0.0;
        });
=======
        shortReadProtectionRequests = Metrics.meter(factory.createMetricName("ShortReadProtectionRequests"));
>>>>>>> 826ae9c9
    }

    public void updateSSTableIterated(int count)
    {
        sstablesPerReadHistogram.update(count);
    }

    /**
     * Release all associated metrics.
     */
    public void release()
    {
        for(Map.Entry<String, String> entry : all.entrySet())
        {
            CassandraMetricsRegistry.MetricName name = factory.createMetricName(entry.getKey());
            CassandraMetricsRegistry.MetricName alias = aliasFactory.createMetricName(entry.getValue());
            final Metric metric = Metrics.getMetrics().get(name.getMetricName());
            if (metric != null)
            {   // Metric will be null if it's a view metric we are releasing. Views have null for ViewLockAcquireTime and ViewLockReadTime
                allTableMetrics.get(entry.getKey()).remove(metric);
                Metrics.remove(name, alias);
            }
        }
        readLatency.release();
        writeLatency.release();
        rangeLatency.release();
        Metrics.remove(factory.createMetricName("EstimatedPartitionSizeHistogram"), aliasFactory.createMetricName("EstimatedRowSizeHistogram"));
        Metrics.remove(factory.createMetricName("EstimatedPartitionCount"), aliasFactory.createMetricName("EstimatedRowCount"));
        Metrics.remove(factory.createMetricName("EstimatedColumnCountHistogram"), aliasFactory.createMetricName("EstimatedColumnCountHistogram"));
        Metrics.remove(factory.createMetricName("KeyCacheHitRate"), aliasFactory.createMetricName("KeyCacheHitRate"));
        Metrics.remove(factory.createMetricName("CoordinatorReadLatency"), aliasFactory.createMetricName("CoordinatorReadLatency"));
        Metrics.remove(factory.createMetricName("CoordinatorScanLatency"), aliasFactory.createMetricName("CoordinatorScanLatency"));
        Metrics.remove(factory.createMetricName("WaitingOnFreeMemtableSpace"), aliasFactory.createMetricName("WaitingOnFreeMemtableSpace"));
    }


    /**
     * Create a gauge that will be part of a merged version of all column families.  The global gauge
     * will merge each CF gauge by adding their values
     */
    protected <T extends Number> Gauge<T> createTableGauge(final String name, Gauge<T> gauge)
    {
        return createTableGauge(name, gauge, new Gauge<Long>()
        {
            public Long getValue()
            {
                long total = 0;
                for (Metric cfGauge : allTableMetrics.get(name))
                {
                    total = total + ((Gauge<? extends Number>) cfGauge).getValue().longValue();
                }
                return total;
            }
        });
    }

    /**
     * Create a gauge that will be part of a merged version of all column families.  The global gauge
     * is defined as the globalGauge parameter
     */
    protected <G,T> Gauge<T> createTableGauge(String name, Gauge<T> gauge, Gauge<G> globalGauge)
    {
        return createTableGauge(name, name, gauge, globalGauge);
    }

    protected <G,T> Gauge<T> createTableGauge(String name, String alias, Gauge<T> gauge, Gauge<G> globalGauge)
    {
        Gauge<T> cfGauge = Metrics.register(factory.createMetricName(name), aliasFactory.createMetricName(alias), gauge);
        if (register(name, alias, cfGauge))
        {
            Metrics.register(globalFactory.createMetricName(name), globalAliasFactory.createMetricName(alias), globalGauge);
        }
        return cfGauge;
    }

    /**
     * Creates a counter that will also have a global counter thats the sum of all counters across
     * different column families
     */
    protected Counter createTableCounter(final String name)
    {
        return createTableCounter(name, name);
    }

    protected Counter createTableCounter(final String name, final String alias)
    {
        Counter cfCounter = Metrics.counter(factory.createMetricName(name), aliasFactory.createMetricName(alias));
        if (register(name, alias, cfCounter))
        {
            Metrics.register(globalFactory.createMetricName(name),
                             globalAliasFactory.createMetricName(alias),
                             new Gauge<Long>()
            {
                public Long getValue()
                {
                    long total = 0;
                    for (Metric cfGauge : allTableMetrics.get(name))
                    {
                        total += ((Counter) cfGauge).getCount();
                    }
                    return total;
                }
            });
        }
        return cfCounter;
    }

    /**
     * Computes the compression ratio for the specified SSTables
     *
     * @param sstables the SSTables
     * @return the compression ratio for the specified SSTables
     */
    private static Double computeCompressionRatio(Iterable<SSTableReader> sstables)
    {
        double compressedLengthSum = 0;
        double dataLengthSum = 0;
        for (SSTableReader sstable : sstables)
        {
            if (sstable.compression)
            {
                // We should not have any sstable which are in an open early mode as the sstable were selected
                // using SSTableSet.CANONICAL.
                assert sstable.openReason != SSTableReader.OpenReason.EARLY;

                CompressionMetadata compressionMetadata = sstable.getCompressionMetadata();
                compressedLengthSum += compressionMetadata.compressedFileLength;
                dataLengthSum += compressionMetadata.dataLength;
            }
        }
        return dataLengthSum != 0 ? compressedLengthSum / dataLengthSum : MetadataCollector.NO_COMPRESSION_RATIO;
    }

    /**
     * Create a histogram-like interface that will register both a CF, keyspace and global level
     * histogram and forward any updates to both
     */
    protected TableHistogram createTableHistogram(String name, Histogram keyspaceHistogram, boolean considerZeroes)
    {
        return createTableHistogram(name, name, keyspaceHistogram, considerZeroes);
    }

    protected TableHistogram createTableHistogram(String name, String alias, Histogram keyspaceHistogram, boolean considerZeroes)
    {
        Histogram cfHistogram = Metrics.histogram(factory.createMetricName(name), aliasFactory.createMetricName(alias), considerZeroes);
        register(name, alias, cfHistogram);
        return new TableHistogram(cfHistogram,
                                  keyspaceHistogram,
                                  Metrics.histogram(globalFactory.createMetricName(name),
                                                    globalAliasFactory.createMetricName(alias),
                                                    considerZeroes));
    }

    protected TableTimer createTableTimer(String name, Timer keyspaceTimer)
    {
        return createTableTimer(name, name, keyspaceTimer);
    }

    protected TableTimer createTableTimer(String name, String alias, Timer keyspaceTimer)
    {
        Timer cfTimer = Metrics.timer(factory.createMetricName(name), aliasFactory.createMetricName(alias));
        register(name, alias, cfTimer);
        return new TableTimer(cfTimer,
                              keyspaceTimer,
                              Metrics.timer(globalFactory.createMetricName(name),
                                            globalAliasFactory.createMetricName(alias)));
    }

    /**
     * Registers a metric to be removed when unloading CF.
     * @return true if first time metric with that name has been registered
     */
    private boolean register(String name, String alias, Metric metric)
    {
        boolean ret = allTableMetrics.putIfAbsent(name, ConcurrentHashMap.newKeySet()) == null;
        allTableMetrics.get(name).add(metric);
        all.put(name, alias);
        return ret;
    }

    public static class TableHistogram
    {
        public final Histogram[] all;
        public final Histogram cf;
        private TableHistogram(Histogram cf, Histogram keyspace, Histogram global)
        {
            this.cf = cf;
            this.all = new Histogram[]{cf, keyspace, global};
        }

        public void update(long i)
        {
            for(Histogram histo : all)
            {
                histo.update(i);
            }
        }
    }

    public static class TableTimer
    {
        public final Timer[] all;
        public final Timer cf;
        private TableTimer(Timer cf, Timer keyspace, Timer global)
        {
            this.cf = cf;
            this.all = new Timer[]{cf, keyspace, global};
        }

        public void update(long i, TimeUnit unit)
        {
            for(Timer timer : all)
            {
                timer.update(i, unit);
            }
        }

        public Context time()
        {
            return new Context(all);
        }

        public static class Context implements AutoCloseable
        {
            private final long start;
            private final Timer [] all;

            private Context(Timer [] all)
            {
                this.all = all;
                start = System.nanoTime();
            }

            public void close()
            {
                long duration = System.nanoTime() - start;
                for (Timer t : all)
                    t.update(duration, TimeUnit.NANOSECONDS);
            }
        }
    }

    static class TableMetricNameFactory implements MetricNameFactory
    {
        private final String keyspaceName;
        private final String tableName;
        private final boolean isIndex;
        private final String type;

        TableMetricNameFactory(ColumnFamilyStore cfs, String type)
        {
            this.keyspaceName = cfs.keyspace.getName();
            this.tableName = cfs.name;
            this.isIndex = cfs.isIndex();
            this.type = type;
        }

        public CassandraMetricsRegistry.MetricName createMetricName(String metricName)
        {
            String groupName = TableMetrics.class.getPackage().getName();
            String type = isIndex ? "Index" + this.type : this.type;

            StringBuilder mbeanName = new StringBuilder();
            mbeanName.append(groupName).append(":");
            mbeanName.append("type=").append(type);
            mbeanName.append(",keyspace=").append(keyspaceName);
            mbeanName.append(",scope=").append(tableName);
            mbeanName.append(",name=").append(metricName);

            return new CassandraMetricsRegistry.MetricName(groupName, type, metricName, keyspaceName + "." + tableName, mbeanName.toString());
        }
    }

    static class AllTableMetricNameFactory implements MetricNameFactory
    {
        private final String type;
        public AllTableMetricNameFactory(String type)
        {
            this.type = type;
        }

        public CassandraMetricsRegistry.MetricName createMetricName(String metricName)
        {
            String groupName = TableMetrics.class.getPackage().getName();
            StringBuilder mbeanName = new StringBuilder();
            mbeanName.append(groupName).append(":");
            mbeanName.append("type=").append(type);
            mbeanName.append(",name=").append(metricName);
            return new CassandraMetricsRegistry.MetricName(groupName, type, metricName, "all", mbeanName.toString());
        }
    }

    public enum Sampler
    {
        READS, WRITES
    }
}<|MERGE_RESOLUTION|>--- conflicted
+++ resolved
@@ -240,7 +240,6 @@
         }
     });
 
-<<<<<<< HEAD
     public static final Gauge<Long> globalBytesRepaired = Metrics.register(globalFactory.createMetricName("BytesRepaired"),
                                                                            new Gauge<Long>()
     {
@@ -267,9 +266,8 @@
             return totalNonSystemTablesSize(SSTableReader::isPendingRepair).left;
         }
     });
-=======
+
     public final Meter shortReadProtectionRequests;
->>>>>>> 826ae9c9
 
     public final Map<Sampler, TopKSampler<ByteBuffer>> samplers;
     /**
@@ -814,7 +812,6 @@
         casPropose = new LatencyMetrics(factory, "CasPropose", cfs.keyspace.metric.casPropose);
         casCommit = new LatencyMetrics(factory, "CasCommit", cfs.keyspace.metric.casCommit);
 
-<<<<<<< HEAD
         repairsStarted = createTableCounter("RepairJobsStarted");
         repairsCompleted = createTableCounter("RepairJobsCompleted");
 
@@ -834,9 +831,8 @@
                 return bytesMutated / (bytesAnticomp + bytesMutated);
             return 0.0;
         });
-=======
+
         shortReadProtectionRequests = Metrics.meter(factory.createMetricName("ShortReadProtectionRequests"));
->>>>>>> 826ae9c9
     }
 
     public void updateSSTableIterated(int count)
