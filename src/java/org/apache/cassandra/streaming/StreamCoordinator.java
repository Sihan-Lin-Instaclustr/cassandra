--- conflicted
+++ resolved
@@ -235,11 +235,7 @@
             // create
             if (streamSessions.size() < connectionsPerHost)
             {
-<<<<<<< HEAD
-                StreamSession session = new StreamSession(peer, factory, streamSessions.size(), keepSSTableLevel);
-=======
-                StreamSession session = new StreamSession(peer, connecting, factory, streamSessions.size());
->>>>>>> 6cca24f4
+                StreamSession session = new StreamSession(peer, connecting, factory, streamSessions.size(), keepSSTableLevel);
                 streamSessions.put(++lastReturned, session);
                 return session;
             }
@@ -271,11 +267,7 @@
             StreamSession session = streamSessions.get(id);
             if (session == null)
             {
-<<<<<<< HEAD
-                session = new StreamSession(peer, factory, id, keepSSTableLevel);
-=======
-                session = new StreamSession(peer, connecting, factory, id);
->>>>>>> 6cca24f4
+                session = new StreamSession(peer, connecting, factory, id, keepSSTableLevel);
                 streamSessions.put(id, session);
             }
             return session;
