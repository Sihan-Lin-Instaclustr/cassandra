--- conflicted
+++ resolved
@@ -20,8 +20,8 @@
 
 import java.nio.ByteBuffer;
 import java.util.Set;
-
-import com.google.common.base.Predicate;
+import java.util.function.Predicate;
+
 import com.google.common.collect.Sets;
 import org.junit.BeforeClass;
 import org.junit.Test;
@@ -93,7 +93,7 @@
             assertPurgeBoundary(controller.getPurgeEvaluator(key), timestamp1); //memtable only
 
             cfs.forceBlockingFlush();
-            assertTrue(controller.getPurgeEvaluator(key).apply(Long.MAX_VALUE)); //no memtables and no sstables
+            assertTrue(controller.getPurgeEvaluator(key).test(Long.MAX_VALUE)); //no memtables and no sstables
         }
 
         Set<SSTableReader> compacting = Sets.newHashSet(cfs.getLiveSSTables()); // first sstable is compacting
@@ -195,13 +195,10 @@
         new Mutation(PartitionUpdate.fullPartitionDelete(cfm, key, timestamp, FBUtilities.nowInSeconds()))
         .applyUnsafe();
     }
-<<<<<<< HEAD
-=======
 
     private void assertPurgeBoundary(Predicate<Long> evaluator, long boundary)
     {
-        assertFalse(evaluator.apply(boundary));
-        assertTrue(evaluator.apply(boundary - 1));
-    }
->>>>>>> 7d2fdfeb
+        assertFalse(evaluator.test(boundary));
+        assertTrue(evaluator.test(boundary - 1));
+    }
 }