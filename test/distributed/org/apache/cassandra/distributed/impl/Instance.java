--- conflicted
+++ resolved
@@ -493,7 +493,6 @@
             for (int i = 0; i < tokens.size(); i++)
             {
                 InetAddressAndPort ep = hosts.get(i);
-<<<<<<< HEAD
                 UUID hostId = hostIds.get(i);
                 Token token = tokens.get(i);
                 Gossiper.runInGossipStageBlocking(() -> {
@@ -506,21 +505,10 @@
                                             new VersionedValue.VersionedValueFactory(partitioner).normal(Collections.singleton(token)));
                     Gossiper.instance.realMarkAlive(ep.address, Gossiper.instance.getEndpointStateForEndpoint(ep.address));
                 });
-                MessagingService.instance().setVersion(ep.address, MessagingService.current_version);
-=======
-                Gossiper.instance.initializeNodeUnsafe(ep.address, hostIds.get(i), 1);
-                Gossiper.instance.injectApplicationState(ep.address,
-                        ApplicationState.TOKENS,
-                        new VersionedValue.VersionedValueFactory(partitioner).tokens(Collections.singleton(tokens.get(i))));
-                storageService.onChange(ep.address,
-                        ApplicationState.STATUS,
-                        new VersionedValue.VersionedValueFactory(partitioner).normal(Collections.singleton(tokens.get(i))));
-                Gossiper.instance.realMarkAlive(ep.address, Gossiper.instance.getEndpointStateForEndpoint(ep.address));
                 int messagingVersion = cluster.get(ep).isShutdown()
                                        ? MessagingService.current_version
                                        : Math.min(MessagingService.current_version, cluster.get(ep).getMessagingVersion());
                 MessagingService.instance().setVersion(ep.address, messagingVersion);
->>>>>>> 02cc5df0
             }
 
             // check that all nodes are in token metadata
