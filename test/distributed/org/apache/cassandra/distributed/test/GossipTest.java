--- conflicted
+++ resolved
@@ -285,43 +285,42 @@
         }
     }
 
-<<<<<<< HEAD
+    @Test
+    public void restartGossipOnGossippingOnlyMember() throws Throwable
+    {
+        int originalNodeCount = 1;
+        int expandedNodeCount = originalNodeCount + 1;
+
+        try (Cluster cluster = builder().withNodes(originalNodeCount)
+                .withTokenSupplier(evenlyDistributedTokens(expandedNodeCount, 1))
+                .withNodeIdTopology(singleDcNetworkTopology(expandedNodeCount, "dc0", "rack0"))
+                .withConfig(config -> config.with(NETWORK, GOSSIP))
+                .start())
+        {
+            IInstanceConfig config = cluster.newInstanceConfig();
+            IInvokableInstance gossippingOnlyMember = cluster.bootstrap(config);
+            withProperty("cassandra.join_ring", Boolean.toString(false), () -> gossippingOnlyMember.startup(cluster));
+
+            assertTrue(gossippingOnlyMember.callOnInstance((IIsolatedExecutor.SerializableCallable<Boolean>)
+                                                                   () -> StorageService.instance.isGossipRunning()));
+
+            gossippingOnlyMember.runOnInstance((IIsolatedExecutor.SerializableRunnable) () -> StorageService.instance.stopGossiping());
+
+            assertFalse(gossippingOnlyMember.callOnInstance((IIsolatedExecutor.SerializableCallable<Boolean>)
+                                                                    () -> StorageService.instance.isGossipRunning()));
+
+            gossippingOnlyMember.runOnInstance((IIsolatedExecutor.SerializableRunnable) () -> StorageService.instance.startGossiping());
+
+            assertTrue(gossippingOnlyMember.callOnInstance((IIsolatedExecutor.SerializableCallable<Boolean>)
+                                                                   () -> StorageService.instance.isGossipRunning()));
+        }
+    }
+
     private static String getLocalToken(IInvokableInstance node)
     {
         Collection<String> tokens = ClusterUtils.getLocalTokens(node);
         Assertions.assertThat(tokens).hasSize(1);
         return tokens.stream().findFirst().get();
-=======
-    @Test
-    public void restartGossipOnGossippingOnlyMember() throws Throwable
-    {
-        int originalNodeCount = 1;
-        int expandedNodeCount = originalNodeCount + 1;
-
-        try (Cluster cluster = builder().withNodes(originalNodeCount)
-                                        .withTokenSupplier(evenlyDistributedTokens(expandedNodeCount, 1))
-                                        .withNodeIdTopology(singleDcNetworkTopology(expandedNodeCount, "dc0", "rack0"))
-                                        .withConfig(config -> config.with(NETWORK, GOSSIP))
-                                        .start())
-        {
-            IInstanceConfig config = cluster.newInstanceConfig();
-            IInvokableInstance gossippingOnlyMember = cluster.bootstrap(config);
-            withProperty("cassandra.join_ring", Boolean.toString(false), () -> gossippingOnlyMember.startup(cluster));
-
-            assertTrue(gossippingOnlyMember.callOnInstance((IIsolatedExecutor.SerializableCallable<Boolean>)
-                                                           () -> StorageService.instance.isGossipRunning()));
-
-            gossippingOnlyMember.runOnInstance((IIsolatedExecutor.SerializableRunnable) () -> StorageService.instance.stopGossiping());
-
-            assertFalse(gossippingOnlyMember.callOnInstance((IIsolatedExecutor.SerializableCallable<Boolean>)
-                                                            () -> StorageService.instance.isGossipRunning()));
-
-            gossippingOnlyMember.runOnInstance((IIsolatedExecutor.SerializableRunnable) () -> StorageService.instance.startGossiping());
-
-            assertTrue(gossippingOnlyMember.callOnInstance((IIsolatedExecutor.SerializableCallable<Boolean>)
-                                                           () -> StorageService.instance.isGossipRunning()));
-        }
->>>>>>> 46d4922a
     }
 
     void assertPendingRangesForPeer(final boolean expectPending, final InetSocketAddress movingAddress, final Cluster cluster)
