--- conflicted
+++ resolved
@@ -29,11 +29,8 @@
 import org.apache.cassandra.distributed.api.ConsistencyLevel;
 import org.apache.cassandra.distributed.api.ICluster;
 import org.apache.cassandra.distributed.api.IInvokableInstance;
-<<<<<<< HEAD
 import org.apache.cassandra.metrics.ReadRepairMetrics;
-=======
 import org.apache.cassandra.io.sstable.format.SSTableReader;
->>>>>>> d6beb011
 
 import static org.apache.cassandra.distributed.api.Feature.NETWORK;
 import static org.apache.cassandra.distributed.shared.AssertUtils.*;
@@ -433,8 +430,9 @@
                 Set<SSTableReader> sstables = Keyspace.open(KEYSPACE)
                                                       .getColumnFamilyStore("tbl")
                                                       .getLiveSSTables();
-                assertEquals(1, sstables.size());
-                assertEquals(1, sstables.iterator().next().getMinTimestamp());
+                assertEquals("Expected a single sstable, but found " + sstables.size(), 1, sstables.size());
+                long minTimestamp = sstables.iterator().next().getMinTimestamp();
+                assertEquals("Expected min timestamp of 1, but was " + minTimestamp, 1, minTimestamp);
             });
 
             // on node 2, add a row for the deleted partition with an older timestamp than the deletion so it should be shadowed
@@ -444,7 +442,7 @@
             Object[][] rows = cluster.coordinator(1)
                                      .execute("SELECT * FROM " + KEYSPACE + ".tbl WHERE pk=0 AND ck > 5",
                                               ConsistencyLevel.ALL);
-            assertEquals(0, rows.length);
+            assertEquals("Expected 0 rows, but found " + rows.length, 0, rows.length);
         }
     }
 
