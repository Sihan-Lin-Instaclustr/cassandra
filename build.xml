<!--
  Licensed to the Apache Software Foundation (ASF) under one or more
  contributor license agreements.  See the NOTICE file distributed with
  this work for additional information regarding copyright ownership.
  The ASF licenses this file to You under the Apache License, Version 2.0
  (the "License"); you may not use this file except in compliance with
  the License.  You may obtain a copy of the License at

      http://www.apache.org/licenses/LICENSE-2.0

  Unless required by applicable law or agreed to in writing, software
  distributed under the License is distributed on an "AS IS" BASIS,
  WITHOUT WARRANTIES OR CONDITIONS OF ANY KIND, either express or implied.
  See the License for the specific language governing permissions and
  limitations under the License.
-->
<project basedir="." default="jar" name="apache-cassandra"
         xmlns:artifact="antlib:org.apache.maven.artifact.ant"
         xmlns:if="ant:if"
         xmlns:unless="ant:unless">

    <fail message="You need to use Ant of version at least 1.10 to continue.">
      <condition>
        <not>
          <antversion atleast="1.10"/>
        </not>
      </condition>
    </fail>

    <property environment="env"/>
    <property file="build.properties" />
    <property file="build.properties.default" />
    <property name="debuglevel" value="source,lines,vars"/>

    <!-- default version and SCM information -->
    <property name="base.version" value="4.0.8"/>
    <property name="scm.connection" value="scm:https://gitbox.apache.org/repos/asf/cassandra.git"/>
    <property name="scm.developerConnection" value="scm:https://gitbox.apache.org/repos/asf/cassandra.git"/>
    <property name="scm.url" value="https://gitbox.apache.org/repos/asf?p=cassandra.git;a=tree"/>

    <!-- directory details -->
    <property name="basedir" value="."/>
    <property name="build.src" value="${basedir}/src"/>
    <property name="build.src.java" value="${basedir}/src/java"/>
    <property name="build.src.antlr" value="${basedir}/src/antlr"/>
    <property name="build.src.resources" value="${basedir}/src/resources"/>
    <property name="build.src.gen-java" value="${basedir}/src/gen-java"/>
    <property name="build.lib" value="${basedir}/lib"/>
    <property name="build.dir" value="${basedir}/build"/>
    <property name="build.dir.lib" value="${basedir}/build/lib"/>
    <property name="build.test.dir" value="${build.dir}/test"/>
    <property name="build.classes" value="${build.dir}/classes"/>
    <property name="build.classes.main" value="${build.classes}/main" />
    <property name="javadoc.dir" value="${build.dir}/javadoc"/>
    <property name="interface.dir" value="${basedir}/interface"/>
    <property name="test.dir" value="${basedir}/test"/>
    <property name="test.resources" value="${test.dir}/resources"/>
    <property name="test.lib" value="${build.dir}/test/lib"/>
    <property name="test.classes" value="${build.dir}/test/classes"/>
    <property name="test.conf" value="${test.dir}/conf"/>
    <property name="test.data" value="${test.dir}/data"/>
    <property name="test.name" value="*Test"/>
    <property name="test.classlistfile" value="testlist.txt"/>
    <property name="test.classlistprefix" value="unit"/>
    <property name="benchmark.name" value=""/>
    <property name="test.methods" value=""/>
    <property name="test.unit.src" value="${test.dir}/unit"/>
    <property name="test.long.src" value="${test.dir}/long"/>
    <property name="test.burn.src" value="${test.dir}/burn"/>
    <property name="test.memory.src" value="${test.dir}/memory"/>
    <property name="test.microbench.src" value="${test.dir}/microbench"/>
    <property name="test.distributed.src" value="${test.dir}/distributed"/>
    <property name="test.compression.algo" value="LZ4"/>
    <property name="test.driver.connection_timeout_ms" value="5000"/>
    <property name="test.driver.read_timeout_ms" value="12000"/>
    <property name="dist.dir" value="${build.dir}/dist"/>
    <property name="tmp.dir" value="${java.io.tmpdir}"/>

    <property name="doc.dir" value="${basedir}/doc"/>

    <condition property="version" value="${base.version}">
      <isset property="release"/>
    </condition>
    <property name="version" value="${base.version}-SNAPSHOT"/>
    <property name="version.properties.dir"
              value="${build.src.resources}/org/apache/cassandra/config/" />
    <property name="final.name" value="${ant.project.name}-${version}"/>

    <property name="local.repository" value="${user.home}/.m2/repository" />

    <!-- details of what version of Maven ANT Tasks to fetch -->
    <property name="maven-ant-tasks.version" value="2.1.3" />
    <property name="maven-ant-tasks.local" value="${local.repository}/org/apache/maven/maven-ant-tasks"/>
    <property name="maven-ant-tasks.url"
              value="https://repo.maven.apache.org/maven2/org/apache/maven/maven-ant-tasks" />
    <!-- details of how and which Maven repository we publish to -->
    <property name="maven.version" value="3.0.3" />
    <condition property="maven-repository-url" value="https://repository.apache.org/service/local/staging/deploy/maven2">
      <isset property="release"/>
    </condition>
    <condition property="maven-repository-id" value="apache.releases.https">
      <isset property="release"/>
    </condition>
    <property name="maven-repository-url" value="https://repository.apache.org/content/repositories/snapshots"/>
    <property name="maven-repository-id" value="apache.snapshots.https"/>

    <property name="test.timeout" value="240000" />
    <property name="test.memory.timeout" value="480000" />
    <property name="test.long.timeout" value="600000" />
    <property name="test.burn.timeout" value="60000000" />
    <property name="test.distributed.timeout" value="900000" />

    <!-- default for cql tests. Can be override by -Dcassandra.test.use_prepared=false -->
    <property name="cassandra.test.use_prepared" value="true" />

    <!-- skip flushing schema tables during tests -->
    <property name="cassandra.test.flush_local_schema_changes" value="false" />

    <!-- https://www.eclemma.org/jacoco/ -->
    <property name="jacoco.export.dir" value="${build.dir}/jacoco/" />
    <property name="jacoco.partials.dir" value="${jacoco.export.dir}/partials" />
    <property name="jacoco.partialexecfile" value="${jacoco.partials.dir}/partial.exec" />
    <property name="jacoco.finalexecfile" value="${jacoco.export.dir}/jacoco.exec" />
    <property name="jacoco.version" value="0.8.6"/>

    <property name="byteman.version" value="4.0.6"/>
    <property name="jamm.version" value="0.3.2"/>
    <property name="ecj.version" value="4.6.1"/>
    <property name="ohc.version" value="0.5.1"/>
    <property name="asm.version" value="7.1"/>
    <property name="allocation-instrumenter.version" value="3.1.0"/>
    <property name="bytebuddy.version" value="1.10.10"/>
    <property name="jflex.version" value="1.8.2"/>

    <!-- https://mvnrepository.com/artifact/net.openhft/chronicle-bom/1.16.23 -->
    <property name="chronicle-queue.version" value="5.20.123" />
    <property name="chronicle-core.version" value="2.20.126" />
    <property name="chronicle-bytes.version" value="2.20.111" />
    <property name="chronicle-wire.version" value="2.20.117" />
    <property name="chronicle-threads.version" value="2.20.111" />

    <condition property="maven-ant-tasks.jar.exists">
      <available file="${build.dir}/maven-ant-tasks-${maven-ant-tasks.version}.jar" />
    </condition>

    <condition property="maven-ant-tasks.jar.local">
      <available file="${maven-ant-tasks.local}/${maven-ant-tasks.version}/maven-ant-tasks-${maven-ant-tasks.version}.jar" />
    </condition>

    <condition property="is.source.artifact">
      <available file="${build.src.java}" type="dir" />
    </condition>

    <!-- Check if all tests are being run or just one. If it's all tests don't spam the console with test output.
         If it's an individual test print the output from the test under the assumption someone is debugging the test
         and wants to know what is going on without having to context switch to the log file that is generated.
         Debug level output still needs to be retrieved from the log file.  -->
    <script language="javascript">
        if (project.getProperty("cassandra.keepBriefBrief") == null)
        {
            if (project.getProperty("test.name").equals("*Test"))
                project.setProperty("cassandra.keepBriefBrief", "true");
            else
                project.setProperty("cassandra.keepBriefBrief", "false");
        }
    </script>

    <condition property="java.version.8">
        <equals arg1="${ant.java.version}" arg2="1.8"/>
    </condition>
    <condition property="java.version.11">
        <not><isset property="java.version.8"/></not>
    </condition>
    <fail><condition><not><or>
        <isset property="java.version.8"/>
        <isset property="java.version.11"/>
    </or></not></condition></fail>

    <resources id="_jvm11_arg_items">
        <string>-Djdk.attach.allowAttachSelf=true</string>

        <string>-XX:+UseConcMarkSweepGC</string>
        <string>-XX:+CMSParallelRemarkEnabled</string>
        <string>-XX:SurvivorRatio=8</string>
        <string>-XX:MaxTenuringThreshold=1</string>
        <string>-XX:CMSInitiatingOccupancyFraction=75</string>
        <string>-XX:+UseCMSInitiatingOccupancyOnly</string>
        <string>-XX:CMSWaitDuration=10000</string>
        <string>-XX:+CMSParallelInitialMarkEnabled</string>
        <string>-XX:+CMSEdenChunksRecordAlways</string>

        <string>--add-exports java.base/jdk.internal.misc=ALL-UNNAMED</string>
        <string>--add-exports java.base/jdk.internal.ref=ALL-UNNAMED</string>
        <string>--add-exports java.base/sun.nio.ch=ALL-UNNAMED</string>
        <string>--add-exports java.management.rmi/com.sun.jmx.remote.internal.rmi=ALL-UNNAMED</string>
        <string>--add-exports java.rmi/sun.rmi.registry=ALL-UNNAMED</string>
        <string>--add-exports java.rmi/sun.rmi.server=ALL-UNNAMED</string>
        <string>--add-exports java.sql/java.sql=ALL-UNNAMED</string>

        <string>--add-opens java.base/java.lang.module=ALL-UNNAMED</string>
        <string>--add-opens java.base/java.net=ALL-UNNAMED</string>
        <string>--add-opens java.base/jdk.internal.loader=ALL-UNNAMED</string>
        <string>--add-opens java.base/jdk.internal.ref=ALL-UNNAMED</string>
        <string>--add-opens java.base/jdk.internal.reflect=ALL-UNNAMED</string>
        <string>--add-opens java.base/jdk.internal.math=ALL-UNNAMED</string>
        <string>--add-opens java.base/jdk.internal.module=ALL-UNNAMED</string>
        <string>--add-opens java.base/jdk.internal.util.jar=ALL-UNNAMED</string>
        <string>--add-opens jdk.management/com.sun.management.internal=ALL-UNNAMED</string>
    </resources>
    <pathconvert property="_jvm_args_concat" refid="_jvm11_arg_items" pathsep=" "/>
    <condition property="java11-jvmargs" value="${_jvm_args_concat}" else="">
        <not>
            <equals arg1="${ant.java.version}" arg2="1.8"/>
        </not>
    </condition>

    <!--
      JVM arguments for tests.

      There is a race condition bug in java 11 (see CASSANDRA-15981) which causes a crash of the
      JVM; this race is between CMS and class unloading.  In java 8 we can cap the metaspace to
      make tests stable on low resource environments, but in java 11 we need to make it unlimited
      (don't define MaxMetaspaceSize) and disable class unloading in CMS outside of a
      stop-the-world pause.

      In java 11 we also need to set a system property to enable netty to use Unsafe direct byte
      buffer construction (see CASSANDRA-16493)
    -->
    <resources id="_jvm8_test_arg_items">
      <!-- TODO see CASSANDRA-16212 - we seem to OOM non stop now after CASSANDRA-16212, so to have clean CI while this gets looked into, disabling limiting metaspace
        <string>-XX:MaxMetaspaceExpansion=64M</string>
        <string>-XX:MaxMetaspaceSize=512M</string>
        <string>-XX:MetaspaceSize=128M</string>
      -->
    </resources>
    <pathconvert property="_jvm8_test_arg_items_concat" refid="_jvm8_test_arg_items" pathsep=" "/>
    <resources id="_jvm11_test_arg_items">
        <string>-XX:-CMSClassUnloadingEnabled</string>
        <string>-Dio.netty.tryReflectionSetAccessible=true</string>
    </resources>
    <pathconvert property="_jvm11_test_arg_items_concat" refid="_jvm11_test_arg_items" pathsep=" "/>
    <condition property="test-jvmargs" value="${_jvm11_test_arg_items_concat}" else="${_jvm8_test_arg_items_concat}">
        <not>
            <equals arg1="${ant.java.version}" arg2="1.8"/>
        </not>
    </condition>

    <!-- needed to compile org.apache.cassandra.utils.JMXServerUtils -->
    <condition property="jdk11-javac-exports" value="--add-exports java.rmi/sun.rmi.registry=ALL-UNNAMED" else="">
        <not>
            <equals arg1="${ant.java.version}" arg2="1.8"/>
        </not>
    </condition>
    <condition property="jdk11-javadoc-exports" value="${jdk11-javac-exports} --frames" else="">
        <not>
            <equals arg1="${ant.java.version}" arg2="1.8"/>
        </not>
    </condition>

    <condition property="build.java.11">
        <istrue value="${use.jdk11}"/>
    </condition>

    <condition property="source.version" value="8" else="11">
        <equals arg1="${java.version.8}" arg2="true"/>
    </condition>
    <condition property="target.version" value="8" else="11">
        <equals arg1="${java.version.8}" arg2="true"/>
    </condition>

    <!--
         Add all the dependencies.
    -->
    <path id="maven-ant-tasks.classpath" path="${build.dir}/maven-ant-tasks-${maven-ant-tasks.version}.jar" />
    <path id="cassandra.classpath">
        <pathelement location="${build.classes.main}" />
        <fileset dir="${build.dir.lib}">
            <include name="**/*.jar" />
        </fileset>
    </path>
    <path id="cassandra.classpath.test">
        <file file="${build.dir}/${final.name}.jar"/> <!-- we need the jar for tests and benchmarks (multi-version jar) -->
        <fileset dir="${build.dir.lib}">
            <include name="**/*.jar" />
        </fileset>
        <fileset dir="${test.lib}/jars">
            <include name="**/*.jar" />
            <exclude name="**/ant-*.jar"/>
        </fileset>
    </path>

  <macrodef name="create-javadoc">
    <attribute name="destdir"/>
    <element name="filesets"/>
    <sequential>
      <javadoc destdir="@{destdir}" author="true" version="true" use="true"
        windowtitle="${ant.project.name} API" classpathref="cassandra.classpath"
        bottom="Copyright &amp;copy; 2009-2022 The Apache Software Foundation"
        useexternalfile="yes" encoding="UTF-8" failonerror="false"
        maxmemory="256m" additionalparam="${jdk11-javadoc-exports}">
        <filesets/>
      </javadoc>
      <fail message="javadoc failed">
        <condition>
            <not>
                <available file="@{destdir}/index-all.html" />
            </not>
        </condition>
      </fail>
    </sequential>
  </macrodef>

    <target name="validate-build-conf">
        <condition property="use-jdk11">
            <or>
                <isset property="build.java.11"/>
                <istrue value="${env.CASSANDRA_USE_JDK11}"/>
            </or>
        </condition>
        <fail message="Inconsistent JDK11 options set">
            <condition>
                    <and>
                        <istrue value="${env.CASSANDRA_USE_JDK11}"/>
                        <isset property="use.jdk11"/>
                        <not>
                            <istrue value="${use.jdk11}"/>
                        </not>
                    </and>
            </condition>
                </fail>
        <fail message="Inconsistent JDK11 options set">
            <condition>
                    <and>
                        <isset property="env.CASSANDRA_USE_JDK11"/>
                        <not>
                            <istrue value="${env.CASSANDRA_USE_JDK11}"/>
                        </not>
                        <istrue value="${use.jdk11}"/>
                    </and>
            </condition>
        </fail>
        <fail message="-Duse.jdk11=true or $CASSANDRA_USE_JDK11=true cannot be set when building from java 8">
            <condition>
                <not><or>
                    <not><isset property="java.version.8"/></not>
                    <not><isset property="use-jdk11"/></not>
                </or></not>
            </condition>
        </fail>
        <fail message="-Duse.jdk11=true or $CASSANDRA_USE_JDK11=true must be set when building from java 11">
            <condition>
                <not><or>
                    <isset property="java.version.8"/>
                    <isset property="use-jdk11"/>
                </or></not>
            </condition>
        </fail>
    </target>

    <!--
        Setup the output directories.
    -->
    <target name="init" depends="validate-build-conf">
        <fail unless="is.source.artifact"
            message="Not a source artifact, stopping here." />
        <mkdir dir="${build.classes.main}"/>
        <mkdir dir="${test.lib}"/>
        <mkdir dir="${test.classes}"/>
        <mkdir dir="${stress.test.classes}"/>
        <mkdir dir="${fqltool.test.classes}"/>
        <mkdir dir="${build.src.gen-java}"/>
        <mkdir dir="${build.dir.lib}"/>
        <mkdir dir="${jacoco.export.dir}"/>
        <mkdir dir="${jacoco.partials.dir}"/>
    </target>

    <target name="clean" description="Remove all locally created artifacts">
        <delete dir="${build.test.dir}" />
        <delete dir="${build.classes}" />
        <delete dir="${build.src.gen-java}" />
        <delete dir="${version.properties.dir}" />
        <delete dir="${jacoco.export.dir}" />
        <delete dir="${jacoco.partials.dir}"/>
    </target>
    <target depends="clean" name="cleanall"/>

    <target name="realclean" depends="clean" description="Remove the entire build directory and all downloaded artifacts">
        <delete>
          <fileset dir="${build.lib}" excludes="cassandra-driver-internal-only-*"/>
        </delete>
        <delete dir="${build.dir}" />
        <delete dir="${doc.dir}/build" />
        <delete dir="${doc.dir}/source/tools/nodetool" />
    </target>

    <!--
       This generates the CQL grammar files from Cql.g
    -->
    <target name="check-gen-cql3-grammar">
        <uptodate property="cql3current"
                targetfile="${build.src.gen-java}/org/apache/cassandra/cql3/Cql.tokens">
            <srcfiles dir="${build.src.antlr}">
                <include name="*.g"/>
            </srcfiles>
        </uptodate>
    </target>

    <target name="gen-cql3-grammar" depends="check-gen-cql3-grammar" unless="cql3current">
      <echo>Building Grammar ${build.src.antlr}/Cql.g  ...</echo>
      <java classname="org.antlr.Tool"
            classpathref="cql3-grammar.classpath"
            failonerror="true">
         <arg value="-Xconversiontimeout" />
         <arg value="10000" />
         <arg value="${build.src.antlr}/Cql.g" />
         <arg value="-fo" />
         <arg value="${build.src.gen-java}/org/apache/cassandra/cql3/" />
         <arg value="-Xmaxinlinedfastates"/>
         <arg value="10"/> <!-- default is 60 -->
      </java>
    </target>

    <target name="generate-cql-html" depends="resolver-init" description="Generate HTML from textile source">
        <taskdef classpathref="wikitext.classpath" resource="wikitexttasks.properties" />
        <wikitext-to-html markupLanguage="Textile">
            <fileset dir="${basedir}">
                <include name="doc/cql3/*.textile"/>
            </fileset>
        </wikitext-to-html>
    </target>

    <target name="gen-asciidoc" description="Generate dynamic asciidoc pages" depends="jar" unless="ant.gen-doc.skip">
        <exec executable="make" osfamily="unix" dir="${doc.dir}">
            <arg value="gen-asciidoc"/>
        </exec>
    </target>

    <target name="gen-doc" description="Generate documentation" depends="gen-asciidoc,generate-cql-html" unless="ant.gen-doc.skip">
        <exec executable="make" osfamily="unix" dir="${doc.dir}">
            <arg value="html"/>
        </exec>
    </target>

    <!--
        Generates Java sources for tokenization support from jflex
        grammar files
    -->
    <target name="generate-jflex-java" description="Generate Java from jflex grammar">
        <taskdef classname="jflex.anttask.JFlexTask" classpathref="jflex.classpath" name="jflex" />
        <jflex file="${build.src.java}/org/apache/cassandra/index/sasi/analyzer/StandardTokenizerImpl.jflex" destdir="${build.src.gen-java}/" />
    </target>

    <!--
       Fetch Maven Ant Tasks and Cassandra's dependencies
       These targets are intentionally free of dependencies so that they
       can be run stand-alone from a binary release artifact.
    -->
    <target name="maven-ant-tasks-localrepo" unless="maven-ant-tasks.jar.exists" if="maven-ant-tasks.jar.local"
            depends="init" description="Fetch Maven ANT Tasks from Maven Local Repository">
      <copy file="${maven-ant-tasks.local}/${maven-ant-tasks.version}/maven-ant-tasks-${maven-ant-tasks.version}.jar"
           tofile="${build.dir}/maven-ant-tasks-${maven-ant-tasks.version}.jar"/>
      <property name="maven-ant-tasks.jar.exists" value="true"/>
    </target>

    <target name="maven-ant-tasks-download" depends="init,maven-ant-tasks-localrepo" unless="maven-ant-tasks.jar.exists"
            description="Fetch Maven ANT Tasks from Maven Central Repositroy">
      <echo>Downloading Maven ANT Tasks...</echo>
      <get src="${maven-ant-tasks.url}/${maven-ant-tasks.version}/maven-ant-tasks-${maven-ant-tasks.version}.jar"
           dest="${build.dir}/maven-ant-tasks-${maven-ant-tasks.version}.jar" usetimestamp="true" />
      <copy file="${build.dir}/maven-ant-tasks-${maven-ant-tasks.version}.jar"
            tofile="${maven-ant-tasks.local}/${maven-ant-tasks.version}/maven-ant-tasks-${maven-ant-tasks.version}.jar"/>
    </target>

    <target name="maven-ant-tasks-init" depends="maven-ant-tasks-download,resolver-init" unless="maven-ant-tasks.initialized"
            description="Initialize Maven ANT Tasks">
      <typedef uri="antlib:org.apache.maven.artifact.ant" classpathref="maven-ant-tasks.classpath" />
      <property name="maven-ant-tasks.initialized" value="true"/>
    </target>

    <!-- this task defines the dependencies that will be fetched by Maven ANT Tasks
         the dependencies are re-used for publishing artifacts to Maven Central
         in order to keep everything consistent -->
    <target name="maven-declare-dependencies" depends="maven-ant-tasks-init"
            description="Define dependencies and dependency versions">
      <!-- The parent pom defines the versions of all dependencies -->
      <artifact:pom id="parent-pom"
                    groupId="org.apache.cassandra"
                    artifactId="cassandra-parent"
                    packaging="pom"
                    version="${version}"
                    url="https://cassandra.apache.org"
                    name="Apache Cassandra"
                    inceptionYear="2009"
                    description="The Apache Cassandra Project develops a highly scalable second-generation distributed database, bringing together Dynamo's fully distributed design and Bigtable's ColumnFamily-based data model.">

        <!-- Inherit from the ASF template pom file, ref http://maven.apache.org/pom/asf/ -->
        <parent groupId="org.apache" artifactId="apache" version="22"/>
        <license name="The Apache Software License, Version 2.0" url="https://www.apache.org/licenses/LICENSE-2.0.txt"/>
        <scm connection="${scm.connection}" developerConnection="${scm.developerConnection}" url="${scm.url}"/>
        <dependencyManagement>
          <dependency groupId="org.xerial.snappy" artifactId="snappy-java" version="1.1.2.6"/>
          <dependency groupId="org.lz4" artifactId="lz4-java" version="1.8.0"/>
          <dependency groupId="com.ning" artifactId="compress-lzf" version="0.8.4" scope="provided"/>
          <dependency groupId="com.github.luben" artifactId="zstd-jni" version="1.5.0-4"/>
          <dependency groupId="com.google.guava" artifactId="guava" version="27.0-jre">
            <exclusion groupId="com.google.code.findbugs" artifactId="jsr305" />
            <exclusion groupId="org.codehaus.mojo" artifactId="animal-sniffer-annotations" />
            <exclusion groupId="com.google.guava" artifactId="listenablefuture" />
            <exclusion groupId="com.google.guava" artifactId="failureaccess" />
            <exclusion groupId="org.checkerframework" artifactId="checker-qual" />
            <exclusion groupId="com.google.errorprone" artifactId="error_prone_annotations" />
          </dependency>
          <dependency groupId="org.hdrhistogram" artifactId="HdrHistogram" version="2.1.9"/>
          <dependency groupId="commons-cli" artifactId="commons-cli" version="1.1"/>
          <dependency groupId="commons-codec" artifactId="commons-codec" version="1.9"/>
          <dependency groupId="commons-io" artifactId="commons-io" version="2.6" scope="test"/>
          <dependency groupId="org.apache.commons" artifactId="commons-lang3" version="3.11"/>
          <dependency groupId="org.apache.commons" artifactId="commons-math3" version="3.2"/>
          <dependency groupId="org.antlr" artifactId="antlr" version="3.5.2" scope="provided">
            <exclusion groupId="org.antlr" artifactId="stringtemplate"/>
          </dependency>
          <dependency groupId="org.antlr" artifactId="ST4" version="4.0.8"/>
          <dependency groupId="org.antlr" artifactId="antlr-runtime" version="3.5.2">
            <exclusion groupId="org.antlr" artifactId="stringtemplate"/>
          </dependency>
          <dependency groupId="org.slf4j" artifactId="slf4j-api" version="1.7.25"/>
          <dependency groupId="org.slf4j" artifactId="log4j-over-slf4j" version="1.7.25"/>
          <dependency groupId="org.slf4j" artifactId="jcl-over-slf4j" version="1.7.25" />
          <dependency groupId="ch.qos.logback" artifactId="logback-core" version="1.2.9"/>
          <dependency groupId="ch.qos.logback" artifactId="logback-classic" version="1.2.9"/>
          <dependency groupId="com.fasterxml.jackson.core" artifactId="jackson-core" version="2.13.2"/>
          <dependency groupId="com.fasterxml.jackson.core" artifactId="jackson-databind" version="2.13.2.2"/>
          <dependency groupId="com.fasterxml.jackson.core" artifactId="jackson-annotations" version="2.13.2"/>
          <dependency groupId="com.googlecode.json-simple" artifactId="json-simple" version="1.1"/>
          <dependency groupId="com.boundary" artifactId="high-scale-lib" version="1.0.6"/>
          <dependency groupId="com.github.jbellis" artifactId="jamm" version="${jamm.version}"/>
          <dependency groupId="org.yaml" artifactId="snakeyaml" version="1.26"/>
          <dependency groupId="junit" artifactId="junit" version="4.12" scope="test">
            <exclusion groupId="org.hamcrest" artifactId="hamcrest-core"/>
          </dependency>
          <dependency groupId="org.mockito" artifactId="mockito-core" version="3.2.4" scope="test"/>
          <dependency groupId="org.quicktheories" artifactId="quicktheories" version="0.26" scope="test"/>
          <dependency groupId="com.google.code.java-allocation-instrumenter" artifactId="java-allocation-instrumenter" version="${allocation-instrumenter.version}" scope="test">
            <exclusion groupId="com.google.guava" artifactId="guava"/>
          </dependency>
          <dependency groupId="org.apache.cassandra" artifactId="dtest-api" version="0.0.13" scope="test"/>
          <dependency groupId="org.reflections" artifactId="reflections" version="0.9.12" scope="test"/>
          <dependency groupId="org.apache.hadoop" artifactId="hadoop-core" version="1.0.3" scope="provided">
            <exclusion groupId="org.mortbay.jetty" artifactId="servlet-api"/>
            <exclusion groupId="commons-logging" artifactId="commons-logging"/>
            <exclusion groupId="org.eclipse.jdt" artifactId="core"/>
            <exclusion groupId="ant" artifactId="ant"/>
            <exclusion groupId="junit" artifactId="junit"/>
            <exclusion groupId="org.codehaus.jackson" artifactId="jackson-mapper-asl"/>
            <exclusion groupId="org.slf4j" artifactId="slf4j-api"/>
          </dependency>
          <dependency groupId="org.apache.hadoop" artifactId="hadoop-minicluster" version="1.0.3" scope="provided">
            <exclusion groupId="asm" artifactId="asm"/> <!-- this is the outdated version 3.1 -->
            <exclusion groupId="org.slf4j" artifactId="slf4j-api"/>
            <exclusion groupId="org.codehaus.jackson" artifactId="jackson-mapper-asl"/>
          </dependency>
          <dependency groupId="net.java.dev.jna" artifactId="jna" version="5.6.0"/>

          <dependency groupId="org.jacoco" artifactId="org.jacoco.agent" version="${jacoco.version}" scope="test"/>
          <dependency groupId="org.jacoco" artifactId="org.jacoco.ant" version="${jacoco.version}" scope="test"/>

          <dependency groupId="org.jboss.byteman" artifactId="byteman-install" version="${byteman.version}" scope="provided"/>
          <dependency groupId="org.jboss.byteman" artifactId="byteman" version="${byteman.version}" scope="provided"/>
          <dependency groupId="org.jboss.byteman" artifactId="byteman-submit" version="${byteman.version}" scope="provided"/>
          <dependency groupId="org.jboss.byteman" artifactId="byteman-bmunit" version="${byteman.version}" scope="provided"/>

          <dependency groupId="net.bytebuddy" artifactId="byte-buddy" version="${bytebuddy.version}" />
          <dependency groupId="net.bytebuddy" artifactId="byte-buddy-agent" version="${bytebuddy.version}" />

          <dependency groupId="org.openjdk.jmh" artifactId="jmh-core" version="1.21" scope="test"/>
          <dependency groupId="org.openjdk.jmh" artifactId="jmh-generator-annprocess" version="1.21" scope="test"/>

          <dependency groupId="org.apache.ant" artifactId="ant-junit" version="1.10.12" scope="test"/>

          <dependency groupId="org.apache.cassandra" artifactId="cassandra-all" version="${version}" />
          <dependency groupId="io.dropwizard.metrics" artifactId="metrics-core" version="3.1.5" />
          <dependency groupId="io.dropwizard.metrics" artifactId="metrics-jvm" version="3.1.5" />
          <dependency groupId="io.dropwizard.metrics" artifactId="metrics-logback" version="3.1.5" />
          <dependency groupId="com.addthis.metrics" artifactId="reporter-config3" version="3.0.3">
            <exclusion groupId="org.hibernate" artifactId="hibernate-validator" />
           </dependency>
          <dependency groupId="org.mindrot" artifactId="jbcrypt" version="0.4" />
          <dependency groupId="io.airlift" artifactId="airline" version="0.8">
            <exclusion groupId="com.google.code.findbugs" artifactId="jsr305" />
           </dependency>
          <dependency groupId="io.netty" artifactId="netty-bom" version="4.1.58.Final" type="pom" scope="provided"/>
          <dependency groupId="io.netty" artifactId="netty-all" version="4.1.58.Final" />
          <dependency groupId="io.netty" artifactId="netty-tcnative-boringssl-static" version="2.0.36.Final"/>
          <dependency groupId="net.openhft" artifactId="chronicle-queue" version="${chronicle-queue.version}">
            <exclusion groupId="com.sun" artifactId="tools" />
          </dependency>
          <dependency groupId="net.openhft" artifactId="chronicle-core" version="${chronicle-core.version}">
            <exclusion groupId="net.openhft" artifactId="chronicle-analytics" />
            <exclusion groupId="org.jetbrains" artifactId="annotations" />
          </dependency>
          <dependency groupId="net.openhft" artifactId="chronicle-bytes" version="${chronicle-bytes.version}">
            <exclusion groupId="org.jetbrains" artifactId="annotations" />
          </dependency>
          <dependency groupId="net.openhft" artifactId="chronicle-wire" version="${chronicle-wire.version}">
            <exclusion groupId="net.openhft" artifactId="compiler" />
          </dependency>
          <dependency groupId="net.openhft" artifactId="chronicle-threads" version="${chronicle-threads.version}">
            <exclusion groupId="net.openhft" artifactId="affinity" />
            <!-- Exclude JNA here, as we want to avoid breaking consumers of the cassandra-all jar -->
            <exclusion groupId="net.java.dev.jna" artifactId="jna" />
            <exclusion groupId="net.java.dev.jna" artifactId="jna-platform" />
          </dependency>
          <dependency groupId="com.google.code.findbugs" artifactId="jsr305" version="2.0.2" scope="provided"/>
          <dependency groupId="com.clearspring.analytics" artifactId="stream" version="2.5.2">
            <exclusion groupId="it.unimi.dsi" artifactId="fastutil" />
          </dependency>
          <dependency groupId="com.datastax.cassandra" artifactId="cassandra-driver-core" version="3.11.0" classifier="shaded">
            <exclusion groupId="io.netty" artifactId="netty-buffer"/>
            <exclusion groupId="io.netty" artifactId="netty-codec"/>
            <exclusion groupId="io.netty" artifactId="netty-handler"/>
            <exclusion groupId="io.netty" artifactId="netty-transport"/>
            <exclusion groupId="org.slf4j" artifactId="slf4j-api"/>
            <exclusion groupId="com.github.jnr" artifactId="jnr-ffi"/>
            <exclusion groupId="com.github.jnr" artifactId="jnr-posix"/>
          </dependency>
          <dependency groupId="org.eclipse.jdt.core.compiler" artifactId="ecj" version="${ecj.version}" />
          <dependency groupId="org.caffinitas.ohc" artifactId="ohc-core" version="${ohc.version}">
            <exclusion groupId="org.slf4j" artifactId="slf4j-api"/>
          </dependency>
          <dependency groupId="org.caffinitas.ohc" artifactId="ohc-core-j8" version="${ohc.version}" />
          <dependency groupId="net.ju-n.compile-command-annotations" artifactId="compile-command-annotations" version="1.2.0" scope="provided"/>
          <dependency groupId="org.fusesource" artifactId="sigar" version="1.6.4">
            <exclusion groupId="log4j" artifactId="log4j"/>
          </dependency>
          <dependency groupId="com.carrotsearch" artifactId="hppc" version="0.8.1" />
          <dependency groupId="de.jflex" artifactId="jflex" version="${jflex.version}">
            <exclusion groupId="org.apache.ant" artifactId="ant"/>
          </dependency>
          <dependency groupId="com.github.rholder" artifactId="snowball-stemmer" version="1.3.0.581.1" />
          <dependency groupId="com.googlecode.concurrent-trees" artifactId="concurrent-trees" version="2.4.0" />
          <dependency groupId="com.github.ben-manes.caffeine" artifactId="caffeine" version="2.5.6" />
          <dependency groupId="org.jctools" artifactId="jctools-core" version="3.1.0"/>
          <dependency groupId="org.ow2.asm" artifactId="asm" version="${asm.version}"/>
          <dependency groupId="org.ow2.asm" artifactId="asm-tree" version="${asm.version}" scope="test"/>
          <dependency groupId="org.ow2.asm" artifactId="asm-commons" version="${asm.version}" scope="test"/>
          <dependency groupId="org.gridkit.jvmtool" artifactId="sjk-cli" version="0.14"/>
          <dependency groupId="org.gridkit.jvmtool" artifactId="sjk-core" version="0.14">
            <exclusion groupId="org.gridkit.jvmtool" artifactId="sjk-hflame"/>
            <exclusion groupId="org.perfkit.sjk.parsers" artifactId="sjk-hflame"/>
            <exclusion groupId="org.perfkit.sjk.parsers" artifactId="sjk-jfr-standalone"/>
            <exclusion groupId="org.perfkit.sjk.parsers" artifactId="sjk-nps"/>
            <exclusion groupId="org.perfkit.sjk.parsers" artifactId="sjk-jfr5"/>
            <exclusion groupId="org.perfkit.sjk.parsers" artifactId="sjk-jfr6"/>
          </dependency>
          <dependency groupId="org.gridkit.jvmtool" artifactId="sjk-stacktrace" version="0.14"/>
          <dependency groupId="org.gridkit.jvmtool" artifactId="mxdump" version="0.14"/>
          <dependency groupId="org.gridkit.lab" artifactId="jvm-attach-api" version="1.5"/>
          <dependency groupId="org.gridkit.jvmtool" artifactId="sjk-json" version="0.14"/>
          <dependency groupId="com.beust" artifactId="jcommander" version="1.30"/>
          <dependency groupId="org.psjava" artifactId="psjava" version="0.1.19"/>
          <dependency groupId="javax.inject" artifactId="javax.inject" version="1"/>
          <dependency groupId="com.google.j2objc" artifactId="j2objc-annotations" version="1.3"/>
          <!-- adding this dependency is necessary for assertj. When updating assertj, need to also update the version of
             this that the new assertj's `assertj-parent-pom` depends on. -->
          <dependency groupId="org.junit" artifactId="junit-bom" version="5.6.0" type="pom" scope="test"/>
          <!-- when updating assertj, make sure to also update the corresponding junit-bom dependency -->
          <dependency groupId="org.assertj" artifactId="assertj-core" version="3.15.0" scope="provided"/>
          <dependency groupId="org.awaitility" artifactId="awaitility" version="4.0.3"  scope="test">
            <exclusion groupId="org.hamcrest" artifactId="hamcrest"/>
          </dependency>
          <dependency groupId="org.hamcrest" artifactId="hamcrest" version="2.2" scope="test"/>
        </dependencyManagement>
        <developer id="adelapena" name="Andres de la Peña"/>
        <developer id="alakshman" name="Avinash Lakshman"/>
        <developer id="aleksey" name="Aleksey Yeschenko"/>
        <developer id="amorton" name="Aaron Morton"/>
        <developer id="aweisberg" name="Ariel Weisberg"/>
        <developer id="bdeggleston" name="Blake Eggleston"/>
        <developer id="benedict" name="Benedict Elliott Smith"/>
        <developer id="benjamin" name="Benjamin Lerer"/>
        <developer id="blambov" name="Branimir Lambov"/>
        <developer id="brandonwilliams" name="Brandon Williams"/>
        <developer id="carl" name="Carl Yeksigian"/>
        <developer id="dbrosius" name="David Brosiusd"/>
        <developer id="dikang" name="Dikang Gu"/>
        <developer id="eevans" name="Eric Evans"/>
        <developer id="edimitrova" name="Ekaterina Dimitrova"/>
        <developer id="gdusbabek" name="Gary Dusbabek"/>
        <developer id="goffinet" name="Chris Goffinet"/>
        <developer id="ifesdjeen" name="Alex Petrov"/>
        <developer id="jaakko" name="Laine Jaakko Olavi"/>
        <developer id="jake" name="T Jake Luciani"/>
        <developer id="jasonbrown" name="Jason Brown"/>
        <developer id="jbellis" name="Jonathan Ellis"/>
        <developer id="jfarrell" name="Jake Farrell"/>
        <developer id="jjirsa" name="Jeff Jirsa"/>
        <developer id="jkni" name="Joel Knighton"/>
        <developer id="jmckenzie" name="Josh McKenzie"/>
        <developer id="johan" name="Johan Oskarsson"/>
        <developer id="junrao" name="Jun Rao"/>
        <developer id="jzhuang" name="Jay Zhuang"/>
        <developer id="kohlisankalp" name="Sankalp Kohli"/>
        <developer id="marcuse" name="Marcus Eriksson"/>
        <developer id="mck" name="Michael Semb Wever"/>
        <developer id="mishail" name="Mikhail Stepura"/>
        <developer id="mshuler" name="Michael Shuler"/>
        <developer id="paulo" name="Paulo Motta"/>
        <developer id="pmalik" name="Prashant Malik"/>
        <developer id="rstupp" name="Robert Stupp"/>
        <developer id="scode" name="Peter Schuller"/>
        <developer id="beobal" name="Sam Tunnicliffe"/>
        <developer id="slebresne" name="Sylvain Lebresne"/>
        <developer id="stefania" name="Stefania Alborghetti"/>
        <developer id="tylerhobbs" name="Tyler Hobbs"/>
        <developer id="vijay" name="Vijay Parthasarathy"/>
        <developer id="xedin" name="Pavel Yaskevich"/>
        <developer id="yukim" name="Yuki Morishita"/>
        <developer id="zznate" name="Nate McCall"/>
      </artifact:pom>

      <!-- each dependency set then defines the subset of the dependencies for that dependency set -->
      <artifact:pom id="build-deps-pom"
                    artifactId="cassandra-build-deps">
        <parent groupId="org.apache.cassandra"
                artifactId="cassandra-parent"
                version="${version}"
                relativePath="${final.name}-parent.pom"/>
        <dependency groupId="junit" artifactId="junit"/>
        <dependency groupId="commons-io" artifactId="commons-io"/>
        <dependency groupId="org.mockito" artifactId="mockito-core"/>
        <dependency groupId="org.quicktheories" artifactId="quicktheories"/>
        <dependency groupId="org.reflections" artifactId="reflections"/>
        <dependency groupId="com.google.code.java-allocation-instrumenter" artifactId="java-allocation-instrumenter" version="${allocation-instrumenter.version}"/>
        <dependency groupId="org.apache.cassandra" artifactId="dtest-api"/>
        <dependency groupId="org.openjdk.jmh" artifactId="jmh-core"/>
        <dependency groupId="org.openjdk.jmh" artifactId="jmh-generator-annprocess"/>
        <dependency groupId="org.apache.ant" artifactId="ant-junit"/>
        <!-- adding this dependency is necessary for assertj. When updating assertj, need to also update the version of
             this that the new assertj's `assertj-parent-pom` depends on. -->
        <dependency groupId="org.junit" artifactId="junit-bom" type="pom"/>
        <dependency groupId="org.awaitility" artifactId="awaitility"/>
        <dependency groupId="org.hamcrest" artifactId="hamcrest"/>
        <!-- coverage debs -->
        <dependency groupId="org.jacoco" artifactId="org.jacoco.agent"/>
        <dependency groupId="org.jacoco" artifactId="org.jacoco.ant"/>
      </artifact:pom>

      <!-- now the pom's for artifacts being deployed to Maven Central -->
      <artifact:pom id="all-pom"
                    artifactId="cassandra-all"
                    url="https://cassandra.apache.org"
                    name="Apache Cassandra">
        <parent groupId="org.apache.cassandra"
                artifactId="cassandra-parent"
                version="${version}"
                relativePath="${final.name}-parent.pom"/>
        <scm connection="${scm.connection}" developerConnection="${scm.developerConnection}" url="${scm.url}"/>
        <dependency groupId="org.xerial.snappy" artifactId="snappy-java"/>
        <dependency groupId="org.lz4" artifactId="lz4-java"/>
        <dependency groupId="com.ning" artifactId="compress-lzf"/>
        <dependency groupId="com.google.guava" artifactId="guava"/>
        <dependency groupId="commons-cli" artifactId="commons-cli"/>
        <dependency groupId="commons-codec" artifactId="commons-codec"/>
        <dependency groupId="org.apache.commons" artifactId="commons-lang3"/>
        <dependency groupId="org.apache.commons" artifactId="commons-math3"/>
        <dependency groupId="org.antlr" artifactId="antlr" scope="provided"/>
        <dependency groupId="org.antlr" artifactId="ST4"/>
        <dependency groupId="org.antlr" artifactId="antlr-runtime"/>
        <dependency groupId="org.slf4j" artifactId="slf4j-api"/>
        <dependency groupId="org.slf4j" artifactId="log4j-over-slf4j"/>
        <dependency groupId="org.slf4j" artifactId="jcl-over-slf4j"/>
        <dependency groupId="com.fasterxml.jackson.core" artifactId="jackson-core"/>
        <dependency groupId="com.fasterxml.jackson.core" artifactId="jackson-databind"/>
        <dependency groupId="com.fasterxml.jackson.core" artifactId="jackson-annotations"/>
        <dependency groupId="com.googlecode.json-simple" artifactId="json-simple"/>
        <dependency groupId="com.boundary" artifactId="high-scale-lib"/>
        <dependency groupId="org.yaml" artifactId="snakeyaml"/>
        <dependency groupId="org.mindrot" artifactId="jbcrypt"/>
        <dependency groupId="io.airlift" artifactId="airline"/>
        <dependency groupId="io.dropwizard.metrics" artifactId="metrics-core"/>
        <dependency groupId="io.dropwizard.metrics" artifactId="metrics-jvm"/>
        <dependency groupId="io.dropwizard.metrics" artifactId="metrics-logback"/>
        <dependency groupId="com.addthis.metrics" artifactId="reporter-config3"/>
        <dependency groupId="com.clearspring.analytics" artifactId="stream"/>

        <dependency groupId="ch.qos.logback" artifactId="logback-core"/>
        <dependency groupId="ch.qos.logback" artifactId="logback-classic"/>

        <!-- don't need hadoop classes to run, but if you use the hadoop stuff -->
        <dependency groupId="org.apache.hadoop" artifactId="hadoop-core" optional="true"/>
        <dependency groupId="org.apache.hadoop" artifactId="hadoop-minicluster" optional="true"/>

        <!-- don't need the Java Driver to run, but if you use the hadoop stuff or UDFs -->
        <dependency groupId="com.datastax.cassandra" artifactId="cassandra-driver-core" classifier="shaded" optional="true"/>
          <!-- don't need jna to run, but nice to have -->
        <dependency groupId="net.java.dev.jna" artifactId="jna"/>

        <!-- don't need jamm unless running a server in which case it needs to be a -javagent to be used anyway -->
        <dependency groupId="com.github.jbellis" artifactId="jamm"/>

        <dependency groupId="io.netty" artifactId="netty-bom"  type="pom"  />
        <dependency groupId="io.netty" artifactId="netty-all"/>
        <dependency groupId="net.openhft" artifactId="chronicle-queue"/>
        <dependency groupId="net.openhft" artifactId="chronicle-core"/>
        <dependency groupId="net.openhft" artifactId="chronicle-bytes"/>
        <dependency groupId="net.openhft" artifactId="chronicle-wire"/>
        <dependency groupId="net.openhft" artifactId="chronicle-threads"/>
        <dependency groupId="org.fusesource" artifactId="sigar"/>
        <dependency groupId="org.eclipse.jdt.core.compiler" artifactId="ecj"/>
        <dependency groupId="org.caffinitas.ohc" artifactId="ohc-core"/>
        <dependency groupId="org.caffinitas.ohc" artifactId="ohc-core-j8"/>
        <dependency groupId="com.github.ben-manes.caffeine" artifactId="caffeine" />
        <dependency groupId="org.jctools" artifactId="jctools-core"/>
        <dependency groupId="org.ow2.asm" artifactId="asm" />
        <dependency groupId="com.carrotsearch" artifactId="hppc" />
        <dependency groupId="org.gridkit.jvmtool" artifactId="sjk-cli" />
        <dependency groupId="org.gridkit.jvmtool" artifactId="sjk-core" />
        <dependency groupId="org.gridkit.jvmtool" artifactId="sjk-stacktrace" />
        <dependency groupId="org.gridkit.jvmtool" artifactId="mxdump" />
        <dependency groupId="org.gridkit.lab" artifactId="jvm-attach-api" />
        <dependency groupId="com.beust" artifactId="jcommander" />
        <dependency groupId="org.gridkit.jvmtool" artifactId="sjk-json"/>
        <dependency groupId="com.github.luben" artifactId="zstd-jni"/>
        <dependency groupId="org.psjava" artifactId="psjava"/>
        <dependency groupId="io.netty" artifactId="netty-tcnative-boringssl-static"/>
        <dependency groupId="javax.inject" artifactId="javax.inject"/>
        <dependency groupId="com.google.j2objc" artifactId="j2objc-annotations"/>
        <dependency groupId="org.hdrhistogram" artifactId="HdrHistogram"/>

        <!-- sasi deps -->
        <dependency groupId="de.jflex" artifactId="jflex" />
        <dependency groupId="com.github.rholder" artifactId="snowball-stemmer" />
        <dependency groupId="com.googlecode.concurrent-trees" artifactId="concurrent-trees" />

        <!-- compile tools -->
        <dependency groupId="com.google.code.findbugs" artifactId="jsr305"/>
        <dependency groupId="net.ju-n.compile-command-annotations" artifactId="compile-command-annotations"/>
        <dependency groupId="org.assertj" artifactId="assertj-core"/>
        <dependency groupId="org.jboss.byteman" artifactId="byteman-install"/>
        <dependency groupId="org.jboss.byteman" artifactId="byteman"/>
        <dependency groupId="org.jboss.byteman" artifactId="byteman-submit"/>
        <dependency groupId="org.jboss.byteman" artifactId="byteman-bmunit"/>
      </artifact:pom>
    </target>

    <!-- deprecated: legacy compatibility for build scripts in other repositories -->
    <target name="maven-ant-tasks-retrieve-build" depends="resolver-retrieve-build"/>

    <target name="echo-base-version">
        <echo message="${base.version}" />
    </target>

    <!-- create properties file with C version -->
    <target name="createVersionPropFile">
      <taskdef name="propertyfile" classname="org.apache.tools.ant.taskdefs.optional.PropertyFile"/>
      <mkdir dir="${version.properties.dir}"/>
      <propertyfile file="${version.properties.dir}/version.properties">
        <entry key="CassandraVersion" value="${version}"/>
      </propertyfile>
    </target>

    <target name="test-run" depends="jar"
            description="Run in test mode.  Not for production use!">
      <java classname="org.apache.cassandra.service.CassandraDaemon" fork="true">
        <classpath>
          <path refid="cassandra.classpath.test"/>
          <pathelement location="${test.conf}"/>
        </classpath>
        <jvmarg value="-Dstorage-config=${test.conf}"/>
        <jvmarg value="-javaagent:${build.lib}/jamm-${jamm.version}.jar" />
        <jvmarg value="-ea"/>
        <jvmarg line="${java11-jvmargs}"/>
      </java>
    </target>

    <!--
        The build target builds all the .class files
    -->
    <target name="build" depends="resolver-retrieve-build,build-project" description="Compile Cassandra classes"/>
    <target name="codecoverage" depends="jacoco-run,jacoco-report" description="Create code coverage report"/>

    <target name="_build_java">
        <!-- Note: we cannot use javac's 'release' option, as that does not allow accessing sun.misc.Unsafe nor
        Nashorn's ClassFilter class as any javac modules option is invalid for relase 8. -->
        <echo message="Compiling for Java ${target.version}..."/>
        <javac
               debug="true" debuglevel="${debuglevel}" encoding="utf-8"
               destdir="${build.classes.main}" includeantruntime="false" source="${source.version}" target="${target.version}">
            <src path="${build.src.java}"/>
            <src path="${build.src.gen-java}"/>
            <compilerarg value="-XDignore.symbol.file"/>
            <compilerarg line="${jdk11-javac-exports}"/>
            <classpath>
                <path refid="cassandra.classpath"/>
            </classpath>
        </javac>
    </target>

    <target depends="init,gen-cql3-grammar,generate-cql-html,generate-jflex-java,rat-check"
            name="build-project">
        <echo message="${ant.project.name}: ${ant.file}"/>
        <!-- Order matters! -->
        <antcall target="_build_java"/>
        <antcall target="createVersionPropFile"/>
        <copy todir="${build.classes.main}">
            <fileset dir="${build.src.resources}" />
        </copy>
        <copy todir="${basedir}/conf" file="${build.classes.main}/META-INF/hotspot_compiler"/>
    </target>

    <!-- Stress build file -->
    <property name="stress.build.src" value="${basedir}/tools/stress/src" />
    <property name="stress.test.src" value="${basedir}/tools/stress/test/unit" />
    <property name="stress.build.classes" value="${build.classes}/stress" />
    <property name="stress.test.classes" value="${build.dir}/test/stress-classes" />
	<property name="stress.manifest" value="${stress.build.classes}/MANIFEST.MF" />

    <target name="stress-build-test" depends="stress-build" description="Compile stress tests">
        <javac debug="true" debuglevel="${debuglevel}" destdir="${stress.test.classes}"
               source="${source.version}" target="${target.version}"
               includeantruntime="false" encoding="utf-8">
            <classpath>
                <path refid="cassandra.classpath.test"/>
                <pathelement location="${stress.build.classes}" />
            </classpath>
            <src path="${stress.test.src}"/>
        </javac>
    </target>

    <target name="stress-build" depends="build" description="build stress tool">
        <antcall target="_stress_build"/>
    </target>

    <target name="_stress_build">
    	<mkdir dir="${stress.build.classes}" />
        <javac compiler="modern" debug="true" debuglevel="${debuglevel}"
               source="${source.version}" target="${target.version}"
               encoding="utf-8" destdir="${stress.build.classes}" includeantruntime="true">
            <src path="${stress.build.src}" />
            <classpath>
                <path refid="cassandra.classpath" />
            </classpath>
        </javac>
        <copy todir="${stress.build.classes}">
            <fileset dir="${stress.build.src}/resources" />
        </copy>
    </target>

    <target name="stress-test" depends="maybe-build-test" description="Runs stress tests">
        <testmacro inputdir="${stress.test.src}"
                       timeout="${test.timeout}">
        </testmacro>
    </target>

    <!-- Use this with an FQDN for test class, and an optional csv list of methods like this:
      ant stress-test-some -Dtest.name=org.apache.cassandra.stress.generate.DistributionGaussianTest
      ant stress-test-some -Dtest.name=org.apache.cassandra.stress.generate.DistributionGaussianTest -Dtest.methods=simpleGaussian
    -->
<<<<<<< HEAD
    <target name="stress-test-some" depends="stress-build-test, maybe-build-test" description="Runs stress tests">
        <testmacro inputdir="${stress.test.src}"
                       timeout="${test.timeout}">
          <test unless:blank="${test.methods}" name="${test.name}" methods="${test.methods}" outfile="build/test/output/TEST-${test.name}-${test.methods}"/>
          <test if:blank="${test.methods}" name="${test.name}" outfile="build/test/output/TEST-${test.name}"/>
        </testmacro>
    </target>

    <!--
        fqltool build file
        -->
    <property name="fqltool.build.src" value="${basedir}/tools/fqltool/src" />
    <property name="fqltool.test.src" value="${basedir}/tools/fqltool/test/unit" />
    <property name="fqltool.build.classes" value="${build.classes}/fqltool" />
    <property name="fqltool.test.classes" value="${build.dir}/test/fqltool-classes" />
    <property name="fqltool.manifest" value="${fqltool.build.classes}/MANIFEST.MF" />

    <target name="fqltool-build-test" depends="fqltool-build" description="Compile fqltool tests">
        <javac debug="true" debuglevel="${debuglevel}" destdir="${fqltool.test.classes}"
               source="${source.version}" target="${target.version}"
               includeantruntime="false" encoding="utf-8">
            <classpath>
                <path refid="cassandra.classpath.test"/>
                <pathelement location="${fqltool.build.classes}" />
            </classpath>
            <src path="${fqltool.test.src}"/>
        </javac>
    </target>

    <target name="fqltool-build" depends="build" description="build fqltool">
        <antcall target="_fqltool_build"/>
    </target>

    <target name="_fqltool_build">
    	<mkdir dir="${fqltool.build.classes}" />
        <javac compiler="modern" debug="true" debuglevel="${debuglevel}"
               source="${source.version}" target="${target.version}"
               encoding="utf-8" destdir="${fqltool.build.classes}" includeantruntime="true">
            <src path="${fqltool.build.src}" />
            <classpath>
                <path refid="cassandra.classpath" />
            </classpath>
        </javac>
    </target>

    <target name="fqltool-test" depends="fqltool-build-test, maybe-build-test" description="Runs fqltool tests">
        <testmacro inputdir="${fqltool.test.src}"
                       timeout="${test.timeout}">
        </testmacro>
=======
    <target name="stress-test-some" depends="maybe-build-test" description="Runs stress tests">
      <testmacro inputdir="${stress.test.src}"
                 timeout="${test.timeout}">
        <test unless:blank="${test.methods}" name="${test.name}" methods="${test.methods}" outfile="build/test/output/TEST-${test.name}-${test.methods}"/>
        <test if:blank="${test.methods}" name="${test.name}" outfile="build/test/output/TEST-${test.name}"/>
      </testmacro>
>>>>>>> f9b2cd6f
    </target>

	<target name="_write-poms" depends="maven-declare-dependencies">
	    <artifact:writepom pomRefId="parent-pom" file="${build.dir}/${final.name}-parent.pom"/>
	    <artifact:writepom pomRefId="all-pom" file="${build.dir}/${final.name}.pom"/>
	    <artifact:writepom pomRefId="build-deps-pom" file="${build.dir}/tmp-${final.name}-deps.pom"/>
	</target>

	<target name="write-poms" unless="without.maven">
	    <antcall target="_write-poms" />
	</target>

    <!--
        The jar target makes cassandra.jar output.
    -->
    <target name="_main-jar"
            depends="build"
            description="Assemble Cassandra JAR files">
      <mkdir dir="${build.classes.main}/META-INF" />
      <copy file="LICENSE.txt"
            tofile="${build.classes.main}/META-INF/LICENSE.txt"/>
      <copy file="NOTICE.txt"
            tofile="${build.classes.main}/META-INF/NOTICE.txt"/>

      <!-- Main Jar -->
      <jar jarfile="${build.dir}/${final.name}.jar">
        <fileset dir="${build.classes.main}">
        </fileset>
        <manifest>
        <!-- <section name="org/apache/cassandra/infrastructure"> -->
          <attribute name="Multi-Release" value="true"/>
          <attribute name="Implementation-Title" value="Cassandra"/>
          <attribute name="Implementation-Version" value="${version}"/>
          <attribute name="Implementation-Vendor" value="Apache"/>
        <!-- </section> -->
        </manifest>
      </jar>
    </target>
    <target name="jar"
            depends="_main-jar,build-test,stress-build,fqltool-build,write-poms"
            description="Assemble Cassandra JAR files">
      <!-- Stress jar -->
      <manifest file="${stress.manifest}">
        <attribute name="Built-By" value="Pavel Yaskevich"/>
        <attribute name="Main-Class" value="org.apache.cassandra.stress.Stress"/>
      </manifest>
      <mkdir dir="${stress.build.classes}/META-INF" />
      <mkdir dir="${build.dir}/tools/lib/" />
      <jar destfile="${build.dir}/tools/lib/stress.jar" manifest="${stress.manifest}">
        <fileset dir="${stress.build.classes}"/>
      </jar>
      <!-- fqltool jar -->
      <manifest file="${fqltool.manifest}">
        <attribute name="Built-By" value="Marcus Eriksson"/>
        <attribute name="Main-Class" value="org.apache.cassandra.fqltool.FullQueryLogTool"/>
      </manifest>
      <mkdir dir="${fqltool.build.classes}/META-INF" />
      <mkdir dir="${build.dir}/tools/lib/" />
      <jar destfile="${build.dir}/tools/lib/fqltool.jar" manifest="${stress.manifest}">
        <fileset dir="${fqltool.build.classes}"/>
      </jar>
    </target>

    <!--
        The javadoc-jar target makes cassandra-javadoc.jar output required for publishing to Maven central repository.
    -->
    <target name="javadoc-jar" depends="javadoc" unless="no-javadoc" description="Assemble Cassandra JavaDoc JAR file">
      <jar jarfile="${build.dir}/${final.name}-javadoc.jar" basedir="${javadoc.dir}"/>
      <!-- javadoc task always rebuilds so might as well remove the generated docs to prevent
           being pulled into the distribution by accident -->
      <delete quiet="true" dir="${javadoc.dir}"/>
    </target>

    <!--
        The sources-jar target makes cassandra-sources.jar output required for publishing to Maven central repository.
    -->
    <target name="sources-jar" depends="init" description="Assemble Cassandra Sources JAR file">
      <jar jarfile="${build.dir}/${final.name}-sources.jar">
        <fileset dir="${build.src.java}" defaultexcludes="yes">
          <include name="org/apache/**/*.java"/>
        </fileset>
        <fileset dir="${build.src.gen-java}" defaultexcludes="yes">
          <include name="org/apache/**/*.java"/>
        </fileset>
      </jar>
    </target>

<<<<<<< HEAD
    <target name="_artifacts-init" depends="jar">
=======
    <!-- creates release tarballs -->
    <target name="artifacts" depends="jar,gen-doc,build-test,sources-jar"
            description="Create Cassandra release artifacts">
>>>>>>> f9b2cd6f
      <mkdir dir="${dist.dir}"/>
      <!-- fix the control linefeed so that builds on windows works on linux -->
      <fixcrlf srcdir="bin" includes="**/*" eol="lf" eof="remove" />
      <fixcrlf srcdir="conf" includes="**/*" eol="lf" eof="remove" />
      <fixcrlf srcdir="tools/bin" includes="**/*" eol="lf" eof="remove" />
      <copy todir="${dist.dir}/lib">
        <fileset dir="${build.lib}"/>
        <fileset dir="${build.dir}">
          <include name="${final.name}.jar" />
        </fileset>
      </copy>
      <copy todir="${dist.dir}/doc" failonerror="false">
        <fileset dir="doc">
          <include name="cql3/CQL.html" />
          <include name="cql3/CQL.css" />
          <include name="SASI.md" />
        </fileset>
      </copy>
      <copy todir="${dist.dir}/doc/html" failonerror="false">
        <fileset dir="doc" />
        <globmapper from="build/html/*" to="*"/>
      </copy>
      <copy todir="${dist.dir}/bin">
        <fileset dir="bin"/>
      </copy>
      <copy todir="${dist.dir}/conf">
        <fileset dir="conf"/>
      </copy>
      <copy todir="${dist.dir}/pylib">
        <fileset dir="pylib">
          <include name="**" />
          <exclude name="**/*.pyc" />
        </fileset>
      </copy>
      <copy todir="${dist.dir}/">
        <fileset dir="${basedir}">
          <include name="*.txt" />
        </fileset>
      </copy>
      <copy todir="${dist.dir}/tools/bin">
        <fileset dir="${basedir}/tools/bin"/>
      </copy>
      <copy todir="${dist.dir}/tools/">
        <fileset dir="${basedir}/tools/">
            <include name="*.yaml"/>
	</fileset>
      </copy>
      <copy todir="${dist.dir}/tools/lib">
        <fileset dir="${build.dir}/tools/lib/">
            <include name="*.jar" />
        </fileset>
      </copy>
    </target>

    <!-- creates release tarballs -->
    <target name="artifacts" depends="_artifacts-init,gen-doc,sources-jar"
            description="Create Cassandra release artifacts">
      <tar compression="gzip" longfile="gnu"
        destfile="${build.dir}/${final.name}-bin.tar.gz">

        <!-- Everything but bin/ (default mode) -->
        <tarfileset dir="${dist.dir}" prefix="${final.name}">
          <include name="**"/>
          <exclude name="bin/*" />
          <exclude name="tools/bin/*"/>
        </tarfileset>
        <!-- Shell includes in bin/ (default mode) -->
        <tarfileset dir="${dist.dir}" prefix="${final.name}">
          <include name="bin/*.in.sh" />
          <include name="tools/bin/*.in.sh" />
        </tarfileset>
        <!-- Executable scripts in bin/ -->
        <tarfileset dir="${dist.dir}" prefix="${final.name}" mode="755">
          <include name="bin/*"/>
          <include name="tools/bin/*"/>
          <exclude name="bin/*.in.sh" />
          <exclude name="tools/bin/*.in.sh" />
        </tarfileset>
      </tar>

      <tar compression="gzip" longfile="gnu"
           destfile="${build.dir}/${final.name}-src.tar.gz">

        <tarfileset dir="${basedir}"
                    prefix="${final.name}-src">
          <include name="**"/>
          <exclude name="build/**" />
          <exclude name="lib/**" />
          <exclude name="src/gen-java/**" />
          <exclude name=".git/**" />
          <exclude name="venv/**" />
          <exclude name="src/resources/org/apache/cassandra/config/version.properties" />
          <exclude name="conf/hotspot_compiler" />
          <exclude name="doc/cql3/CQL.html" />
          <exclude name="doc/build/**" />
          <exclude name="bin/*" /> <!-- handled separately below -->
          <exclude name="tools/bin/*" /> <!-- handled separately below -->
          <!-- exclude python generated files -->
          <exclude name="**/__pycache__/**" />
          <!-- exclude Eclipse files -->
          <exclude name=".project" />
          <exclude name=".classpath" />
          <exclude name=".settings/**" />
          <exclude name=".externalToolBuilders/**" />
          <!-- exclude NetBeans files -->
          <exclude name="ide/nbproject/private/**" />
        </tarfileset>

        <!-- python driver -->
        <tarfileset dir="${basedir}" prefix="${final.name}-src">
          <include name="lib/cassandra-driver-internal-only-**" />
        </tarfileset>

        <!-- Shell includes in bin/ and tools/bin/ -->
        <tarfileset dir="${basedir}" prefix="${final.name}-src">
          <include name="bin/*.in.sh" />
          <include name="tools/bin/*.in.sh" />
        </tarfileset>
        <!-- Everything else (assumed to be scripts), is executable -->
        <tarfileset dir="${basedir}" prefix="${final.name}-src" mode="755">
          <include name="bin/*"/>
          <exclude name="bin/*.in.sh" />
          <include name="tools/bin/*"/>
          <exclude name="tools/bin/*.in.sh" />
        </tarfileset>
      </tar>

      <checksum forceOverwrite="yes" todir="${build.dir}" fileext=".sha256" algorithm="SHA-256">
        <fileset dir="${build.dir}">
          <include name="${final.name}-bin.tar.gz" />
          <include name="${final.name}-src.tar.gz" />
        </fileset>
      </checksum>
      <checksum forceOverwrite="yes" todir="${build.dir}" fileext=".sha512" algorithm="SHA-512">
        <fileset dir="${build.dir}">
          <include name="${final.name}-bin.tar.gz" />
          <include name="${final.name}-src.tar.gz" />
        </fileset>
      </checksum>
    </target>

  <target name="build-jmh" depends="build-test, jar" description="Create JMH uber jar">
      <jar jarfile="${build.test.dir}/deps.jar">
          <zipgroupfileset dir="${test.lib}/jars">
              <include name="*jmh*.jar"/>
              <include name="jopt*.jar"/>
              <include name="commons*.jar"/>
              <include name="junit*.jar"/>
              <include name="hamcrest*.jar"/>
          </zipgroupfileset>
          <zipgroupfileset dir="${build.lib}" includes="*.jar"/>
      </jar>
      <jar jarfile="${build.test.dir}/benchmarks.jar">
          <manifest>
              <attribute name="Main-Class" value="org.openjdk.jmh.Main"/>
          </manifest>
          <zipfileset src="${build.test.dir}/deps.jar" excludes="META-INF/*.SF" />
          <fileset dir="${build.classes.main}"/>
          <fileset dir="${test.classes}"/>
          <fileset dir="${test.conf}" />
      </jar>
  </target>

  <!-- Wrapper of build-test without dependencies, so both that target and its dependencies are skipped if the property
    no-build-test is true. This is meant to be used to run tests without actually building them, provided that they have
    been built before. All test targets depend on this, so one can run them using the no-build-test property.
    For example:

    ant test -Dno-build-test=true
    ant test -Dtest.name=StorageServiceServerTest -Dno-build-test=true
    ant testsome -Dtest.name=org.apache.cassandra.service.StorageServiceServerTest -Dno-build-test=true

    The property is false by default, so if it's not specified the tests would be built with all their dependencies.
    See CASSANDRA-16625 and CASSANDRA-18000 for further details.
     -->
  <target name="maybe-build-test" unless="no-build-test">
    <antcall target="build-test" inheritRefs="true"/>
  </target>

<<<<<<< HEAD
  <target name="build-test" depends="_main-jar,stress-build,fqltool-build,resolver-dist-lib"
          description="Compile test classes">
    <antcall target="_build-test"/>
  </target>

  <target name="_build-test">
=======
  <target name="build-test" depends="jar,stress-build-test" description="Compile test classes">
>>>>>>> f9b2cd6f
    <javac
     compiler="modern"
     debug="true"
     debuglevel="${debuglevel}"
     destdir="${test.classes}"
     includeantruntime="true"
     source="${source.version}"
     target="${target.version}"
     encoding="utf-8">
     <classpath>
        <path refid="cassandra.classpath.test"/>
        <pathelement location="${fqltool.build.classes}"/>
     </classpath>
     <compilerarg value="-XDignore.symbol.file"/>
     <src path="${test.unit.src}"/>
     <src path="${test.long.src}"/>
     <src path="${test.burn.src}"/>
     <src path="${test.memory.src}"/>
     <src path="${test.microbench.src}"/>
     <src path="${test.distributed.src}"/>
    </javac>

    <!-- Non-java resources needed by the test suite -->
    <copy todir="${test.classes}">
      <fileset dir="${test.resources}"/>
    </copy>
  </target>

  <!-- Run tests separately and report errors after and generate a junit report -->
  <macrodef name="testhelper">
    <attribute name="testdelegate"/>
    <sequential>
      <testhelper_ testdelegate="@{testdelegate}"/>
      <fail message="Some test(s) failed.">
        <condition>
            <and>
            <isset property="testfailed"/>
            <not>
              <isset property="ant.test.failure.ignore"/>
            </not>
          </and>
        </condition>
      </fail>
    </sequential>
  </macrodef>

  <!-- Run a list of junit tasks but don't track errors or generate a report after
       If a test fails the testfailed property will be set. All the tests are run using the testdelegate
       macro that is specified as an attribute and they will be run sequentially in this ant process -->
  <scriptdef name="testhelper_" language="javascript">
    <attribute name="testdelegate"/>
    <![CDATA[
        sep = project.getProperty("path.separator");
        all = project.getProperty("all-test-classes").split(sep);
        var p = project.createTask('sequential');
        for (i = 0; i < all.length; i++) {
            if (all[i] == undefined) continue;
            task = project.createTask( attributes.get("testdelegate") );
            task.setDynamicAttribute( "test.file.list", "" + all[i]);
            p.addTask(task);
        }
        p.perform();
    ]]>
  </scriptdef>

  <!-- Defines how to run a set of tests. If you change the defaults for attributes
       you should also update them in testmacro.,
       The two are split because the helper doesn't generate
       a junit report or fail on errors -->
  <macrodef name="testmacrohelper">
    <attribute name="inputdir" />
    <attribute name="timeout" default="${test.timeout}" />
    <attribute name="forkmode" default="perTest"/>
    <element name="optjvmargs" implicit="true" optional="true" />
    <attribute name="filter" default="**/${test.name}.java"/>
    <attribute name="exclude" default="" />
    <attribute name="filelist" default="" />
    <attribute name="testtag" default=""/>
    <attribute name="usejacoco" default="no"/>
    <attribute name="showoutput" default="false"/>

    <sequential>
      <condition property="additionalagent"
                 value="-javaagent:${build.dir.lib}/jars/jacocoagent.jar=destfile=${jacoco.partialexecfile}"
                 else="">
        <istrue value="${usejacoco}"/>
      </condition>
      <taskdef name="junit-timeout" classname="org.apache.cassandra.JStackJUnitTask">
        <classpath>
          <pathelement location="${test.classes}"/>
        </classpath>
      </taskdef>
      <mkdir dir="${build.test.dir}/cassandra"/>
      <mkdir dir="${build.test.dir}/output"/>
      <mkdir dir="${build.test.dir}/output/@{testtag}"/>
      <junit-timeout fork="on" forkmode="@{forkmode}" failureproperty="testfailed" maxmemory="1024m" timeout="@{timeout}" showoutput="@{showoutput}">
        <formatter classname="org.apache.cassandra.CassandraXMLJUnitResultFormatter" extension=".xml" usefile="true"/>
        <formatter classname="org.apache.cassandra.CassandraBriefJUnitResultFormatter" usefile="false"/>
        <jvmarg value="-Dstorage-config=${test.conf}"/>
        <jvmarg value="-Djava.awt.headless=true"/>
        <!-- Cassandra 3.0+ needs <jvmarg line="... ${additionalagent}" /> here! (not value=) -->
        <jvmarg line="-javaagent:${build.lib}/jamm-${jamm.version}.jar ${additionalagent}" />
        <jvmarg value="-ea"/>
        <jvmarg value="-Djava.io.tmpdir=${tmp.dir}"/>
        <jvmarg value="-Dcassandra.debugrefcount=true"/>
        <jvmarg value="-Xss256k"/>
        <!-- When we do classloader manipulation SoftReferences can cause memory leaks
             that can OOM our test runs. The next two settings informs our GC
             algorithm to limit the metaspace size and clean up SoftReferences
             more aggressively rather than waiting. See CASSANDRA-14922 for more details.
        -->
        <jvmarg value="-XX:SoftRefLRUPolicyMSPerMB=0" />
        <jvmarg value="-Dcassandra.test.driver.connection_timeout_ms=${test.driver.connection_timeout_ms}"/>
        <jvmarg value="-Dcassandra.test.driver.read_timeout_ms=${test.driver.read_timeout_ms}"/>
        <jvmarg value="-Dcassandra.memtable_row_overhead_computation_step=100"/>
        <jvmarg value="-Dcassandra.test.use_prepared=${cassandra.test.use_prepared}"/>
        <jvmarg value="-Dcassandra.test.sstableformatdevelopment=true"/>
        <!-- The first time SecureRandom initializes can be slow if it blocks on /dev/random -->
        <jvmarg value="-Djava.security.egd=file:/dev/urandom" />
        <jvmarg value="-Dcassandra.testtag=@{testtag}"/>
        <jvmarg value="-Dcassandra.keepBriefBrief=${cassandra.keepBriefBrief}" />
        <jvmarg value="-Dcassandra.strict.runtime.checks=true" />
        <jvmarg line="${java11-jvmargs}"/>
        <!-- disable shrinks in quicktheories CASSANDRA-15554 -->
        <jvmarg value="-DQT_SHRINKS=0"/>
        <jvmarg line="${test-jvmargs}" />
        <optjvmargs/>
        <!-- Uncomment to debug unittest, attach debugger to port 1416 -->
        <!--
        <jvmarg line="-agentlib:jdwp=transport=dt_socket,address=localhost:1416,server=y,suspend=y" />
        -->
        <classpath>
          <pathelement path="${java.class.path}"/>
          <pathelement location="${stress.build.classes}"/>
          <pathelement location="${fqltool.build.classes}"/>
          <path refid="cassandra.classpath.test" />
          <pathelement location="${test.classes}"/>
          <pathelement location="${stress.test.classes}"/>
          <pathelement location="${fqltool.test.classes}"/>
          <pathelement location="${test.conf}"/>
          <fileset dir="${test.lib}">
            <include name="**/*.jar" />
              <exclude name="**/ant-*.jar"/>
          </fileset>
        </classpath>
        <batchtest todir="${build.test.dir}/output/@{testtag}">
            <fileset dir="@{inputdir}" includes="@{filter}" excludes="@{exclude}"/>
            <filelist dir="@{inputdir}" files="@{filelist}"/>
        </batchtest>
      </junit-timeout>

      <delete quiet="true" failonerror="false" dir="${build.test.dir}/cassandra/commitlog"/>
      <delete quiet="true" failonerror="false" dir="${build.test.dir}/cassandra/cdc_raw"/>
      <delete quiet="true" failonerror="false" dir="${build.test.dir}/cassandra/data"/>
      <delete quiet="true" failonerror="false" dir="${build.test.dir}/cassandra/ssl_upload_tables"/>
      <delete quiet="true" failonerror="false" dir="${build.test.dir}/cassandra/system_data"/>
      <delete quiet="true" failonerror="false" dir="${build.test.dir}/cassandra/saved_caches"/>
      <delete quiet="true" failonerror="false" dir="${build.test.dir}/cassandra/hints"/>
    </sequential>
  </macrodef>

  <target name="testold" depends="maybe-build-test" description="Execute unit tests">
    <testmacro inputdir="${test.unit.src}" timeout="${test.timeout}">
      <jvmarg value="-Dlegacy-sstable-root=${test.data}/legacy-sstables"/>
      <jvmarg value="-Dinvalid-legacy-sstable-root=${test.data}/invalid-legacy-sstables"/>
      <jvmarg value="-Dcassandra.ring_delay_ms=1000"/>
      <jvmarg value="-Dcassandra.tolerate_sstable_size=true"/>
      <jvmarg value="-Dcassandra.skip_sync=true" />
    </testmacro>
    <fileset dir="${test.unit.src}" />
  </target>

  <!-- Will not generate a junit report or fail on error  -->
  <macrodef name="testlist">
    <attribute name="test.file.list"/>
    <sequential>
      <testmacrohelper inputdir="${test.dir}/${test.classlistprefix}" filelist="@{test.file.list}" exclude="**/*.java" timeout="${test.timeout}">
        <jvmarg value="-Dlegacy-sstable-root=${test.data}/legacy-sstables"/>
        <jvmarg value="-Dinvalid-legacy-sstable-root=${test.data}/invalid-legacy-sstables"/>
        <jvmarg value="-Dcassandra.ring_delay_ms=1000"/>
        <jvmarg value="-Dcassandra.tolerate_sstable_size=true"/>
        <jvmarg value="-Dcassandra.skip_sync=true" />
      </testmacrohelper>
    </sequential>
  </macrodef>

  <!-- Will not generate a junit report  -->
  <macrodef name="testlist-compression">
    <attribute name="test.file.list" />
    <sequential>
      <property name="compressed_yaml" value="${build.test.dir}/cassandra.compressed.yaml"/>
      <concat destfile="${compressed_yaml}">
          <fileset file="${test.conf}/cassandra.yaml"/>
          <fileset file="${test.conf}/commitlog_compression_${test.compression.algo}.yaml"/>
      </concat>
      <testmacrohelper inputdir="${test.unit.src}" filelist="@{test.file.list}"
                       exclude="**/*.java" timeout="${test.timeout}" testtag="compression">
        <jvmarg value="-Dlegacy-sstable-root=${test.data}/legacy-sstables"/>
        <jvmarg value="-Dinvalid-legacy-sstable-root=${test.data}/invalid-legacy-sstables"/>
        <jvmarg value="-Dcassandra.test.compression=true"/>
        <jvmarg value="-Dcassandra.test.compression.algo=${test.compression.algo}"/>
        <jvmarg value="-Dcassandra.ring_delay_ms=1000"/>
        <jvmarg value="-Dcassandra.tolerate_sstable_size=true"/>
        <jvmarg value="-Dcassandra.config=file:///${compressed_yaml}"/>
        <jvmarg value="-Dcassandra.skip_sync=true" />
      </testmacrohelper>
    </sequential>
  </macrodef>

  <macrodef name="testlist-cdc">
    <attribute name="test.file.list" />
    <sequential>
      <property name="cdc_yaml" value="${build.test.dir}/cassandra.cdc.yaml"/>
      <concat destfile="${cdc_yaml}">
        <fileset file="${test.conf}/cassandra.yaml"/>
        <fileset file="${test.conf}/cdc.yaml"/>
      </concat>
      <testmacrohelper inputdir="${test.unit.src}" filelist="@{test.file.list}"
                       exclude="**/*.java" timeout="${test.timeout}" testtag="cdc">
        <jvmarg value="-Dlegacy-sstable-root=${test.data}/legacy-sstables"/>
        <jvmarg value="-Dinvalid-legacy-sstable-root=${test.data}/invalid-legacy-sstables"/>
        <jvmarg value="-Dcassandra.ring_delay_ms=1000"/>
        <jvmarg value="-Dcassandra.tolerate_sstable_size=true"/>
        <jvmarg value="-Dcassandra.config=file:///${cdc_yaml}"/>
        <jvmarg value="-Dcassandra.skip_sync=true" />
      </testmacrohelper>
    </sequential>
  </macrodef>

  <macrodef name="testlist-system-keyspace-directory">
    <attribute name="test.file.list" />
    <sequential>
      <property name="system_keyspaces_directory_yaml" value="${build.test.dir}/cassandra.system.yaml"/>
      <concat destfile="${system_keyspaces_directory_yaml}">
        <fileset file="${test.conf}/cassandra.yaml"/>
        <fileset file="${test.conf}/system_keyspaces_directory.yaml"/>
      </concat>
      <testmacrohelper inputdir="${test.unit.src}" filelist="@{test.file.list}"
                       exclude="**/*.java" timeout="${test.timeout}" testtag="system_keyspace_directory">
        <jvmarg value="-Dlegacy-sstable-root=${test.data}/legacy-sstables"/>
        <jvmarg value="-Dinvalid-legacy-sstable-root=${test.data}/invalid-legacy-sstables"/>
        <jvmarg value="-Dcassandra.ring_delay_ms=1000"/>
        <jvmarg value="-Dcassandra.tolerate_sstable_size=true"/>
        <jvmarg value="-Dcassandra.config=file:///${system_keyspaces_directory_yaml}"/>
        <jvmarg value="-Dcassandra.skip_sync=true" />
      </testmacrohelper>
    </sequential>
  </macrodef>

  <!--
    Run named ant task with jacoco, such as "ant jacoco-run -Dtaskname=test"
    the target run must enable the jacoco agent if usejacoco is 'yes' -->
  <target name="jacoco-run" description="run named task with jacoco instrumentation">
    <condition property="runtask" value="${taskname}" else="test">
      <isset property="taskname"/>
    </condition>
    <antcall target="${runtask}">
      <param name="usejacoco" value="yes"/>
    </antcall>
  </target>

  <!-- Use this with an FQDN for test class, and an optional csv list of methods like this:
    ant testsome -Dtest.name=org.apache.cassandra.service.StorageServiceServerTest -Dtest.methods=testRegularMode,testGetAllRangesEmpty
  -->
  <target name="testsome" depends="maybe-build-test" description="Execute specific unit tests" >
    <testmacro inputdir="${test.unit.src}" timeout="${test.timeout}">
      <test unless:blank="${test.methods}" name="${test.name}" methods="${test.methods}" outfile="build/test/output/TEST-${test.name}-${test.methods}"/>
      <test if:blank="${test.methods}" name="${test.name}" outfile="build/test/output/TEST-${test.name}"/>
      <jvmarg value="-Dlegacy-sstable-root=${test.data}/legacy-sstables"/>
      <jvmarg value="-Dinvalid-legacy-sstable-root=${test.data}/invalid-legacy-sstables"/>
      <jvmarg value="-Dcassandra.ring_delay_ms=1000"/>
      <jvmarg value="-Dcassandra.tolerate_sstable_size=true"/>
      <jvmarg value="-Dcassandra.skip_sync=true" />
    </testmacro>
  </target>

  <!-- Use this with an FQDN for test class, and an optional csv list of methods like this:
    ant long-testsome -Dtest.name=org.apache.cassandra.cql3.ManyRowsTest
    ant long-testsome -Dtest.name=org.apache.cassandra.cql3.ManyRowsTest -Dtest.methods=testLargeCount
  -->
  <target name="long-testsome" depends="maybe-build-test" description="Execute specific long unit tests" >
    <testmacro inputdir="${test.long.src}" timeout="${test.long.timeout}">
      <test unless:blank="${test.methods}" name="${test.name}" methods="${test.methods}"/>
      <test if:blank="${test.methods}" name="${test.name}"/>
      <jvmarg value="-Dcassandra.ring_delay_ms=1000"/>
      <jvmarg value="-Dcassandra.tolerate_sstable_size=true"/>
    </testmacro>
  </target>

  <!-- Use this with an FQDN for test class, and an optional csv list of methods like this:
    ant burn-testsome -Dtest.name=org.apache.cassandra.utils.memory.LongBufferPoolTest
    ant burn-testsome -Dtest.name=org.apache.cassandra.utils.memory.LongBufferPoolTest -Dtest.methods=testPoolAllocateWithRecyclePartially
  -->
  <target name="burn-testsome" depends="maybe-build-test" description="Execute specific burn unit tests" >
    <testmacro inputdir="${test.burn.src}" timeout="${test.burn.timeout}">
      <test unless:blank="${test.methods}" name="${test.name}" methods="${test.methods}"/>
      <test if:blank="${test.methods}" name="${test.name}"/>
      <jvmarg value="-Dlogback.configurationFile=test/conf/logback-burntest.xml"/>
    </testmacro>
  </target>

  <target name="test-compression" depends="maybe-build-test,stress-build" description="Execute unit tests with sstable compression enabled">
    <path id="all-test-classes-path">
      <fileset dir="${test.unit.src}" includes="**/${test.name}.java" />
      <fileset dir="${test.distributed.src}" includes="**/${test.name}.java" />
    </path>
    <property name="all-test-classes" refid="all-test-classes-path"/>
    <testhelper testdelegate="testlist-compression" />
  </target>

  <target name="test-cdc" depends="maybe-build-test" description="Execute unit tests with change-data-capture enabled">
    <path id="all-test-classes-path">
      <fileset dir="${test.unit.src}" includes="**/${test.name}.java" />
    </path>
    <property name="all-test-classes" refid="all-test-classes-path"/>
    <testhelper testdelegate="testlist-cdc" />
  </target>

  <target name="test-system-keyspace-directory" depends="maybe-build-test" description="Execute unit tests with a system keyspaces directory configured">
    <path id="all-test-classes-path">
      <fileset dir="${test.unit.src}" includes="**/${test.name}.java" />
    </path>
    <property name="all-test-classes" refid="all-test-classes-path"/>
    <testhelper testdelegate="testlist-system-keyspace-directory" />
  </target>

  <target name="msg-ser-gen-test" depends="maybe-build-test" description="Generates message serializations">
    <testmacro inputdir="${test.unit.src}"
        timeout="${test.timeout}" filter="**/SerializationsTest.java">
      <jvmarg value="-Dcassandra.test-serialization-writes=True"/>
    </testmacro>
  </target>

  <target name="msg-ser-test" depends="maybe-build-test" description="Tests message serializations">
      <testmacro inputdir="${test.unit.src}" timeout="${test.timeout}"
               filter="**/SerializationsTest.java"/>
  </target>

  <target name="msg-ser-test-7" depends="maybe-build-test" description="Generates message serializations">
    <testmacro inputdir="${test.unit.src}"
        timeout="${test.timeout}" filter="**/SerializationsTest.java">
      <jvmarg value="-Dcassandra.version=0.7"/>
    </testmacro>
  </target>

  <target name="msg-ser-test-10" depends="maybe-build-test" description="Tests message serializations on 1.0 messages">
    <testmacro inputdir="${test.unit.src}"
        timeout="${test.timeout}" filter="**/SerializationsTest.java">
      <jvmarg value="-Dcassandra.version=1.0"/>
    </testmacro>
  </target>

  <target name="test-burn" depends="maybe-build-test" description="Execute functional tests">
    <testmacro inputdir="${test.burn.src}"
               timeout="${test.burn.timeout}">
    </testmacro>
  </target>

  <target name="long-test" depends="maybe-build-test" description="Execute functional tests">
    <testmacro inputdir="${test.long.src}"
               timeout="${test.long.timeout}">
      <jvmarg value="-Dcassandra.ring_delay_ms=1000"/>
      <jvmarg value="-Dcassandra.tolerate_sstable_size=true"/>
    </testmacro>
  </target>

  <target name="test-memory" depends="maybe-build-test" description="Execute functional tests">
      <testmacro inputdir="${test.memory.src}"
                 timeout="${test.memory.timeout}">
          <jvmarg value="-javaagent:${build.dir}/test/lib/jars/java-allocation-instrumenter-${allocation-instrumenter.version}.jar"/>
      </testmacro>
  </target>

  <target name="cql-test" depends="maybe-build-test" description="Execute CQL tests">
    <sequential>
      <echo message="running CQL tests"/>
      <mkdir dir="${build.test.dir}/cassandra"/>
      <mkdir dir="${build.test.dir}/output"/>
      <junit fork="on" forkmode="once" failureproperty="testfailed" maxmemory="1024m" timeout="${test.timeout}">
        <formatter type="brief" usefile="false"/>
        <jvmarg value="-Dstorage-config=${test.conf}"/>
        <jvmarg value="-Djava.awt.headless=true"/>
        <jvmarg value="-javaagent:${build.lib}/jamm-${jamm.version}.jar" />
        <jvmarg value="-ea"/>
        <jvmarg value="-Xss256k"/>
        <jvmarg value="-Dcassandra.memtable_row_overhead_computation_step=100"/>
        <jvmarg value="-Dcassandra.test.use_prepared=${cassandra.test.use_prepared}"/>
        <jvmarg value="-Dcassandra.skip_sync=true" />
        <classpath>
          <path refid="cassandra.classpath.test" />
          <pathelement location="${test.classes}"/>
          <pathelement location="${test.conf}"/>
          <fileset dir="${test.lib}">
            <include name="**/*.jar" />
          </fileset>
        </classpath>
        <batchtest todir="${build.test.dir}/output">
            <fileset dir="${test.unit.src}" includes="**/cql3/*Test.java">
                <contains text="CQLTester" casesensitive="yes"/>
            </fileset>
        </batchtest>
      </junit>
      <fail message="Some CQL test(s) failed.">
        <condition>
            <and>
            <isset property="testfailed"/>
            <not>
              <isset property="ant.test.failure.ignore"/>
            </not>
          </and>
        </condition>
      </fail>
    </sequential>
  </target>

  <!-- Use this with an simple class name for test class, and an optional csv list of methods like this:
      ant cql-test-some -Dtest.name=ListsTest
      ant cql-test-some -Dtest.name=ListsTest -Dtest.methods=testPrecisionTime_getNext_simple
    -->
  <target name="cql-test-some" depends="maybe-build-test" description="Execute specific CQL tests" >
    <sequential>
      <echo message="running ${test.methods} tests from ${test.name}"/>
      <mkdir dir="${build.test.dir}/cassandra"/>
      <mkdir dir="${build.test.dir}/output"/>
      <junit fork="on" forkmode="once" failureproperty="testfailed" maxmemory="1024m" timeout="${test.timeout}">
        <formatter type="brief" usefile="false"/>
        <jvmarg value="-Dstorage-config=${test.conf}"/>
        <jvmarg value="-Djava.awt.headless=true"/>
        <jvmarg value="-javaagent:${build.lib}/jamm-${jamm.version}.jar" />
        <jvmarg value="-ea"/>
        <jvmarg value="-Xss256k"/>
        <jvmarg value="-Dcassandra.test.use_prepared=${cassandra.test.use_prepared}"/>
        <jvmarg value="-Dcassandra.memtable_row_overhead_computation_step=100"/>
        <jvmarg value="-Dcassandra.skip_sync=true" />
        <classpath>
          <path refid="cassandra.classpath.test" />
          <pathelement location="${test.classes}"/>
          <pathelement location="${test.conf}"/>
          <fileset dir="${test.lib}">
            <include name="**/*.jar" />
          </fileset>
        </classpath>
        <test unless:blank="${test.methods}" name="org.apache.cassandra.cql3.${test.name}" methods="${test.methods}" todir="${build.test.dir}/output"/>
        <test if:blank="${test.methods}" name="org.apache.cassandra.cql3.${test.name}" todir="${build.test.dir}/output"/>
      </junit>
    </sequential>
  </target>

  <!-- Use JaCoCo ant extension without needing externally saved lib -->
  <target name="jacoco-init" depends="resolver-init">
    <typedef uri="antlib:org.jacoco.ant" classpathref="jacocoant.classpath"/>
  </target>

  <target name="jacoco-merge" depends="jacoco-init">
    <jacoco:merge destfile="${jacoco.finalexecfile}" xmlns:jacoco="antlib:org.jacoco.ant">
        <fileset dir="${jacoco.export.dir}" includes="*.exec,**/*.exec"/>
    </jacoco:merge>
  </target>

  <target name="jacoco-report" depends="jacoco-merge">
    <jacoco:report xmlns:jacoco="antlib:org.jacoco.ant">
      <executiondata>
        <file file="${jacoco.finalexecfile}" />
      </executiondata>
      <structure name="JaCoCo Cassandara Coverage Report">
        <classfiles>
          <fileset dir="${build.classes.main}">
            <include name="**/*.class"/>
          </fileset>
        </classfiles>
        <sourcefiles encoding="UTF-8">
          <dirset dir="${build.src}">
            <include name="java"/>
            <include name="gen-java"/>
          </dirset>
        </sourcefiles>
      </structure>
      <!-- to produce reports in different formats. -->
      <html destdir="${jacoco.export.dir}" />
      <csv destfile="${jacoco.export.dir}/report.csv" />
      <xml destfile="${jacoco.export.dir}/report.xml" />
    </jacoco:report>
  </target>

  <target name="jacoco-cleanup" description="Destroy JaCoCo exec data and reports">
    <delete file="${jacoco.partialexecfile}"/>
    <delete dir="${jacoco.export.dir}"/>
  </target>

  <target name="javadoc" depends="build" description="Create javadoc" unless="no-javadoc">
    <create-javadoc destdir="${javadoc.dir}">
      <filesets>
        <fileset dir="${build.src.java}" defaultexcludes="yes">
          <include name="org/apache/**/*.java"/>
        </fileset>
      </filesets>
    </create-javadoc>
   </target>

  <!-- Run tests and reports errors and generates a junit report after -->
  <macrodef name="testmacro">
    <attribute name="inputdir" />
    <attribute name="timeout" default="${test.timeout}" />
    <attribute name="forkmode" default="perTest"/>
    <attribute name="showoutput" default="true"/>
    <element name="optjvmargs" implicit="true" optional="true" />
    <attribute name="filter" default="**/${test.name}.java"/>
    <attribute name="exclude" default="" />
    <attribute name="filelist" default="" />
    <attribute name="testtag" default=""/>

    <sequential>
      <testmacrohelper inputdir="@{inputdir}" timeout="@{timeout}"
                       forkmode="@{forkmode}" filter="@{filter}"
                       exclude="@{exclude}" filelist="@{filelist}"
                       testtag="@{testtag}" showoutput="false" >
          <optjvmargs/>
      </testmacrohelper>
      <fail message="Some test(s) failed.">
        <condition>
            <and>
            <isset property="testfailed"/>
            <not>
              <isset property="ant.test.failure.ignore"/>
            </not>
          </and>
        </condition>
      </fail>
    </sequential>
  </macrodef>

  <target name="test" depends="eclipse-warnings,maybe-build-test" description="Test Runner">
    <path id="all-test-classes-path">
      <fileset dir="${test.unit.src}" includes="**/${test.name}.java" excludes="**/distributed/test/UpgradeTest*.java" />
    </path>
    <property name="all-test-classes" refid="all-test-classes-path"/>
    <testhelper testdelegate="testlist"/>
  </target>

  <target name="generate-test-report" description="Generates JUnit's HTML report from results already in build/output">
      <junitreport todir="${build.test.dir}">
        <fileset dir="${build.test.dir}/output">
          <include name="**/TEST-*.xml"/>
        </fileset>
        <report format="frames" todir="${build.test.dir}/junitreport"/>
      </junitreport>
  </target>

  <!-- run a list of tests as provided in -Dtest.classlistfile (or default of 'testnames.txt')
  The class list file should be one test class per line, with the path starting after test/unit
  e.g. org/apache/cassandra/hints/HintMessageTest.java -->
  <target name="testclasslist" depends="maybe-build-test" description="Run tests given in file -Dtest.classlistfile (one-class-per-line, e.g. org/apache/cassandra/db/SomeTest.java)">
    <path id="all-test-classes-path">
      <fileset dir="${test.dir}/${test.classlistprefix}" includesfile="${test.classlistfile}"/>
    </path>
    <property name="all-test-classes" refid="all-test-classes-path"/>
    <testhelper testdelegate="testlist"/>
  </target>
  <target name="testclasslist-compression" depends="maybe-build-test" description="Run tests given in file -Dtest.classlistfile (one-class-per-line, e.g. org/apache/cassandra/db/SomeTest.java)">
      <path id="all-test-classes-path">
          <fileset dir="${test.dir}/${test.classlistprefix}" includesfile="${test.classlistfile}"/>
      </path>
      <property name="all-test-classes" refid="all-test-classes-path"/>
      <testhelper testdelegate="testlist-compression"/>
  </target>
  <target name="testclasslist-cdc" depends="maybe-build-test" description="Run tests given in file -Dtest.classlistfile (one-class-per-line, e.g. org/apache/cassandra/db/SomeTest.java)">
      <path id="all-test-classes-path">
          <fileset dir="${test.dir}/${test.classlistprefix}" includesfile="${test.classlistfile}"/>
      </path>
      <property name="all-test-classes" refid="all-test-classes-path"/>
      <testhelper testdelegate="testlist-cdc"/>
  </target>
  <target name="testclasslist-system-keyspace-directory" depends="maybe-build-test" description="Run tests given in file -Dtest.classlistfile (one-class-per-line, e.g. org/apache/cassandra/db/SomeTest.java)">
      <path id="all-test-classes-path">
          <fileset dir="${test.dir}/${test.classlistprefix}" includesfile="${test.classlistfile}"/>
      </path>
      <property name="all-test-classes" refid="all-test-classes-path"/>
      <testhelper testdelegate="testlist-system-keyspace-directory"/>
  </target>

  <!-- Build a self-contained jar for e.g. remote execution; not currently used for running burn tests with this build script -->
  <target name="burn-test-jar" depends="build-test, build" description="Create dtest-compatible jar, including all dependencies">
      <jar jarfile="${build.dir}/burntest.jar">
          <zipgroupfileset dir="${build.lib}" includes="*.jar" excludes="META-INF/*.SF"/>
          <fileset dir="${build.classes.main}"/>
          <fileset dir="${test.classes}"/>
          <fileset dir="${test.conf}" excludes="logback*.xml"/>
          <fileset dir="${basedir}/conf" includes="logback*.xml"/>
          <zipgroupfileset dir="${build.dir.lib}/jars">
              <include name="junit*.jar"/>
          </zipgroupfileset>
      </jar>
  </target>

  <target name="dtest-jar" depends="build-test, build" description="Create dtest-compatible jar, including all dependencies">
      <jar jarfile="${build.dir}/dtest-${base.version}.jar">
          <zipgroupfileset dir="${build.lib}" includes="*.jar" excludes="META-INF/*.SF"/>
          <zipgroupfileset dir="${build.dir.lib}/jars" includes="javassist-*.jar,reflections-*.jar" excludes="META-INF/*.SF"/>
          <fileset dir="${build.classes.main}"/>
          <fileset dir="${test.classes}"/>
          <fileset dir="${test.conf}" />
      </jar>
  </target>

  <target name="test-jvm-dtest" depends="maybe-build-test" description="Execute in-jvm dtests">
    <testmacro inputdir="${test.distributed.src}" timeout="${test.distributed.timeout}" forkmode="once" showoutput="true" filter="**/test/*Test.java">
      <jvmarg value="-Dlogback.configurationFile=test/conf/logback-dtest.xml"/>
      <jvmarg value="-Dcassandra.ring_delay_ms=10000"/>
      <jvmarg value="-Dcassandra.tolerate_sstable_size=true"/>
      <jvmarg value="-Dcassandra.skip_sync=true" />
    </testmacro>
  </target>

  <target name="test-jvm-upgrade-dtest" depends="maybe-build-test" description="Execute in-jvm dtests">
    <testmacro inputdir="${test.distributed.src}" timeout="${test.distributed.timeout}" forkmode="once" showoutput="true" filter="**/upgrade/*Test.java">
      <jvmarg value="-Dlogback.configurationFile=test/conf/logback-dtest.xml"/>
      <jvmarg value="-Dcassandra.ring_delay_ms=10000"/>
      <jvmarg value="-Dcassandra.tolerate_sstable_size=true"/>
      <jvmarg value="-Dcassandra.skip_sync=true" />
    </testmacro>
  </target>

  <!-- Use this with an FQDN for test class, and an optional csv list of methods like this:
      ant test-jvm-dtest-some -Dtest.name=org.apache.cassandra.distributed.test.ResourceLeakTest -Dtest.methods=looperTest
    -->
  <target name="test-jvm-dtest-some" depends="maybe-build-test" description="Execute some in-jvm dtests">
    <testmacro inputdir="${test.distributed.src}" timeout="${test.distributed.timeout}" forkmode="once" showoutput="true">
      <test unless:blank="${test.methods}" name="${test.name}" methods="${test.methods}" outfile="build/test/output/TEST-${test.name}-${test.methods}"/>
      <test if:blank="${test.methods}" name="${test.name}" outfile="build/test/output/TEST-${test.name}"/>
      <jvmarg value="-Dlogback.configurationFile=test/conf/logback-dtest.xml"/>
      <jvmarg value="-Dcassandra.ring_delay_ms=10000"/>
      <jvmarg value="-Dcassandra.tolerate_sstable_size=true"/>
      <jvmarg value="-Dcassandra.skip_sync=true" />
    </testmacro>
  </target>

  <!-- run microbenchmarks suite -->
  <target name="microbench" depends="build-jmh">
      <java classname="org.openjdk.jmh.Main"
            fork="true"
            failonerror="true">
          <classpath>
              <path refid="cassandra.classpath.test" />
              <pathelement location="${test.classes}"/>
              <pathelement location="${test.conf}"/>
              <fileset dir="${test.lib}">
                  <include name="**/*.jar" />
              </fileset>
          </classpath>
          <arg value="-foe"/>
          <arg value="true"/>
          <arg value="-rf"/>
          <arg value="json"/>
          <arg value="-rff"/>
          <arg value="${build.test.dir}/jmh-result.json"/>
          <arg value="-v"/>
          <arg value="EXTRA"/>

          <!-- Broken: ZeroCopyStreamingBench,MutationBench,FastThreadLocalBench  (FIXME) -->
          <arg value="-e"/><arg value="ZeroCopyStreamingBench|MutationBench|FastThreadLocalBench"/>

          <arg value=".*microbench.*${benchmark.name}"/>
      </java>
  </target>

  <!-- run arbitrary mains in tests, for example to run the long running memory tests with lots of memory pressure
      ant run-main -Dmainclass=org.apache.cassandra.utils.memory.LongBufferPoolTest -Dvmargs="-Xmx30m -XX:-UseGCOverheadLimit"
  -->
  <target name="run-main" depends="maybe-build-test">
      <property name="mainclass" value="" />
      <property name="vmargs" value="" />
      <property name="args" value="" />
      <java classname="${mainclass}"
            fork="true"
            failonerror="true">
          <jvmarg value="-server" />
          <jvmarg value="-ea" />
          <jvmarg line="${vmargs}" />
          <arg line="${args}" />
          <classpath>
              <path refid="cassandra.classpath" />
              <pathelement location="${test.classes}"/>
              <pathelement location="${test.conf}"/>
              <fileset dir="${test.lib}">
                  <include name="**/*.jar" />
              </fileset>
          </classpath>
      </java>
  </target>

  <target name="_maybe_update_idea_to_java11" if="java.version.11">
    <replace file="${eclipse.project.name}.iml" token="JDK_1_8" value="JDK_11"/>
    <replace file=".idea/misc.xml" token="JDK_1_8" value="JDK_11"/>
    <replace file=".idea/misc.xml" token="1.8" value="11"/>
    <replaceregexp file=".idea/workspace.xml"
                   match="name=&quot;VM_PARAMETERS&quot; value=&quot;(.*)&quot;"
                   replace="name=&quot;VM_PARAMETERS&quot; value=&quot;\1 ${java11-jvmargs}&quot;"
                   byline="true"/>

      <echo file=".idea/compiler.xml"><![CDATA[<?xml version="1.0" encoding="UTF-8"?>
<project version="4">
  <component name="JavacSettings">
    <option name="ADDITIONAL_OPTIONS_STRING" value="--add-exports java.rmi/sun.rmi.registry=ALL-UNNAMED" />
  </component>
</project>]]></echo>
  </target>

  <!-- Generate IDEA project description files -->
  <target name="generate-idea-files" depends="init,maven-ant-tasks-init,resolver-dist-lib,gen-cql3-grammar,generate-jflex-java,createVersionPropFile" description="Generate IDEA files">
    <mkdir dir=".idea"/>
    <mkdir dir=".idea/libraries"/>
    <copy todir=".idea" overwrite="true">
        <fileset dir="ide/idea"/>
    </copy>
    <replace file=".idea/workspace.xml" token="trunk" value="${eclipse.project.name}"/>
    <copy tofile="${eclipse.project.name}.iml" file="ide/idea-iml-file.xml"/>
    <echo file=".idea/.name">Apache Cassandra ${eclipse.project.name}</echo>
    <echo file=".idea/modules.xml"><![CDATA[<?xml version="1.0" encoding="UTF-8"?>
<project version="4">
  <component name="ProjectModuleManager">
    <modules>
      <module fileurl="file://$PROJECT_DIR$/]]>${eclipse.project.name}<![CDATA[.iml" filepath="$PROJECT_DIR$/]]>${eclipse.project.name}<![CDATA[.iml" />
    </modules>
  </component>
</project>]]></echo>
      <antcall target="_maybe_update_idea_to_java11"/>
  </target>

  <!-- Generate Eclipse project description files -->
  <target name="generate-eclipse-files" depends="build-test" description="Generate eclipse files">
    <echo file=".project"><![CDATA[<?xml version="1.0" encoding="UTF-8"?>
<projectDescription>
  <name>${eclipse.project.name}</name>
  <comment></comment>
  <projects>
  </projects>
  <buildSpec>
    <buildCommand>
      <name>org.eclipse.jdt.core.javabuilder</name>
    </buildCommand>
  </buildSpec>
  <natures>
    <nature>org.eclipse.jdt.core.javanature</nature>
  </natures>
</projectDescription>]]>
    </echo>
	<echo file=".classpath"><![CDATA[<?xml version="1.0" encoding="UTF-8"?>
<classpath>
  <classpathentry kind="src" path="src/java"/>
  <classpathentry kind="src" path="src/resources"/>
  <classpathentry kind="src" path="src/gen-java"/>
  <classpathentry kind="src" path="conf" including="hotspot_compiler"/>
  <classpathentry kind="src" output="build/test/classes" path="test/unit"/>
  <classpathentry kind="src" output="build/test/classes" path="test/long"/>
  <classpathentry kind="src" output="build/test/classes" path="test/distributed"/>
  <classpathentry kind="src" output="build/test/classes" path="test/resources" />
  <classpathentry kind="src" path="tools/stress/src"/>
  <classpathentry kind="src" path="tools/fqltool/src"/>
  <classpathentry kind="src" output="build/test/stress-classes" path="tools/stress/test/unit" />
  <classpathentry kind="src" output="build/test/fqltool-classes" path="tools/fqltool/test/unit" />
  <classpathentry kind="con" path="org.eclipse.jdt.launching.JRE_CONTAINER"/>
  <classpathentry kind="output" path="build/classes/eclipse"/>
  <classpathentry kind="lib" path="test/conf"/>
  <classpathentry kind="lib" path="${java.home}/../lib/tools.jar"/>
]]>
	</echo>
  	<path id="eclipse-project-libs-path">
  	 <fileset dir="lib">
  	    <include name="**/*.jar" />
     </fileset>
 	 <fileset dir="build/lib/jars">
  	    <include name="**/*.jar" />
  	 </fileset>
     <fileset dir="build/test/lib/jars">
        <include name="**/*.jar" />
     </fileset>
  	</path>
  	<property name="eclipse-project-libs" refid="eclipse-project-libs-path"/>
       <script language="javascript">
        <classpath>
            <path refid="cassandra.classpath"/>
            <path refid="cassandra.classpath.test"/>
        </classpath>
        <![CDATA[
        var File = java.io.File;
  		var FilenameUtils = Packages.org.apache.commons.io.FilenameUtils;
  		jars = project.getProperty("eclipse-project-libs").split(project.getProperty("path.separator"));

  		cp = "";
  	    for (i=0; i< jars.length; i++) {
  	       srcjar = FilenameUtils.getBaseName(jars[i]) + '-sources.jar';
           srcdir = FilenameUtils.concat(project.getProperty("build.test.dir"), 'sources');
  		   srcfile = new File(FilenameUtils.concat(srcdir, srcjar));

  		   cp += ' <classpathentry kind="lib" path="' + jars[i] + '"';
  		   if (srcfile.exists()) {
  		      cp += ' sourcepath="' + srcfile.getAbsolutePath() + '"';
  		   }
  		   cp += '/>\n';
  		}

  		cp += '</classpath>';

  		echo = project.createTask("echo");
  	    echo.setMessage(cp);
  		echo.setFile(new File(".classpath"));
  		echo.setAppend(true);
  	    echo.perform();
  	]]> </script>
    <mkdir dir=".settings" />
  </target>

  <pathconvert property="eclipse.project.name">
    <path path="${basedir}" />
    <regexpmapper from="^.*/([^/]+)$$" to="\1" handledirsep="yes" />
  </pathconvert>

  <!-- Clean Eclipse project description files -->
  <target name="clean-eclipse-files">
    <delete file=".project" />
    <delete file=".classpath" />
    <delete dir=".settings" />
  	<delete dir=".externalToolBuilders" />
  	<delete dir="build/eclipse-classes" />
  </target>

  <!-- ECJ 4.6.1 in standalone mode does not work with JPMS, so we skip this target for Java 11 -->
  <target name="eclipse-warnings" depends="build, _assert_rat_output" description="Run eclipse compiler code analysis" if="java.version.8">
        <property name="ecj.log.dir" value="${build.dir}/ecj" />
        <property name="ecj.warnings.file" value="${ecj.log.dir}/eclipse_compiler_checks.txt"/>
        <mkdir  dir="${ecj.log.dir}" />

        <property name="ecj.properties" value="${basedir}/eclipse_compiler.properties" />

        <echo message="Running Eclipse Code Analysis.  Output logged to ${ecj.warnings.file}" />

	<java
	    jar="${build.dir.lib}/jars/ecj-${ecj.version}.jar"
            fork="true"
	    failonerror="true"
            maxmemory="512m">
            <arg value="-source"/>
	    <arg value="${source.version}" />
	    <arg value="-target"/>
	    <arg value="${target.version}" />
	    <arg value="-d" />
            <arg value="none" />
	    <arg value="-proc:none" />
            <arg value="-log" />
            <arg value="${ecj.warnings.file}" />
            <arg value="-properties" />
            <arg value="${ecj.properties}" />
            <arg value="-cp" />
            <arg value="${toString:cassandra.classpath}" />
            <arg value="${build.src.java}" />
        </java>
  </target>


  <!-- Installs artifacts to local Maven repository -->
  <target name="mvn-install"
          depends="maven-declare-dependencies,jar,sources-jar,javadoc-jar"
          description="Installs the artifacts in the Maven Local Repository">

    <!-- the parent -->
    <install pomFile="${build.dir}/${final.name}-parent.pom"
             file="${build.dir}/${final.name}-parent.pom"
             packaging="pom"/>

    <!-- the cassandra-all jar -->
    <install pomFile="${build.dir}/${final.name}.pom"
             file="${build.dir}/${final.name}.jar"/>
    <install pomFile="${build.dir}/${final.name}.pom"
             file="${build.dir}/${final.name}-sources.jar"
             classifier="sources"/>
    <install pomFile="${build.dir}/${final.name}.pom"
             file="${build.dir}/${final.name}-javadoc.jar"
             classifier="javadoc"/>
  </target>

  <!-- Publish artifacts to remote Maven repository -->
  <target name="publish"
          depends="mvn-install,artifacts"
          description="Publishes the artifacts to the Maven repository">

    <!-- the parent -->
    <deploy pomFile="${build.dir}/${final.name}-parent.pom"
            file="${build.dir}/${final.name}-parent.pom"
            packaging="pom"/>

    <!-- the cassandra-all jar -->
    <deploy pomFile="${build.dir}/${final.name}.pom"
            file="${build.dir}/${final.name}.jar"/>
    <deploy pomFile="${build.dir}/${final.name}.pom"
            file="${build.dir}/${final.name}-sources.jar"
            classifier="sources"/>
    <deploy pomFile="${build.dir}/${final.name}.pom"
            file="${build.dir}/${final.name}-javadoc.jar"
            classifier="javadoc"/>

    <!-- the distribution -->
    <sign-dist file="${build.dir}/${final.name}-bin.tar.gz" />
    <sign-dist file="${build.dir}/${final.name}-src.tar.gz" />

  </target>

  <import file="${basedir}/.build/build-resolver.xml"/>
  <import file="${basedir}/.build/build-rat.xml"/>
  <import file="${basedir}/.build/build-owasp.xml"/>
</project><|MERGE_RESOLUTION|>--- conflicted
+++ resolved
@@ -956,8 +956,7 @@
       ant stress-test-some -Dtest.name=org.apache.cassandra.stress.generate.DistributionGaussianTest
       ant stress-test-some -Dtest.name=org.apache.cassandra.stress.generate.DistributionGaussianTest -Dtest.methods=simpleGaussian
     -->
-<<<<<<< HEAD
-    <target name="stress-test-some" depends="stress-build-test, maybe-build-test" description="Runs stress tests">
+    <target name="stress-test-some" depends="maybe-build-test" description="Runs stress tests">
         <testmacro inputdir="${stress.test.src}"
                        timeout="${test.timeout}">
           <test unless:blank="${test.methods}" name="${test.name}" methods="${test.methods}" outfile="build/test/output/TEST-${test.name}-${test.methods}"/>
@@ -1006,14 +1005,6 @@
         <testmacro inputdir="${fqltool.test.src}"
                        timeout="${test.timeout}">
         </testmacro>
-=======
-    <target name="stress-test-some" depends="maybe-build-test" description="Runs stress tests">
-      <testmacro inputdir="${stress.test.src}"
-                 timeout="${test.timeout}">
-        <test unless:blank="${test.methods}" name="${test.name}" methods="${test.methods}" outfile="build/test/output/TEST-${test.name}-${test.methods}"/>
-        <test if:blank="${test.methods}" name="${test.name}" outfile="build/test/output/TEST-${test.name}"/>
-      </testmacro>
->>>>>>> f9b2cd6f
     </target>
 
 	<target name="_write-poms" depends="maven-declare-dependencies">
@@ -1101,13 +1092,7 @@
       </jar>
     </target>
 
-<<<<<<< HEAD
     <target name="_artifacts-init" depends="jar">
-=======
-    <!-- creates release tarballs -->
-    <target name="artifacts" depends="jar,gen-doc,build-test,sources-jar"
-            description="Create Cassandra release artifacts">
->>>>>>> f9b2cd6f
       <mkdir dir="${dist.dir}"/>
       <!-- fix the control linefeed so that builds on windows works on linux -->
       <fixcrlf srcdir="bin" includes="**/*" eol="lf" eof="remove" />
@@ -1287,16 +1272,12 @@
     <antcall target="build-test" inheritRefs="true"/>
   </target>
 
-<<<<<<< HEAD
-  <target name="build-test" depends="_main-jar,stress-build,fqltool-build,resolver-dist-lib"
+  <target name="build-test" depends="_main-jar,stress-build-test,fqltool-build,resolver-dist-lib"
           description="Compile test classes">
     <antcall target="_build-test"/>
   </target>
 
   <target name="_build-test">
-=======
-  <target name="build-test" depends="jar,stress-build-test" description="Compile test classes">
->>>>>>> f9b2cd6f
     <javac
      compiler="modern"
      debug="true"
