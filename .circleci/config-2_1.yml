#
# Licensed to the Apache Software Foundation (ASF) under one
# or more contributor license agreements.  See the NOTICE file
# distributed with this work for additional information
# regarding copyright ownership.  The ASF licenses this file
# to you under the Apache License, Version 2.0 (the
# "License"); you may not use this file except in compliance
# with the License.  You may obtain a copy of the License at
#
#     http://www.apache.org/licenses/LICENSE-2.0
#
# Unless required by applicable law or agreed to in writing, software
# distributed under the License is distributed on an "AS IS" BASIS,
# WITHOUT WARRANTIES OR CONDITIONS OF ANY KIND, either express or implied.
# See the License for the specific language governing permissions and
# limitations under the License.
#

version: 2.1

default_env_vars: &default_env_vars

    # The values of some of these environment variables are meant to be frequently changed by developers.
    # The generate.sh script contains a list of accepted environment variables that should contain some of
    # these variables. Also, some variables are mentioned in the documentation, at least in
    # .circleci/readme.md and in doc/source/development/testing.rst.
    # If you modify these variables, or if you add new variables whose values are meant to be changed frequently,
    # please remember to modify the generate.sh script and the documentation accordingly.

    ANT_HOME: /usr/share/ant
    JAVA11_HOME: /usr/lib/jvm/java-11-openjdk-amd64
    JAVA8_HOME: /usr/lib/jvm/java-8-openjdk-amd64
    LANG: en_US.UTF-8
    KEEP_TEST_DIR: true
    DEFAULT_DIR: /home/cassandra/cassandra-dtest
    PYTHONIOENCODING: utf-8
    PYTHONUNBUFFERED: true
    CASS_DRIVER_NO_EXTENSIONS: true
    CASS_DRIVER_NO_CYTHON: true
    #Skip all syncing to disk to avoid performance issues in flaky CI environments
    CASSANDRA_SKIP_SYNC: true
    DTEST_REPO: https://github.com/apache/cassandra-dtest.git
    DTEST_BRANCH: trunk
    CCM_MAX_HEAP_SIZE: 1024M
    CCM_HEAP_NEWSIZE: 256M

    # Whether the repeated test iterations should stop on the first failure by default.
    REPEATED_TESTS_STOP_ON_FAILURE: false

    # Comma-separated list of tests that should be included in the repeated run for regular unit tests,
    # in addition to automatically detected new and modified tests. For example:
    # REPEATED_UTESTS: org.apache.cassandra.cql3.ViewTest
    # REPEATED_UTESTS: org.apache.cassandra.cql3.ViewTest#testCountersTable
    # REPEATED_UTESTS: org.apache.cassandra.cql3.ViewTest,org.apache.cassandra.cql3.functions.TimeFctsTest
    REPEATED_UTESTS:
    # The number of times that new, modified or manually specified unit tests should be run.
    REPEATED_UTESTS_COUNT: 500

    # Comma-separated list of tests that should be included in the repeated run for fqltool unit tests,
    # in addition to automatically detected new and modified tests. For example:
    # REPEATED_UTESTS_FQLTOOL: org.apache.cassandra.fqltool.FQLCompareTest
    # REPEATED_UTESTS_FQLTOOL: org.apache.cassandra.fqltool.FQLCompareTest#endToEnd
    # REPEATED_UTESTS_FQLTOOL: org.apache.cassandra.fqltool.FQLCompareTest,org.apache.cassandra.fqltool.FQLReplayTest
    REPEATED_UTESTS_FQLTOOL:
    # The number of times that new, modified or manually specified fqltool unit tests should be run.
    REPEATED_UTESTS_FQLTOOL_COUNT: 500

    # Comma-separated list of tests that should be included in the repeated run for long unit tests,
    # in addition to automatically detected new and modified tests. For example:
    # REPEATED_UTESTS_LONG: org.apache.cassandra.db.commitlog.CommitLogStressTest
    # REPEATED_UTESTS_LONG: org.apache.cassandra.db.commitlog.CommitLogStressTest#testRandomSize
    REPEATED_UTESTS_LONG:
    # The number of times that new, modified or manually specified long unit tests should be run.
    REPEATED_UTESTS_LONG_COUNT: 100

    # Comma-separated list of tests that should be included in the repeated run for stress unit tests,
    # in addition to automatically detected new and modified tests. For example:
    # REPEATED_UTESTS_STRESS: org.apache.cassandra.stress.generate.DistributionGaussianTest
    # REPEATED_UTESTS_STRESS: org.apache.cassandra.stress.generate.DistributionGaussianTest#simpleGaussian
    REPEATED_UTESTS_STRESS:
    # The number of times that new, modified or manually specified stress unit tests should be run.
    REPEATED_UTESTS_STRESS_COUNT: 500

    # Comma-separated list of tests that should be included in the repeated run for JVM dtests,
    # in addition to automatically detected new and modified tests. For example:
    # REPEATED_JVM_DTESTS: org.apache.cassandra.distributed.test.PagingTest
    # REPEATED_JVM_DTESTS: org.apache.cassandra.distributed.test.PagingTest#testPaging
    REPEATED_JVM_DTESTS:
    # The number of times that new, modified or manually specified JVM dtests should be run.
    REPEATED_JVM_DTESTS_COUNT: 500

    # Comma-separated list of tests that should be included in the repeated run for JVM upgrade dtests,
    # in addition to automatically detected new and modified tests. For example:
    # REPEATED_JVM_UPGRADE_DTESTS: org.apache.cassandra.distributed.upgrade.GroupByTest
    # REPEATED_JVM_UPGRADE_DTESTS: org.apache.cassandra.distributed.upgrade.GroupByTest#testReads
    REPEATED_JVM_UPGRADE_DTESTS:
    # The number of times that new, modified or manually specified JVM upgrade dtests should be run.
    REPEATED_JVM_UPGRADE_DTESTS_COUNT: 500

    # Comma-separated list of Python dtests that should be repeatedly run, for example:
    # REPEATED_DTESTS: cqlsh_tests/test_cqlsh.py
    # REPEATED_DTESTS: cqlsh_tests/test_cqlsh.py::TestCqlshSmoke
    # REPEATED_DTESTS: cqlsh_tests/test_cqlsh.py::TestCqlshSmoke::test_create_index
    # REPEATED_DTESTS: cqlsh_tests/test_cqlsh.py,consistency_test.py
    REPEATED_DTESTS:
    # The number of times that the manually specified Python dtests should be run.
    REPEATED_DTESTS_COUNT: 500

    # Comma-separated list of Python dtests that should be repeatedly run, for example:
    # REPEATED_UPGRADE_DTESTS: upgrade_tests/cql_tests.py
    # REPEATED_UPGRADE_DTESTS: upgrade_tests/cql_tests.py::TestCQLNodes2RF1_Upgrade_current_4_0_x_To_indev_4_0_x
    # REPEATED_UPGRADE_DTESTS: upgrade_tests/cql_tests.py,upgrade_tests/paging_test.py
    REPEATED_UPGRADE_DTESTS:
    # The number of times that the manually specified Python upgrade dtests should be run.
    REPEATED_UPGRADE_DTESTS_COUNT: 25

    # The Ant test target to run, for example:
    # REPEATED_ANT_TEST_TARGET: testsome
    # REPEATED_ANT_TEST_TARGET: test-jvm-dtest-some
    # REPEATED_ANT_TEST_TARGET: test-cdc
    # REPEATED_ANT_TEST_TARGET: test-compression
    # REPEATED_ANT_TEST_TARGET: test-system-keyspace-directory
    REPEATED_ANT_TEST_TARGET: testsome
    # The name of JUnit class to be run multiple times, for example:
    # REPEATED_ANT_TEST_CLASS: org.apache.cassandra.cql3.ViewTest
    # REPEATED_ANT_TEST_CLASS: org.apache.cassandra.distributed.test.PagingTest
    REPEATED_ANT_TEST_CLASS:
    # The optional specific methods within REPEATED_ANT_TEST_CLASS to be run, for example:
    # REPEATED_ANT_TEST_METHODS: testCompoundPartitionKey
    # REPEATED_ANT_TEST_METHODS: testCompoundPartitionKey,testStaticTable
    # Please note that some Ant targets will ignore the -Dtest.methods argument produced by this.
<<<<<<< HEAD
    REPEATED_UTEST_METHODS:
    # Whether the test iteration should use vnodes for JVM dtests (-Dtest.jvm.args='-Dcassandra.dtest.num_tokens=16').
    # This will only be applied as a default to JVM dtests that don't provide their own initial tokens or token count,
    # in the same way that it's done for *_jvm_dtests_vnode jobs. Ant targets other than JVM dtests will ignore this.
    REPEATED_UTEST_VNODES: false
    # The number of times that the repeated JUnit test should be run
    REPEATED_UTEST_COUNT: 100
    # Whether the test iteration should stop on the first failure
    REPEATED_UTEST_STOP_ON_FAILURE: false

    # A Python dtest to be run multiple times, for example:
    # REPEATED_DTEST_NAME: cqlsh_tests/test_cqlsh.py
    # REPEATED_DTEST_NAME: cqlsh_tests/test_cqlsh.py::TestCqlshSmoke
    # REPEATED_DTEST_NAME: cqlsh_tests/test_cqlsh.py::TestCqlshSmoke::test_create_index
    REPEATED_DTEST_NAME:
    # Whether the repeated Python dtest should use vnodes
    REPEATED_DTEST_VNODES: false
    # The number of times that the repeated Python dtest should be run
    REPEATED_DTEST_COUNT: 100
    # Whether the test iteration should stop on the first failure
    REPEATED_DTEST_STOP_ON_FAILURE: false

    # A Python upgrade dtest to be run multiple times, for example:
    # REPEATED_UPGRADE_DTEST_NAME: upgrade_tests/cql_tests.py
    # REPEATED_UPGRADE_DTEST_NAME: upgrade_tests/cql_tests.py::TestCQLNodes2RF1_Upgrade_current_4_0_x_To_indev_4_0_x
    REPEATED_UPGRADE_DTEST_NAME:
    # The number of times that the repeated Python upgrade dtest should be run
    REPEATED_UPGRADE_DTEST_COUNT: 100
    # Whether the test iteration should stop on the first failure
    REPEATED_UPGRADE_DTEST_STOP_ON_FAILURE: false

    # The name of JVM upgrade dtest class to be run multiple times, for example:
    # REPEATED_JVM_UPGRADE_DTEST_CLASS: org.apache.cassandra.distributed.upgrade.MixedModeAvailabilityV30Test
    REPEATED_JVM_UPGRADE_DTEST_CLASS:
    # The optional specific methods within REPEATED_JVM_UPGRADE_DTEST_CLASS to be run, for example:
    # REPEATED_JVM_UPGRADE_DTEST_METHODS: testAvailabilityV30ToV3X
    # REPEATED_JVM_UPGRADE_DTEST_METHODS: testAvailabilityV30ToV3X,testAvailabilityV30ToV4
    REPEATED_JVM_UPGRADE_DTEST_METHODS:
    # The number of times that the repeated JVM upgrade dtest should be run
    REPEATED_JVM_UPGRADE_DTEST_COUNT: 100
    # Whether the JVM upgrade dtest iteration should stop on the first failure
    REPEATED_JVM_UPGRADE_DTEST_STOP_ON_FAILURE: false
=======
    REPEATED_ANT_TEST_METHODS:
    # The number of times that the repeated JUnit test should be run.
    REPEATED_ANT_TEST_COUNT: 500
>>>>>>> cc622a20

j8_par_executor: &j8_par_executor
  executor:
    name: java8-executor
    #exec_resource_class: xlarge
  parallelism: 4

j8_small_par_executor: &j8_small_par_executor
  executor:
    name: java8-executor
    #exec_resource_class: xlarge
  parallelism: 1

j8_small_executor: &j8_small_executor
  executor:
    name: java8-executor
    exec_resource_class: medium
  parallelism: 1

j8_medium_par_executor: &j8_medium_par_executor
  executor:
    name: java8-executor
    #exec_resource_class: xlarge
  parallelism: 1

j8_seq_executor: &j8_seq_executor
  executor:
    name: java8-executor
    #exec_resource_class: xlarge
  parallelism: 1 # sequential, single container tests: no parallelism benefits

j11_par_executor: &j11_par_executor
  executor:
    name: java11-executor
    #exec_resource_class: xlarge
  parallelism: 4

j11_small_par_executor: &j11_small_par_executor
  executor:
    name: java11-executor
    #exec_resource_class: xlarge
  parallelism: 1

j11_small_executor: &j11_small_executor
  executor:
    name: java11-executor
    #exec_resource_class: medium
  parallelism: 1

j8_repeated_utest_executor: &j8_repeated_utest_executor
  executor:
    name: java8-executor
  parallelism: 4

j8_repeated_dtest_executor: &j8_repeated_dtest_executor
  executor:
    name: java8-executor
  parallelism: 4

j8_repeated_upgrade_dtest_executor: &j8_repeated_upgrade_dtest_executor
  executor:
    name: java8-executor
  parallelism: 4

j8_repeated_jvm_upgrade_dtest_executor: &j8_repeated_jvm_upgrade_dtest_executor
  executor:
    name: java8-executor
  parallelism: 4

j11_repeated_utest_executor: &j11_repeated_utest_executor
  executor:
    name: java11-executor
  parallelism: 4

j11_repeated_dtest_executor: &j11_repeated_dtest_executor
  executor:
    name: java11-executor
  parallelism: 4

j8_separate_jobs: &j8_separate_jobs
  jobs:
    - start_j8_build:
        type: approval
    - j8_build:
        requires:
          - start_j8_build
    # Java 8 unit tests
    - start_j8_unit_tests:
        type: approval
    - j8_unit_tests:
        requires:
          - start_j8_unit_tests
          - j8_build
    - start_j8_unit_tests_repeat:
        type: approval
    - j8_unit_tests_repeat:
        requires:
          - start_j8_unit_tests_repeat
          - j8_build
    - start_j8_jvm_dtests:
        type: approval
    - j8_jvm_dtests:
        requires:
          - start_j8_jvm_dtests
          - j8_build
<<<<<<< HEAD
    - j8_simulator_dtests:
        requires:
          - start_j8_jvm_dtests
          - j8_build
    - j8_jvm_dtests_vnode:
        requires:
          - start_j8_jvm_dtests
=======
    - start_j8_jvm_dtests_repeat:
        type: approval
    - j8_jvm_dtests_repeat:
        requires:
          - start_j8_jvm_dtests_repeat
>>>>>>> cc622a20
          - j8_build
    - start_j8_cqlshlib_tests:
        type: approval
    - j8_cqlshlib_tests:
        requires:
          - start_j8_cqlshlib_tests
          - j8_build
    # Java 11 unit tests
    - start_j11_unit_tests:
        type: approval
    - j11_unit_tests:
        requires:
          - start_j11_unit_tests
          - j8_build
    - start_j11_unit_tests_repeat:
        type: approval
    - j11_unit_tests_repeat:
        requires:
          - start_j11_unit_tests_repeat
          - j8_build
    # specialized unit tests (all run on request using Java 8)
    - start_utests_long:
        type: approval
    - utests_long:
        requires:
          - start_utests_long
          - j8_build
    - start_utests_long_repeat:
        type: approval
    - utests_long_repeat:
        requires:
          - start_utests_long_repeat
          - j8_build
    - start_utests_compression:
        type: approval
    - utests_compression:
        requires:
          - start_utests_compression
          - j8_build
    - start_utests_compression_repeat:
        type: approval
    - utests_compression_repeat:
        requires:
          - start_utests_compression_repeat
          - j8_build
    - start_utests_stress:
        type: approval
    - utests_stress:
        requires:
          - start_utests_stress
          - j8_build
    - start_utests_stress_repeat:
        type: approval
    - utests_stress_repeat:
        requires:
          - start_utests_stress_repeat
          - j8_build
    - start_utests_fqltool:
        type: approval
    - utests_fqltool:
        requires:
          - start_utests_fqltool
          - j8_build
    - start_utests_fqltool_repeat:
        type: approval
    - utests_fqltool_repeat:
        requires:
          - start_utests_fqltool_repeat
          - j8_build
    - start_utests_system_keyspace_directory:
        type: approval
    - utests_system_keyspace_directory:
        requires:
          - start_utests_system_keyspace_directory
          - j8_build
    - start_utests_system_keyspace_directory_repeat:
        type: approval
    - utests_system_keyspace_directory_repeat:
        requires:
          - start_utests_system_keyspace_directory_repeat
          - j8_build
    - start_j8_dtest_jars_build:
        type: approval
    - j8_dtest_jars_build:
        requires:
          - j8_build
          - start_j8_dtest_jars_build
    - start_jvm_upgrade_dtests:
        type: approval
    - j8_jvm_upgrade_dtests:
        requires:
          - start_jvm_upgrade_dtests
          - j8_dtest_jars_build
    - start_jvm_upgrade_dtests_repeat:
        type: approval
    - j8_jvm_upgrade_dtests_repeat:
        requires:
          - start_jvm_upgrade_dtests_repeat
          - j8_dtest_jars_build
    # Java 8 dtests
    - start_j8_dtests:
        type: approval
    - j8_dtests:
        requires:
          - start_j8_dtests
          - j8_build
    - start_j8_dtests_repeat:
        type: approval
    - j8_dtests_repeat:
        requires:
          - start_j8_dtests_repeat
          - j8_build
    - start_j8_dtests_vnode:
        type: approval
    - j8_dtests_vnode:
        requires:
          - start_j8_dtests_vnode
          - j8_build
    - start_j8_dtests_vnode_repeat:
        type: approval
    - j8_dtests_vnode_repeat:
        requires:
          - start_j8_dtests_vnode_repeat
          - j8_build
    # Java 11 dtests
    - start_j11_dtests:
        type: approval
    - j11_dtests:
        requires:
          - start_j11_dtests
          - j8_build
    - start_j11_dtests_repeat:
        type: approval
    - j11_dtests_repeat:
        requires:
          - start_j11_dtests_repeat
          - j8_build
    - start_j11_dtests_vnode:
        type: approval
    - j11_dtests_vnode:
        requires:
          - start_j11_dtests_vnode
          - j8_build
    - start_j11_dtests_vnode_repeat:
        type: approval
    - j11_dtests_vnode_repeat:
        requires:
          - start_j11_dtests_vnode_repeat
          - j8_build
    # Java 8 upgrade tests
    - start_upgrade_tests:
        type: approval
    - j8_upgrade_dtests:
        requires:
          - start_upgrade_tests
          - j8_build
    - start_j8_upgrade_dtests_repeat:
        type: approval
    - j8_upgrade_dtests_repeat:
        requires:
          - start_j8_upgrade_dtests_repeat
          - j8_build
    # Java 8 cqlsh dtests
    - start_j8_cqlsh_tests:
        type: approval
<<<<<<< HEAD
    - j8_cqlsh-dtests-py3-with-vnodes:
=======
    - j8_cqlsh-dtests-py2-with-vnodes:
        requires:
        - start_j8_cqlsh_tests
        - j8_build
    - j8_cqlsh_dtests_py3_vnode:
>>>>>>> cc622a20
        requires:
        - start_j8_cqlsh_tests
        - j8_build
    - j8_cqlsh_dtests_py38_vnode:
        requires:
        - start_j8_cqlsh_tests
        - j8_build
<<<<<<< HEAD
    - j8_cqlsh-dtests-py3-no-vnodes:
=======
    - j8_cqlsh-dtests-py2-no-vnodes:
        requires:
        - start_j8_cqlsh_tests
        - j8_build
    - j8_cqlsh_dtests_py3:
>>>>>>> cc622a20
        requires:
        - start_j8_cqlsh_tests
        - j8_build
    - j8_cqlsh_dtests_py38:
        requires:
          - start_j8_cqlsh_tests
          - j8_build
    # Java 11 cqlsh dtests
    - start_j11_cqlsh_tests:
        type: approval
<<<<<<< HEAD
    - j11_cqlsh-dtests-py3-with-vnodes:
=======
    - j11_cqlsh-dtests-py2-with-vnodes:
        requires:
        - start_j11_cqlsh_tests
        - j8_build
    - j11_cqlsh_dtests_py3_vnode:
>>>>>>> cc622a20
        requires:
        - start_j11_cqlsh_tests
        - j8_build
    - j11_cqlsh_dtests_py38_vnode:
        requires:
          - start_j11_cqlsh_tests
          - j8_build
<<<<<<< HEAD
    - j11_cqlsh-dtests-py3-no-vnodes:
=======
    - j11_cqlsh-dtests-py2-no-vnodes:
        requires:
          - start_j11_cqlsh_tests
          - j8_build
    - j11_cqlsh_dtests_py3:
>>>>>>> cc622a20
        requires:
          - start_j11_cqlsh_tests
          - j8_build
    - j11_cqlsh_dtests_py38:
        requires:
          - start_j11_cqlsh_tests
          - j8_build
    # Java 8 repeated utest
    - start_j8_repeated_ant_test:
        type: approval
    - j8_repeated_ant_test:
        requires:
          - start_j8_repeated_ant_test
          - j8_build
    # Java 11 repeated utest
    - start_j11_repeated_ant_test:
        type: approval
    - j11_repeated_ant_test:
        requires:
          - start_j11_repeated_ant_test
          - j8_build

j8_pre-commit_jobs: &j8_pre-commit_jobs
  jobs:
    - start_pre-commit_tests:
        type: approval
    - j8_build:
        requires:
          - start_pre-commit_tests
    # Java 8 unit tests
    - j8_unit_tests:
        requires:
          - j8_build
<<<<<<< HEAD
    - j8_simulator_dtests:
=======
    - j8_unit_tests_repeat:
>>>>>>> cc622a20
        requires:
          - j8_build
    - j8_jvm_dtests:
        requires:
          - j8_build
<<<<<<< HEAD
    - j8_jvm_dtests_vnode:
=======
    - j8_jvm_dtests_repeat:
>>>>>>> cc622a20
        requires:
          - j8_build
    - j8_cqlshlib_tests:
        requires:
          - j8_build
    # Java 11 unit tests
    - j11_unit_tests:
        requires:
          - j8_build
    - j11_unit_tests_repeat:
        requires:
          - j8_build
    # specialized unit tests (all run on request using Java 8)
    - start_utests_long:
        type: approval
    - utests_long:
        requires:
          - start_utests_long
          - j8_build
    - utests_long_repeat:
        requires:
          - start_utests_long
          - j8_build
    - start_utests_compression:
        type: approval
    - utests_compression:
        requires:
          - start_utests_compression
          - j8_build
    - utests_compression_repeat:
        requires:
          - start_utests_compression
          - j8_build
    - start_utests_stress:
        type: approval
    - utests_stress:
        requires:
          - start_utests_stress
          - j8_build
    - utests_stress_repeat:
        requires:
          - start_utests_stress
          - j8_build
    - start_utests_fqltool:
        type: approval
    - utests_fqltool:
        requires:
          - start_utests_fqltool
          - j8_build
    - utests_fqltool_repeat:
        requires:
          - start_utests_fqltool
          - j8_build
    - utests_system_keyspace_directory:
        requires:
          - j8_build
    - utests_system_keyspace_directory_repeat:
        requires:
          - j8_build
    - start_jvm_upgrade_dtests:
        type: approval
    - j8_dtest_jars_build:
        requires:
          - j8_build
          - start_jvm_upgrade_dtests
    - j8_jvm_upgrade_dtests:
        requires:
          - j8_dtest_jars_build
    - j8_jvm_upgrade_dtests_repeat:
        requires:
          - j8_dtest_jars_build
    # Java 8 dtests
    - j8_dtests:
        requires:
          - j8_build
    - j8_dtests_repeat:
        requires:
          - j8_build
    - j8_dtests_vnode:
        requires:
          - j8_build
    - j8_dtests_vnode_repeat:
        requires:
          - j8_build
    # Java 11 dtests
    - j11_dtests:
        requires:
          - j8_build
    - j11_dtests_repeat:
        requires:
          - j8_build
    - j11_dtests_vnode:
        requires:
          - j8_build
    - j11_dtests_vnode_repeat:
        requires:
          - j8_build
    # Java 8 upgrade tests (on request)
    - start_upgrade_tests:
        type: approval
    - j8_upgrade_dtests:
        requires:
          - j8_build
          - start_upgrade_tests
    - j8_upgrade_dtests_repeat:
        requires:
          - j8_build
          - start_upgrade_tests
    # Java 8 cqlsh dtests
<<<<<<< HEAD
    - j8_cqlsh-dtests-py3-with-vnodes:
=======
    - j8_cqlsh-dtests-py2-with-vnodes:
        requires:
          - j8_build
    - j8_cqlsh_dtests_py3_vnode:
>>>>>>> cc622a20
        requires:
          - j8_build
    - j8_cqlsh_dtests_py38_vnode:
        requires:
          - j8_build
<<<<<<< HEAD
    - j8_cqlsh-dtests-py3-no-vnodes:
=======
    - j8_cqlsh-dtests-py2-no-vnodes:
        requires:
          - j8_build
    - j8_cqlsh_dtests_py3:
>>>>>>> cc622a20
        requires:
          - j8_build
    - j8_cqlsh_dtests_py38:
        requires:
          - j8_build
    # Java 11 cqlsh dtests
<<<<<<< HEAD
    - j11_cqlsh-dtests-py3-with-vnodes:
=======
    - j11_cqlsh-dtests-py2-with-vnodes:
        requires:
          - j8_build
    - j11_cqlsh_dtests_py3_vnode:
>>>>>>> cc622a20
        requires:
          - j8_build
    - j11_cqlsh_dtests_py38_vnode:
        requires:
          - j8_build
<<<<<<< HEAD
    - j11_cqlsh-dtests-py3-no-vnodes:
        requires:
          - j8_build
    - j11_cqlsh-dtests-py38-no-vnodes:
        requires:
          - j8_build
    # Java 8 repeated utest (on request)
    - start_j8_repeated_utest:
        type: approval
    - j8_repeated_utest:
        requires:
          - start_j8_repeated_utest
          - j8_build
    # Java 11 repeated utest (on request)
    - start_j11_repeated_utest:
        type: approval
    - j11_repeated_utest:
        requires:
          - start_j11_repeated_utest
          - j8_build
    # Java 8 repeated dtest (on request)
    - start_j8_repeated_dtest:
        type: approval
    - j8_repeated_dtest:
        requires:
          - start_j8_repeated_dtest
          - j8_build
    # Java 11 repeated dtest (on request)
    - start_j11_repeated_dtest:
        type: approval
    - j11_repeated_dtest:
=======
    - j11_cqlsh-dtests-py2-no-vnodes:
        requires:
          - j8_build
    - j11_cqlsh_dtests_py3:
>>>>>>> cc622a20
        requires:
          - j8_build
    - j11_cqlsh_dtests_py38:
        requires:
          - j8_build

j11_separate_jobs: &j11_separate_jobs
  jobs:
    - start_j11_build:
        type: approval
    - j11_build:
        requires:
          - start_j11_build
    # Java 11 unit tests
    - start_j11_unit_tests:
        type: approval
    - j11_unit_tests:
        requires:
          - start_j11_unit_tests
          - j11_build
    - start_j11_unit_tests_repeat:
        type: approval
    - j11_unit_tests_repeat:
        requires:
          - start_j11_unit_tests_repeat
          - j11_build
    - start_j11_jvm_dtests:
        type: approval
    - j11_jvm_dtests:
        requires:
          - start_j11_jvm_dtests
          - j11_build
<<<<<<< HEAD
    - j11_jvm_dtests_vnode:
        requires:
          - start_j11_jvm_dtests
=======
    - start_j11_jvm_dtests_repeat:
        type: approval
    - j11_jvm_dtests_repeat:
        requires:
          - start_j11_jvm_dtests_repeat
>>>>>>> cc622a20
          - j11_build
    - start_j11_cqlshlib_tests:
        type: approval
    - j11_cqlshlib_tests:
        requires:
          - start_j11_cqlshlib_tests
          - j11_build
    # Java 11 dtests
    - start_j11_dtests:
        type: approval
    - j11_dtests:
        requires:
          - start_j11_dtests
          - j11_build
    - start_j11_dtests_vnode:
        type: approval
    - j11_dtests_vnode:
        requires:
          - start_j11_dtests_vnode
          - j11_build
    - start_j11_dtests_repeat:
        type: approval
    - j11_dtests_repeat:
        requires:
          - start_j11_dtests_repeat
          - j11_build
    - start_j11_dtests_vnode_repeat:
        type: approval
    - j11_dtests_vnode_repeat:
        requires:
          - start_j11_dtests_vnode_repeat
          - j11_build
    - start_j11_cqlsh_tests:
        type: approval
<<<<<<< HEAD
    - j11_cqlsh-dtests-py3-with-vnodes:
=======
    - j11_cqlsh-dtests-py2-with-vnodes:
        requires:
          - start_j11_cqlsh_tests
          - j11_build
    - j11_cqlsh_dtests_py3_vnode:
>>>>>>> cc622a20
        requires:
          - start_j11_cqlsh_tests
          - j11_build
    - j11_cqlsh_dtests_py38_vnode:
        requires:
          - start_j11_cqlsh_tests
          - j11_build
<<<<<<< HEAD
    - j11_cqlsh-dtests-py3-no-vnodes:
=======
    - j11_cqlsh-dtests-py2-no-vnodes:
        requires:
          - start_j11_cqlsh_tests
          - j11_build
    - j11_cqlsh_dtests_py3:
>>>>>>> cc622a20
        requires:
          - start_j11_cqlsh_tests
          - j11_build
    - j11_cqlsh_dtests_py38:
        requires:
          - start_j11_cqlsh_tests
          - j11_build
    # Java 11 repeated utest
    - start_j11_repeated_ant_test:
        type: approval
    - j11_repeated_ant_test:
        requires:
          - start_j11_repeated_ant_test
          - j11_build

j11_pre-commit_jobs: &j11_pre-commit_jobs
  jobs:
    - start_pre-commit_tests:
        type: approval
    - j11_build:
        requires:
          - start_pre-commit_tests
    - j11_unit_tests:
        requires:
          - j11_build
    - j11_unit_tests_repeat:
        requires:
          - j11_build
    - j11_jvm_dtests:
        requires:
          - j11_build
<<<<<<< HEAD
    - j11_jvm_dtests_vnode:
=======
    - j11_jvm_dtests_repeat:
>>>>>>> cc622a20
        requires:
          - j11_build
    - j11_cqlshlib_tests:
        requires:
          - j11_build
    - j11_jvm_dtests:
        requires:
          - j11_build
    - j11_cqlshlib_tests:
        requires:
          - j11_build
    - j11_dtests:
        requires:
          - j11_build
    - j11_dtests_repeat:
        requires:
          - j11_build
<<<<<<< HEAD
    - j11_cqlsh-dtests-py3-with-vnodes:
=======
    - j11_dtests_vnode:
        requires:
          - j11_build
    - j11_dtests_vnode_repeat:
>>>>>>> cc622a20
        requires:
          - j11_build
    - j11_cqlsh-dtests-py2-with-vnodes:
        requires:
          - j11_build
<<<<<<< HEAD
    - j11_cqlsh-dtests-py3-no-vnodes:
=======
    - j11_cqlsh_dtests_py3_vnode:
        requires:
          - j11_build
    - j11_cqlsh_dtests_py38_vnode:
>>>>>>> cc622a20
        requires:
          - j11_build
    - j11_cqlsh-dtests-py2-no-vnodes:
        requires:
          - j11_build
    - j11_cqlsh_dtests_py3:
        requires:
          - j11_build
    - j11_cqlsh_dtests_py38:
        requires:
          - j11_build

workflows:
    version: 2
    java8_separate_tests: *j8_separate_jobs
    java8_pre-commit_tests: *j8_pre-commit_jobs
    java11_separate_tests: *j11_separate_jobs
    java11_pre-commit_tests: *j11_pre-commit_jobs

executors:
  java8-executor:
    parameters:
      exec_resource_class:
        type: string
        default: medium
    docker:
      - image: apache/cassandra-testing-ubuntu2004-java11-w-dependencies:latest
    resource_class: << parameters.exec_resource_class >>
    working_directory: ~/
    shell: /bin/bash -eo pipefail -l
    environment:
      <<: *default_env_vars
      JAVA_HOME: /usr/lib/jvm/java-8-openjdk-amd64
      JDK_HOME: /usr/lib/jvm/java-8-openjdk-amd64

  java11-executor:
    parameters:
      exec_resource_class:
        type: string
        default: medium
    docker:
    - image: apache/cassandra-testing-ubuntu2004-java11:latest
    resource_class: << parameters.exec_resource_class >>
    working_directory: ~/
    shell: /bin/bash -eo pipefail -l
    environment:
      <<: *default_env_vars
      JAVA_HOME: /usr/lib/jvm/java-11-openjdk-amd64
      JDK_HOME: /usr/lib/jvm/java-11-openjdk-amd64
      CASSANDRA_USE_JDK11: true

build_common: &build_common
  parallelism: 1 # This job doesn't benefit from parallelism
  steps:
    - log_environment
    - clone_cassandra
    - build_cassandra
    - run_eclipse_warnings
    - persist_to_workspace:
        root: /home/cassandra
        paths:
          - cassandra
          - .m2

jobs:
  j8_build:
    executor: java8-executor
    <<: *build_common

  j11_build:
    executor: java11-executor
    <<: *build_common

  j8_dtest_jars_build:
    executor: java8-executor
    parallelism: 1
    steps:
      - attach_workspace:
          at: /home/cassandra
      - build_cassandra_dtest_jars
      - persist_to_workspace:
          root: /home/cassandra
          paths:
            - dtest_jars

  j8_unit_tests:
    <<: *j8_par_executor
    steps:
      - attach_workspace:
          at: /home/cassandra
      - create_junit_containers
      - log_environment
      - run_parallel_junit_tests

  j8_simulator_dtests:
    <<: *j8_small_executor
    steps:
      - attach_workspace:
          at: /home/cassandra
      - create_junit_containers
      - log_environment
      - run_simulator_tests

  j8_jvm_dtests:
    <<: *j8_small_par_executor
    steps:
      - attach_workspace:
          at: /home/cassandra
      - create_junit_containers:
          classlistprefix: distributed
          extra_filters: "| grep -v upgrade"
      - log_environment
      - run_parallel_junit_tests:
          classlistprefix: distributed
          target: "testclasslist"

  j8_jvm_dtests_vnode:
    <<: *j8_small_par_executor
    steps:
      - attach_workspace:
          at: /home/cassandra
      - create_junit_containers:
          classlistprefix: distributed
          extra_filters: "| grep -v upgrade"
      - log_environment
      - run_parallel_junit_tests:
          classlistprefix: distributed
          target: "testclasslist"
          arguments: "-Dtest.jvm.args='-Dcassandra.dtest.num_tokens=16'"

  j11_jvm_dtests:
    <<: *j11_small_par_executor
    steps:
      - attach_workspace:
          at: /home/cassandra
      - create_junit_containers:
          classlistprefix: distributed
          extra_filters: "| grep -v upgrade"
      - log_environment
      - run_parallel_junit_tests:
          classlistprefix: distributed
          target: "testclasslist"

  j11_jvm_dtests_vnode:
    <<: *j11_small_par_executor
    steps:
      - attach_workspace:
          at: /home/cassandra
      - create_junit_containers:
          classlistprefix: distributed
          extra_filters: "| grep -v upgrade"
      - log_environment
      - run_parallel_junit_tests:
          classlistprefix: distributed
          target: "testclasslist"
          arguments: "-Dtest.jvm.args='-Dcassandra.dtest.num_tokens=16'"

  j8_jvm_upgrade_dtests:
    <<: *j8_medium_par_executor
    steps:
      - attach_workspace:
          at: /home/cassandra
      - create_junit_containers:
          classlistprefix: distributed
          extra_filters: "| grep upgrade"
      - log_environment
      - run_parallel_junit_tests:
          classlistprefix: distributed
          target: "testclasslist"

  j11_unit_tests:
    <<: *j11_par_executor
    steps:
      - attach_workspace:
          at: /home/cassandra
      - create_junit_containers
      - log_environment
      - run_parallel_junit_tests

  j8_cqlshlib_tests:
    <<: *j8_small_executor
    steps:
      - attach_workspace:
          at: /home/cassandra
      - run_cqlshlib_tests

  j11_cqlshlib_tests:
    <<: *j11_small_executor
    steps:
      - attach_workspace:
          at: /home/cassandra
      - run_cqlshlib_tests

  utests_long:
    <<: *j8_seq_executor
    steps:
      - attach_workspace:
          at: /home/cassandra
      - run_junit_tests:
          target: long-test

  utests_compression:
    <<: *j8_par_executor
    steps:
      - attach_workspace:
          at: /home/cassandra
      - create_junit_containers
      - log_environment
      - run_parallel_junit_tests:
          target: testclasslist-compression

  utests_stress:
    <<: *j8_seq_executor
    steps:
      - attach_workspace:
          at: /home/cassandra
      - run_junit_tests:
          target: stress-test

  utests_fqltool:
    <<: *j8_seq_executor
    steps:
      - attach_workspace:
          at: /home/cassandra
      - run_junit_tests:
          target: fqltool-test

  utests_system_keyspace_directory:
    <<: *j8_par_executor
    steps:
      - attach_workspace:
          at: /home/cassandra
      - create_junit_containers
      - log_environment
      - run_parallel_junit_tests:
          target: testclasslist-system-keyspace-directory

  j8_dtests_vnode:
    <<: *j8_par_executor
    steps:
      - attach_workspace:
          at: /home/cassandra
      - clone_dtest
      - create_venv
      - create_dtest_containers:
          file_tag: j8_with_vnodes
          run_dtests_extra_args: "--use-vnodes --skip-resource-intensive-tests --pytest-options '-k not cql'"
      - run_dtests:
          file_tag: j8_with_vnodes
          pytest_extra_args: '--use-vnodes --num-tokens=16 --skip-resource-intensive-tests'

  j11_dtests_vnode:
    <<: *j11_par_executor
    steps:
    - attach_workspace:
        at: /home/cassandra
    - log_environment
    - clone_dtest
    - create_venv
    - create_dtest_containers:
        file_tag: j11_with_vnodes
        run_dtests_extra_args: "--use-vnodes --skip-resource-intensive-tests --pytest-options '-k not cql'"
    - run_dtests:
        file_tag: j11_with_vnodes
        pytest_extra_args: '--use-vnodes --num-tokens=16 --skip-resource-intensive-tests'

  j8_dtests:
    <<: *j8_par_executor
    steps:
      - attach_workspace:
          at: /home/cassandra
      - clone_dtest
      - create_venv
      - create_dtest_containers:
          file_tag: j8_without_vnodes
          run_dtests_extra_args: "--skip-resource-intensive-tests --pytest-options '-k not cql'"
      - run_dtests:
          file_tag: j8_without_vnodes
          pytest_extra_args: '--skip-resource-intensive-tests'

  j11_dtests:
    <<: *j11_par_executor
    steps:
    - attach_workspace:
        at: /home/cassandra
    - log_environment
    - clone_dtest
    - create_venv
    - create_dtest_containers:
        file_tag: j11_without_vnodes
        run_dtests_extra_args: "--skip-resource-intensive-tests --pytest-options '-k not cql'"
    - run_dtests:
        file_tag: j11_without_vnodes
        pytest_extra_args: '--skip-resource-intensive-tests'

  j8_upgrade_dtests:
    <<: *j8_par_executor
    steps:
      - attach_workspace:
          at: /home/cassandra
      - clone_dtest
      - create_venv
      - create_dtest_containers:
          file_tag: j8_upgradetests_without_vnodes
          run_dtests_extra_args: '--execute-upgrade-tests-only --upgrade-target-version-only --upgrade-version-selection all'
      - run_dtests:
          file_tag: j8_upgradetests_without_vnodes
          pytest_extra_args: '--execute-upgrade-tests-only --upgrade-target-version-only --upgrade-version-selection all'

<<<<<<< HEAD
  j8_cqlsh-dtests-py3-with-vnodes:
=======
  j8_cqlsh-dtests-py2-with-vnodes:
    <<: *j8_par_executor
    steps:
      - attach_workspace:
          at: /home/cassandra
      - clone_dtest
      - create_venv
      - create_dtest_containers:
          file_tag: j8_with_vnodes
          run_dtests_extra_args: "--use-vnodes --skip-resource-intensive-tests --pytest-options '-k cql'"
      - run_dtests:
          file_tag: j8_with_vnodes
          pytest_extra_args: '--use-vnodes --num-tokens=16 --skip-resource-intensive-tests'
          extra_env_args: 'CQLSH_PYTHON=/usr/bin/python2.7'

  j8_cqlsh_dtests_py3_vnode:
>>>>>>> cc622a20
    <<: *j8_par_executor
    steps:
      - attach_workspace:
          at: /home/cassandra
      - clone_dtest
      - create_venv
      - create_dtest_containers:
          file_tag: j8_with_vnodes
          run_dtests_extra_args: "--use-vnodes --skip-resource-intensive-tests --pytest-options '-k cql'"
      - run_dtests:
          file_tag: j8_with_vnodes
          pytest_extra_args: '--use-vnodes --num-tokens=16 --skip-resource-intensive-tests'
          extra_env_args: 'CQLSH_PYTHON=/usr/bin/python3.6'

  j8_cqlsh_dtests_py38_vnode:
    <<: *j8_par_executor
    steps:
      - attach_workspace:
          at: /home/cassandra
      - clone_dtest
      - create_venv:
          python_version: '3.8'
      - create_dtest_containers:
          file_tag: j8_with_vnodes
          run_dtests_extra_args: "--use-vnodes --skip-resource-intensive-tests --pytest-options '-k cql'"
          python_version: '3.8'
      - run_dtests:
          file_tag: j8_with_vnodes
          pytest_extra_args: '--use-vnodes --num-tokens=16 --skip-resource-intensive-tests'
          extra_env_args: 'CQLSH_PYTHON=/usr/bin/python3.8'
          python_version: '3.8'

<<<<<<< HEAD
  j8_cqlsh-dtests-py3-no-vnodes:
=======
  j8_cqlsh-dtests-py2-no-vnodes:
    <<: *j8_par_executor
    steps:
      - attach_workspace:
          at: /home/cassandra
      - clone_dtest
      - create_venv
      - create_dtest_containers:
          file_tag: j8_without_vnodes
          run_dtests_extra_args: "--skip-resource-intensive-tests --pytest-options '-k cql'"
      - run_dtests:
          file_tag: j8_without_vnodes
          pytest_extra_args: '--skip-resource-intensive-tests'
          extra_env_args: 'CQLSH_PYTHON=/usr/bin/python2.7'

  j8_cqlsh_dtests_py3:
>>>>>>> cc622a20
    <<: *j8_par_executor
    steps:
      - attach_workspace:
          at: /home/cassandra
      - clone_dtest
      - create_venv
      - create_dtest_containers:
          file_tag: j8_without_vnodes
          run_dtests_extra_args: "--skip-resource-intensive-tests --pytest-options '-k cql'"
      - run_dtests:
          file_tag: j8_without_vnodes
          pytest_extra_args: '--skip-resource-intensive-tests'
          extra_env_args: 'CQLSH_PYTHON=/usr/bin/python3.6'

  j8_cqlsh_dtests_py38:
    <<: *j8_par_executor
    steps:
      - attach_workspace:
          at: /home/cassandra
      - clone_dtest
      - create_venv:
          python_version: '3.8'
      - create_dtest_containers:
          file_tag: j8_without_vnodes
          run_dtests_extra_args: "--skip-resource-intensive-tests --pytest-options '-k cql'"
          python_version: '3.8'
      - run_dtests:
          file_tag: j8_without_vnodes
          pytest_extra_args: '--skip-resource-intensive-tests'
          extra_env_args: 'CQLSH_PYTHON=/usr/bin/python3.8'
          python_version: '3.8'

<<<<<<< HEAD
  j11_cqlsh-dtests-py3-with-vnodes:
=======
  j11_cqlsh-dtests-py2-with-vnodes:
    <<: *j11_par_executor
    steps:
      - attach_workspace:
          at: /home/cassandra
      - clone_dtest
      - create_venv
      - create_dtest_containers:
          file_tag: j11_with_vnodes
          run_dtests_extra_args: "--use-vnodes --skip-resource-intensive-tests --pytest-options '-k cql'"
      - run_dtests:
          file_tag: j11_with_vnodes
          pytest_extra_args: '--use-vnodes --num-tokens=16 --skip-resource-intensive-tests'
          extra_env_args: 'CQLSH_PYTHON=/usr/bin/python2.7'

  j11_cqlsh_dtests_py3_vnode:
>>>>>>> cc622a20
    <<: *j11_par_executor
    steps:
      - attach_workspace:
          at: /home/cassandra
      - clone_dtest
      - create_venv
      - create_dtest_containers:
          file_tag: j11_with_vnodes
          run_dtests_extra_args: "--use-vnodes --skip-resource-intensive-tests --pytest-options '-k cql'"
      - run_dtests:
          file_tag: j11_with_vnodes
          pytest_extra_args: '--use-vnodes --num-tokens=16 --skip-resource-intensive-tests'
          extra_env_args: 'CQLSH_PYTHON=/usr/bin/python3.6'

  j11_cqlsh_dtests_py38_vnode:
    <<: *j11_par_executor
    steps:
      - attach_workspace:
          at: /home/cassandra
      - clone_dtest
      - create_venv:
          python_version: '3.8'
      - create_dtest_containers:
          file_tag: j11_with_vnodes
          run_dtests_extra_args: "--use-vnodes --skip-resource-intensive-tests --pytest-options '-k cql'"
          python_version: '3.8'
      - run_dtests:
          file_tag: j11_with_vnodes
          pytest_extra_args: '--use-vnodes --num-tokens=16 --skip-resource-intensive-tests'
          extra_env_args: 'CQLSH_PYTHON=/usr/bin/python3.8'
          python_version: '3.8'

<<<<<<< HEAD
  j11_cqlsh-dtests-py3-no-vnodes:
=======
  j11_cqlsh-dtests-py2-no-vnodes:
    <<: *j11_par_executor
    steps:
      - attach_workspace:
          at: /home/cassandra
      - clone_dtest
      - create_venv
      - create_dtest_containers:
          file_tag: j11_without_vnodes
          run_dtests_extra_args: "--skip-resource-intensive-tests --pytest-options '-k cql'"
      - run_dtests:
          file_tag: j11_without_vnodes
          pytest_extra_args: '--skip-resource-intensive-tests'
          extra_env_args: 'CQLSH_PYTHON=/usr/bin/python2.7'

  j11_cqlsh_dtests_py3:
>>>>>>> cc622a20
    <<: *j11_par_executor
    steps:
      - attach_workspace:
          at: /home/cassandra
      - clone_dtest
      - create_venv
      - create_dtest_containers:
          file_tag: j11_without_vnodes
          run_dtests_extra_args: "--skip-resource-intensive-tests --pytest-options '-k cql'"
      - run_dtests:
          file_tag: j11_without_vnodes
          pytest_extra_args: '--skip-resource-intensive-tests'
          extra_env_args: 'CQLSH_PYTHON=/usr/bin/python3.6'

  j11_cqlsh_dtests_py38:
    <<: *j11_par_executor
    steps:
      - attach_workspace:
          at: /home/cassandra
      - clone_dtest
      - create_venv:
          python_version: '3.8'
      - create_dtest_containers:
          file_tag: j11_without_vnodes
          run_dtests_extra_args: "--skip-resource-intensive-tests --pytest-options '-k cql'"
          python_version: '3.8'
      - run_dtests:
          file_tag: j11_without_vnodes
          pytest_extra_args: '--skip-resource-intensive-tests'
          extra_env_args: 'CQLSH_PYTHON=/usr/bin/python3.8'
          python_version: '3.8'

  j8_unit_tests_repeat:
    <<: *j8_repeated_utest_executor
    steps:
      - attach_workspace:
          at: /home/cassandra
      - log_environment
      - run_unit_tests_repeat

  utests_compression_repeat:
    <<: *j8_repeated_utest_executor
    steps:
      - attach_workspace:
          at: /home/cassandra
      - log_environment
      - run_utests_compression_repeat

  utests_system_keyspace_directory_repeat:
    <<: *j8_repeated_utest_executor
    steps:
      - attach_workspace:
          at: /home/cassandra
      - log_environment
      - run_utests_system_keyspace_directory_repeat

  utests_fqltool_repeat:
    <<: *j8_repeated_utest_executor
    steps:
      - attach_workspace:
          at: /home/cassandra
      - log_environment
      - run_utests_fqltool_repeat

  utests_long_repeat:
    <<: *j8_repeated_utest_executor
    steps:
      - attach_workspace:
          at: /home/cassandra
      - log_environment
      - run_utests_long_repeat

  utests_stress_repeat:
    <<: *j8_repeated_utest_executor
    steps:
      - attach_workspace:
          at: /home/cassandra
      - log_environment
      - run_utests_stress_repeat

  j11_unit_tests_repeat:
    <<: *j11_repeated_utest_executor
    steps:
      - attach_workspace:
          at: /home/cassandra
      - log_environment
      - run_unit_tests_repeat

  j8_jvm_dtests_repeat:
    <<: *j8_repeated_utest_executor
    steps:
      - attach_workspace:
          at: /home/cassandra
      - log_environment
      - run_jvm_dtests_repeat

  j8_jvm_upgrade_dtests_repeat:
    <<: *j8_repeated_jvm_upgrade_dtest_executor
    steps:
      - attach_workspace:
          at: /home/cassandra
      - log_environment
      - run_jvm_upgrade_dtests_repeat

  j11_jvm_dtests_repeat:
    <<: *j11_repeated_utest_executor
    steps:
      - attach_workspace:
          at: /home/cassandra
      - log_environment
      - run_jvm_dtests_repeat

  j8_repeated_ant_test:
    <<: *j8_repeated_utest_executor
    steps:
      - attach_workspace:
          at: /home/cassandra
      - log_environment
      - run_repeated_utest:
<<<<<<< HEAD
          target: ${REPEATED_UTEST_TARGET}
          class: ${REPEATED_UTEST_CLASS}
          methods: ${REPEATED_UTEST_METHODS}
          vnodes: ${REPEATED_UTEST_VNODES}
          count: ${REPEATED_UTEST_COUNT}
          stop_on_failure: ${REPEATED_UTEST_STOP_ON_FAILURE}
=======
          target: ${REPEATED_ANT_TEST_TARGET}
          class: ${REPEATED_ANT_TEST_CLASS}
          methods: ${REPEATED_ANT_TEST_METHODS}
          count: ${REPEATED_ANT_TEST_COUNT}
          stop_on_failure: ${REPEATED_TESTS_STOP_ON_FAILURE}
>>>>>>> cc622a20

  j11_repeated_ant_test:
    <<: *j11_repeated_utest_executor
    steps:
      - attach_workspace:
          at: /home/cassandra
      - log_environment
      - run_repeated_utest:
<<<<<<< HEAD
          target: ${REPEATED_UTEST_TARGET}
          class: ${REPEATED_UTEST_CLASS}
          methods: ${REPEATED_UTEST_METHODS}
          vnodes: ${REPEATED_UTEST_VNODES}
          count: ${REPEATED_UTEST_COUNT}
          stop_on_failure: ${REPEATED_UTEST_STOP_ON_FAILURE}
=======
          target: ${REPEATED_ANT_TEST_TARGET}
          class: ${REPEATED_ANT_TEST_CLASS}
          methods: ${REPEATED_ANT_TEST_METHODS}
          count: ${REPEATED_ANT_TEST_COUNT}
          stop_on_failure: ${REPEATED_TESTS_STOP_ON_FAILURE}

  j8_dtests_repeat:
    <<: *j8_repeated_dtest_executor
    steps:
      - attach_workspace:
          at: /home/cassandra
      - clone_dtest
      - create_venv
      - run_repeated_dtest:
          tests: ${REPEATED_DTESTS}
          vnodes: "false"
          upgrade: "false"
          count: ${REPEATED_DTESTS_COUNT}
          stop_on_failure: ${REPEATED_TESTS_STOP_ON_FAILURE}
>>>>>>> cc622a20

  j8_dtests_vnode_repeat:
    <<: *j8_repeated_dtest_executor
    steps:
      - attach_workspace:
          at: /home/cassandra
      - clone_dtest
      - create_venv
      - run_repeated_dtest:
          tests: ${REPEATED_DTESTS}
          vnodes: "true"
          upgrade: "false"
          count: ${REPEATED_DTESTS_COUNT}
          stop_on_failure: ${REPEATED_TESTS_STOP_ON_FAILURE}

  j11_dtests_repeat:
    <<: *j11_repeated_dtest_executor
    steps:
      - attach_workspace:
          at: /home/cassandra
      - log_environment
      - clone_dtest
      - create_venv
      - run_repeated_dtest:
          tests: ${REPEATED_DTESTS}
          vnodes: "false"
          upgrade: "false"
          count: ${REPEATED_DTESTS_COUNT}
          stop_on_failure: ${REPEATED_TESTS_STOP_ON_FAILURE}

  j11_dtests_vnode_repeat:
    <<: *j11_repeated_dtest_executor
    steps:
      - attach_workspace:
          at: /home/cassandra
      - log_environment
<<<<<<< HEAD
      - run_repeated_utest:
          target: test-jvm-dtest-some
          class: ${REPEATED_JVM_UPGRADE_DTEST_CLASS}
          methods: ${REPEATED_JVM_UPGRADE_DTEST_METHODS}
          vnodes: "false"
          count: ${REPEATED_JVM_UPGRADE_DTEST_COUNT}
          stop_on_failure: ${REPEATED_JVM_UPGRADE_DTEST_STOP_ON_FAILURE}
=======
      - clone_dtest
      - create_venv
      - run_repeated_dtest:
          tests: ${REPEATED_DTESTS}
          vnodes: "true"
          upgrade: "false"
          count: ${REPEATED_DTESTS_COUNT}
          stop_on_failure: ${REPEATED_TESTS_STOP_ON_FAILURE}
>>>>>>> cc622a20

  j8_upgrade_dtests_repeat:
    <<: *j8_repeated_upgrade_dtest_executor
    steps:
      - attach_workspace:
          at: /home/cassandra
      - clone_dtest
      - create_venv
      - run_repeated_dtest:
          tests: ${REPEATED_UPGRADE_DTESTS}
          vnodes: "false"
          upgrade: "true"
          stop_on_failure: ${REPEATED_TESTS_STOP_ON_FAILURE}
          count: ${REPEATED_UPGRADE_DTESTS_COUNT}

commands:
  log_environment:
    steps:
    - run:
        name: Log Environment Information
        command: |
          echo '*** id ***'
          id
          echo '*** cat /proc/cpuinfo ***'
          cat /proc/cpuinfo
          echo '*** free -m ***'
          free -m
          echo '*** df -m ***'
          df -m
          echo '*** ifconfig -a ***'
          ifconfig -a
          echo '*** uname -a ***'
          uname -a
          echo '*** mount ***'
          mount
          echo '*** env ***'
          env
          echo '*** java ***'
          which java
          java -version

  clone_cassandra:
    steps:
    - run:
        name: Clone Cassandra Repository (via git)
        command: |
          git clone --single-branch --depth 1 --branch $CIRCLE_BRANCH https://github.com/$CIRCLE_PROJECT_USERNAME/$CIRCLE_PROJECT_REPONAME.git ~/cassandra

  clone_dtest:
    steps:
    - run:
        name: Clone Cassandra dtest Repository (via git)
        command: |
          git clone --single-branch --branch $DTEST_BRANCH --depth 1 $DTEST_REPO ~/cassandra-dtest

  build_cassandra:
    steps:
    - run:
        name: Build Cassandra
        command: |
          export PATH=$JAVA_HOME/bin:$PATH
          cd ~/cassandra
          # Loop to prevent failure due to maven-ant-tasks not downloading a jar..
          for x in $(seq 1 3); do
              ${ANT_HOME}/bin/ant clean realclean jar
              RETURN="$?"
              if [ "${RETURN}" -eq "0" ]; then
                  break
              fi
          done
          # Exit, if we didn't build successfully
          if [ "${RETURN}" -ne "0" ]; then
              echo "Build failed with exit code: ${RETURN}"
              exit ${RETURN}
          fi
        no_output_timeout: 15m

  build_cassandra_dtest_jars:
    steps:
    - run:
        name: Build Cassandra DTest jars
        command: |
          export PATH=$JAVA_HOME/bin:$PATH
          cd ~/cassandra
          mkdir ~/dtest_jars
          git remote add apache https://github.com/apache/cassandra.git
          for branch in cassandra-2.2 cassandra-3.0 cassandra-3.11 cassandra-4.0 cassandra-4.1 trunk; do
            # check out the correct cassandra version:
            git remote set-branches --add apache '$branch'
            git fetch --depth 1 apache $branch
            git checkout $branch
            git clean -fd
            # Loop to prevent failure due to maven-ant-tasks not downloading a jar..
            for x in $(seq 1 3); do
                ${ANT_HOME}/bin/ant realclean; ${ANT_HOME}/bin/ant jar dtest-jar
                RETURN="$?"
                if [ "${RETURN}" -eq "0" ]; then
                    cp build/dtest*.jar ~/dtest_jars
                    break
                fi
            done
            # Exit, if we didn't build successfully
            if [ "${RETURN}" -ne "0" ]; then
                echo "Build failed with exit code: ${RETURN}"
                exit ${RETURN}
            fi
          done
          # and build the dtest-jar for the branch under test
          ${ANT_HOME}/bin/ant realclean
          git checkout origin/$CIRCLE_BRANCH
          git clean -fd
          for x in $(seq 1 3); do
              ${ANT_HOME}/bin/ant realclean; ${ANT_HOME}/bin/ant jar dtest-jar
              RETURN="$?"
              if [ "${RETURN}" -eq "0" ]; then
                  cp build/dtest*.jar ~/dtest_jars
                  break
              fi
          done
          # Exit, if we didn't build successfully
          if [ "${RETURN}" -ne "0" ]; then
              echo "Build failed with exit code: ${RETURN}"
              exit ${RETURN}
          fi
          ls -l ~/dtest_jars
        no_output_timeout: 15m

  run_eclipse_warnings:
    steps:
    - run:
        name: Run eclipse-warnings
        command: |
          export PATH=$JAVA_HOME/bin:$PATH
          cd ~/cassandra
          ant eclipse-warnings

  create_junit_containers:
    parameters:
      classlistprefix:
        type: string
        default: unit
      extra_filters:
        type: string
        default: ""
    steps:
    - run:
        name: Determine <<parameters.classlistprefix>> Tests to Run
        command: |
          # reminder: this code (along with all the steps) is independently executed on every circle container
          # so the goal here is to get the circleci script to return the tests *this* container will run
          # which we do via the `circleci` cli tool.

          rm -fr ~/cassandra-dtest/upgrade_tests
          echo "***java tests***"

          # get all of our unit test filenames
          set -eo pipefail && circleci tests glob "$HOME/cassandra/test/<<parameters.classlistprefix>>/**/*.java" > /tmp/all_java_unit_tests.txt

          # split up the unit tests into groups based on the number of containers we have
          set -eo pipefail && circleci tests split --split-by=timings --timings-type=filename --index=${CIRCLE_NODE_INDEX} --total=${CIRCLE_NODE_TOTAL} /tmp/all_java_unit_tests.txt > /tmp/java_tests_${CIRCLE_NODE_INDEX}.txt
          set -eo pipefail && cat /tmp/java_tests_${CIRCLE_NODE_INDEX}.txt | sed "s;^/home/cassandra/cassandra/test/<<parameters.classlistprefix>>/;;g" | grep "Test\.java$" <<parameters.extra_filters>> > /tmp/java_tests_${CIRCLE_NODE_INDEX}_final.txt
          echo "** /tmp/java_tests_${CIRCLE_NODE_INDEX}_final.txt"
          cat /tmp/java_tests_${CIRCLE_NODE_INDEX}_final.txt

        no_output_timeout: 15m

  run_simulator_tests:
    parameters:
      no_output_timeout:
        type: string
        default: 30m
    steps:
    - run:
        name: Run Simulator Tests 
        command: |
          set -x
          export PATH=$JAVA_HOME/bin:$PATH
          time mv ~/cassandra /tmp
          cd /tmp/cassandra
          if [ -d ~/dtest_jars ]; then
            cp ~/dtest_jars/dtest* /tmp/cassandra/build/
          fi
          ant test-simulator-dtest
        no_output_timeout: <<parameters.no_output_timeout>>
    - store_test_results:
        path: /tmp/cassandra/build/test/output/
    - store_artifacts:
        path: /tmp/cassandra/build/test/output
        destination: junitxml
    - store_artifacts:
        path: /tmp/cassandra/build/test/logs
        destination: logs

  run_junit_tests:
    parameters:
      target:
        type: string
      no_output_timeout:
        type: string
        default: 15m
    steps:
    - run:
        name: Run Unit Tests (<<parameters.target>>)
        command: |
          export PATH=$JAVA_HOME/bin:$PATH
          time mv ~/cassandra /tmp
          cd /tmp/cassandra
          if [ -d ~/dtest_jars ]; then
            cp ~/dtest_jars/dtest* /tmp/cassandra/build/
          fi
          ant <<parameters.target>>
        no_output_timeout: <<parameters.no_output_timeout>>
    - store_test_results:
        path: /tmp/cassandra/build/test/output/
    - store_artifacts:
        path: /tmp/cassandra/build/test/output
        destination: junitxml
    - store_artifacts:
        path: /tmp/cassandra/build/test/logs
        destination: logs

  run_cqlshlib_tests:
    parameters:
      no_output_timeout:
        type: string
        default: 15m
    steps:
    - run:
        name: Run cqlshlib Unit Tests
        command: |
          export PATH=$JAVA_HOME/bin:$PATH
          time mv ~/cassandra /tmp
          cd /tmp/cassandra/pylib
          ./cassandra-cqlsh-tests.sh ..
        no_output_timeout: <<parameters.no_output_timeout>>
    - store_test_results:
        path: /tmp/cassandra/pylib

  run_parallel_junit_tests:
    parameters:
      target:
        type: string
        default: testclasslist
      no_output_timeout:
        type: string
        default: 15m
      classlistprefix:
        type: string
        default: unit
      arguments:
        type: string
        default: " "
    steps:
    - run:
        name: Run Unit Tests (<<parameters.target>>)
        command: |
          set -x
          export PATH=$JAVA_HOME/bin:$PATH
          time mv ~/cassandra /tmp
          cd /tmp/cassandra
          if [ -d ~/dtest_jars ]; then
            cp ~/dtest_jars/dtest* /tmp/cassandra/build/
          fi
          test_timeout=$(grep 'name="test.<<parameters.classlistprefix>>.timeout"' build.xml | awk -F'"' '{print $4}' || true)
          if [ -z "$test_timeout" ]; then
            test_timeout=$(grep 'name="test.timeout"' build.xml | awk -F'"' '{print $4}')
          fi
          ant <<parameters.target>> <<parameters.arguments>> -Dtest.timeout="$test_timeout" -Dtest.classlistfile=/tmp/java_tests_${CIRCLE_NODE_INDEX}_final.txt  -Dtest.classlistprefix=<<parameters.classlistprefix>>
        no_output_timeout: <<parameters.no_output_timeout>>
    - store_test_results:
        path: /tmp/cassandra/build/test/output/
    - store_artifacts:
        path: /tmp/cassandra/build/test/output
        destination: junitxml
    - store_artifacts:
        path: /tmp/cassandra/build/test/logs
        destination: logs

  create_venv:
    parameters:
      python_version:
        type: enum
        default: "3.6"
        enum: ["3.6", "3.7", "3.8"]
    steps:
    - run:
        name: Configure virtualenv and python Dependencies
        command: |
          # note, this should be super quick as all dependencies should be pre-installed in the docker image
          # if additional dependencies were added to requirmeents.txt and the docker image hasn't been updated
          # we'd have to install it here at runtime -- which will make things slow, so do yourself a favor and
          # rebuild the docker image! (it automatically pulls the latest requirements.txt on build)
          source ~/env<<parameters.python_version>>/bin/activate
          export PATH=$JAVA_HOME/bin:$PATH
          pip3 install --exists-action w --upgrade -r ~/cassandra-dtest/requirements.txt
          pip3 uninstall -y cqlsh
          pip3 freeze

  create_dtest_containers:
    parameters:
      file_tag:
        type: string
      run_dtests_extra_args:
        type: string
        default: ''
      extra_env_args:
        type: string
        default: ''
      tests_filter_pattern:
        type: string
        default: ''
      python_version:
        type: enum
        default: "3.6"
        enum: ["3.6", "3.7", "3.8"]
    steps:
    - run:
        name: Determine Tests to Run (<<parameters.file_tag>>)
        no_output_timeout: 5m
        command: |
          # reminder: this code (along with all the steps) is independently executed on every circle container
          # so the goal here is to get the circleci script to return the tests *this* container will run
          # which we do via the `circleci` cli tool.

          cd cassandra-dtest
          source ~/env<<parameters.python_version>>/bin/activate
          export PATH=$JAVA_HOME/bin:$PATH

          if [ -n '<<parameters.extra_env_args>>' ]; then
            export <<parameters.extra_env_args>>
          fi

          echo "***Collected DTests (<<parameters.file_tag>>)***"
          set -eo pipefail && ./run_dtests.py <<parameters.run_dtests_extra_args>> --dtest-print-tests-only --dtest-print-tests-output=/tmp/all_dtest_tests_<<parameters.file_tag>>_raw --cassandra-dir=../cassandra
          if [ -z '<<parameters.tests_filter_pattern>>' ]; then
            mv /tmp/all_dtest_tests_<<parameters.file_tag>>_raw /tmp/all_dtest_tests_<<parameters.file_tag>>
          else
            grep -e '<<parameters.tests_filter_pattern>>' /tmp/all_dtest_tests_<<parameters.file_tag>>_raw > /tmp/all_dtest_tests_<<parameters.file_tag>> || { echo "Filter did not match any tests! Exiting build."; exit 0; }
          fi
          set -eo pipefail && circleci tests split --split-by=timings --timings-type=classname /tmp/all_dtest_tests_<<parameters.file_tag>> > /tmp/split_dtest_tests_<<parameters.file_tag>>.txt
          cat /tmp/split_dtest_tests_<<parameters.file_tag>>.txt | tr '\n' ' ' > /tmp/split_dtest_tests_<<parameters.file_tag>>_final.txt
          cat /tmp/split_dtest_tests_<<parameters.file_tag>>_final.txt

  run_dtests:
    parameters:
      file_tag:
        type: string
      pytest_extra_args:
        type: string
        default: ''
      extra_env_args:
        type: string
        default: ''
      python_version:
        type: enum
        default: "3.6"
        enum: ["3.6", "3.7", "3.8"]
    steps:
      - run:
          name: Run dtests (<<parameters.file_tag>>)
          no_output_timeout: 15m
          command: |
            echo "cat /tmp/split_dtest_tests_<<parameters.file_tag>>_final.txt"
            cat /tmp/split_dtest_tests_<<parameters.file_tag>>_final.txt

            source ~/env<<parameters.python_version>>/bin/activate
            export PATH=$JAVA_HOME/bin:$PATH
            if [ -n '<<parameters.extra_env_args>>' ]; then
              export <<parameters.extra_env_args>>
            fi

            java -version
            cd ~/cassandra-dtest
            mkdir -p /tmp/dtest

            echo "env: $(env)"
            echo "** done env"
            mkdir -p /tmp/results/dtests
            # we need the "set -o pipefail" here so that the exit code that circleci will actually use is from pytest and not the exit code from tee
            export SPLIT_TESTS=`cat /tmp/split_dtest_tests_<<parameters.file_tag>>_final.txt`
            set -o pipefail && cd ~/cassandra-dtest && pytest <<parameters.pytest_extra_args>> --log-cli-level=DEBUG --junit-xml=/tmp/results/dtests/pytest_result_<<parameters.file_tag>>.xml -s --cassandra-dir=/home/cassandra/cassandra --keep-test-dir $SPLIT_TESTS 2>&1 | tee /tmp/dtest/stdout.txt
      - store_test_results:
          path: /tmp/results
      - store_artifacts:
          path: /tmp/dtest
          destination: dtest_<<parameters.file_tag>>
      - store_artifacts:
          path: ~/cassandra-dtest/logs
          destination: dtest_<<parameters.file_tag>>_logs

  run_unit_tests_repeat:
    steps:
      - run_repeated_utests:
          target: testsome
          tests: ${REPEATED_UTESTS}
          count: ${REPEATED_UTESTS_COUNT}
          stop_on_failure: ${REPEATED_TESTS_STOP_ON_FAILURE}

  run_utests_compression_repeat:
    steps:
      - run_repeated_utests:
          target: test-compression
          tests: ${REPEATED_UTESTS}
          count: ${REPEATED_UTESTS_COUNT}
          stop_on_failure: ${REPEATED_TESTS_STOP_ON_FAILURE}

  run_utests_system_keyspace_directory_repeat:
    steps:
      - run_repeated_utests:
          target: test-system-keyspace-directory
          tests: ${REPEATED_UTESTS}
          count: ${REPEATED_UTESTS_COUNT}
          stop_on_failure: ${REPEATED_TESTS_STOP_ON_FAILURE}

  run_utests_long_repeat:
    steps:
      - run_repeated_utests:
          target: long-testsome
          tests: ${REPEATED_UTESTS_LONG}
          count: ${REPEATED_UTESTS_LONG_COUNT}
          stop_on_failure: ${REPEATED_TESTS_STOP_ON_FAILURE}

  run_utests_fqltool_repeat:
    steps:
      - run_repeated_utests:
          target: fqltool-test
          tests: ${REPEATED_UTESTS_FQLTOOL}
          count: ${REPEATED_UTESTS_FQLTOOL_COUNT}
          stop_on_failure: ${REPEATED_TESTS_STOP_ON_FAILURE}

  run_utests_stress_repeat:
    steps:
      - run_repeated_utests:
          target: stress-test-some
          tests: ${REPEATED_UTESTS_STRESS}
          count: ${REPEATED_UTESTS_STRESS_COUNT}
          stop_on_failure: ${REPEATED_TESTS_STOP_ON_FAILURE}

  run_jvm_dtests_repeat:
    steps:
      - run_repeated_utests:
          target: test-jvm-dtest-some
          tests: ${REPEATED_JVM_DTESTS}
          count: ${REPEATED_JVM_DTESTS_COUNT}
          stop_on_failure: ${REPEATED_TESTS_STOP_ON_FAILURE}

  run_jvm_upgrade_dtests_repeat:
    steps:
      - run_repeated_utests:
          target: test-jvm-dtest-some
          tests: ${REPEATED_JVM_UPGRADE_DTESTS}
          count: ${REPEATED_JVM_UPGRADE_DTESTS_COUNT}
          stop_on_failure: ${REPEATED_TESTS_STOP_ON_FAILURE}

  run_repeated_utests:
    parameters:
      target:
        type: string
      tests:
        type: string
      count:
        type: string
      stop_on_failure:
        type: string
    steps:
      - run:
          name: Repeatedly run new or modifed JUnit tests
          no_output_timeout: 15m
          command: |
            set -x
            export PATH=$JAVA_HOME/bin:$PATH
            time mv ~/cassandra /tmp
            cd /tmp/cassandra
            if [ -d ~/dtest_jars ]; then
              cp ~/dtest_jars/dtest* /tmp/cassandra/build/
            fi
            
            # Calculate the number of test iterations to be run by the current parallel runner.
            count=$((<<parameters.count>> / CIRCLE_NODE_TOTAL))
            if (($CIRCLE_NODE_INDEX < (<<parameters.count>> % CIRCLE_NODE_TOTAL))); then
              count=$((count+1))
            fi
            
            # Put manually specified tests and automatically detected tests together, removing duplicates
            tests=$(echo <<parameters.tests>> | sed -e "s/<nil>//" | sed -e "s/ //" | tr "," "\n" | tr " " "\n" | sort -n | uniq -u)
            echo "Tests to be repeated: ${tests}"
            
            # Run each test class as many times as requested.
            exit_code="$?"
            for test in $tests; do
            
                # Split class and method names from the test name
                if [[ $test =~ "#" ]]; then
                  class=${test%"#"*}
                  method=${test#*"#"}
                else
                  class=$test
                  method=""
                fi
            
                # Prepare the -Dtest.name argument.
                # It can be the fully qualified class name or the short class name, depending on the target.
                if [[ $target == "test" || \
                      $target == "test-cdc" || \
                      $target == "test-compression" || \
                      $target == "test-system-keyspace-directory" || \
                      $target == "fqltool-test" || \
                      $target == "long-test" || \
                      $target == "stress-test" ]]; then
                  name_arg="-Dtest.name=${class##*.}"
                else
                  name_arg="-Dtest.name=$class"
                fi
            
                # Prepare the -Dtest.methods argument, which is optional
                if [ $method == "" ]; then
                  methods_arg=""
                else
                  methods_arg="-Dtest.methods=$method"
                fi
            
                for i in $(seq -w 1 $count); do
                  echo "Running test $test, iteration $i of $count"

                  # run the test
                  status="passes"
                  if !( set -o pipefail && \
                        ant <<parameters.target>> $name_arg $methods_arg -Dno-build-test=true | \
                        tee stdout.txt \
                      ); then
                    status="fails"
                    exit_code=1
                  fi

                  # move the stdout output file
                  dest=/tmp/results/repeated_utests/stdout/${status}/${i}
                  mkdir -p $dest
                  mv stdout.txt $dest/${test}.txt

                  # move the XML output files
                  source=build/test/output
                  dest=/tmp/results/repeated_utests/output/${status}/${i}
                  mkdir -p $dest
                  if [[ -d $source && -n "$(ls $source)" ]]; then
                    mv $source/* $dest/
                  fi

                  # move the log files
                  source=build/test/logs
                  dest=/tmp/results/repeated_utests/logs/${status}/${i}
                  mkdir -p $dest
                  if [[ -d $source && -n "$(ls $source)" ]]; then
                    mv $source/* $dest/
                  fi
            
                  # maybe stop iterations on test failure
                  if [[ <<parameters.stop_on_failure>> = true ]] && (( $exit_code > 0 )); then
                    break
                  fi
                done
            done
            (exit ${exit_code})
      - store_test_results:
          path: /tmp/results/repeated_utests/output
      - store_artifacts:
          path: /tmp/results/repeated_utests/stdout
          destination: stdout
      - store_artifacts:
          path: /tmp/results/repeated_utests/output
          destination: junitxml
      - store_artifacts:
          path: /tmp/results/repeated_utests/logs
          destination: logs

  run_repeated_utest:
    parameters:
      target:
        type: string
      class:
        type: string
      methods:
        type: string
      vnodes:
        type: string
      count:
        type: string
      stop_on_failure:
        type: string
    steps:
      - run:
          name: Run repeated JUnit test
          no_output_timeout: 15m
          command: |
            if [ "<<parameters.class>>" == "<nil>" ]; then
              echo "Repeated utest class name hasn't been defined, exiting without running any test"
            elif [ "<<parameters.count>>" == "<nil>" ]; then
              echo "Repeated utest count hasn't been defined, exiting without running any test"
            elif [ "<<parameters.count>>" -le 0 ]; then
              echo "Repeated utest count is lesser or equals than zero, exiting without running any test"
            else
            
              # Calculate the number of test iterations to be run by the current parallel runner.
              # Since we are running the same test multiple times there is no need to use `circleci tests split`.
              count=$((<<parameters.count>> / CIRCLE_NODE_TOTAL))
              if (($CIRCLE_NODE_INDEX < (<<parameters.count>> % CIRCLE_NODE_TOTAL))); then
                count=$((count+1))
              fi

              if (($count <= 0)); then
                echo "No tests to run in this runner"
              else
                echo "Running <<parameters.target>> <<parameters.class>> <<parameters.methods>> <<parameters.count>> times"

                set -x
                export PATH=$JAVA_HOME/bin:$PATH
                time mv ~/cassandra /tmp
                cd /tmp/cassandra
                if [ -d ~/dtest_jars ]; then
                  cp ~/dtest_jars/dtest* /tmp/cassandra/build/
                fi

                target=<<parameters.target>>
                class_path=<<parameters.class>>
                class_name="${class_path##*.}"

                # Prepare the -Dtest.name argument.
                # It can be the fully qualified class name or the short class name, depending on the target.
                if [[ $target == "test" || \
                      $target == "test-cdc" || \
                      $target == "test-compression" || \
                      $target == "test-system-keyspace-directory" || \
                      $target == "fqltool-test" || \
                      $target == "long-test" || \
                      $target == "stress-test" ]]; then
                  name="-Dtest.name=$class_name"
                else
                  name="-Dtest.name=$class_path"
                fi

                # Prepare the -Dtest.methods argument, which is optional
                if [ "<<parameters.methods>>" == "<nil>" ]; then
                  methods=""
                else
                  methods="-Dtest.methods=<<parameters.methods>>"
                fi
            
                # Prepare the JVM dtests vnodes argument, which is optional
                vnodes_args=""
                if <<parameters.vnodes>>; then
                  vnodes_args="-Dtest.jvm.args='-Dcassandra.dtest.num_tokens=16'"
                fi

                # Run the test target as many times as requested collecting the exit code,
                # stopping the iteration only if stop_on_failure is set.
                exit_code="$?"
                for i in $(seq -w 1 $count); do

                  echo "Running test iteration $i of $count"

                  # run the test
                  status="passes"
                  if !( set -o pipefail && ant $target $name $methods $vnodes_args -Dno-build-test=true | tee stdout.txt ); then
                    status="fails"
                    exit_code=1
                  fi

                  # move the stdout output file
                  dest=/tmp/results/repeated_utest/stdout/${status}/${i}
                  mkdir -p $dest
                  mv stdout.txt $dest/<<parameters.target>>-<<parameters.class>>.txt

                  # move the XML output files
                  source=build/test/output
                  dest=/tmp/results/repeated_utest/output/${status}/${i}
                  mkdir -p $dest
                  if [[ -d $source && -n "$(ls $source)" ]]; then
                    mv $source/* $dest/
                  fi

                  # move the log files
                  source=build/test/logs
                  dest=/tmp/results/repeated_utest/logs/${status}/${i}
                  mkdir -p $dest
                  if [[ -d $source && -n "$(ls $source)" ]]; then
                    mv $source/* $dest/
                  fi

                  # maybe stop iterations on test failure
                  if [[ <<parameters.stop_on_failure>> = true ]] && (( $exit_code > 0 )); then
                    break
                  fi
                done

                (exit ${exit_code})
              fi
            fi
      - store_test_results:
          path: /tmp/results/repeated_utest/output
      - store_artifacts:
          path: /tmp/results/repeated_utest/stdout
          destination: stdout
      - store_artifacts:
          path: /tmp/results/repeated_utest/output
          destination: junitxml
      - store_artifacts:
          path: /tmp/results/repeated_utest/logs
          destination: logs

  run_repeated_dtest:
    parameters:
      tests:
        type: string
      vnodes:
        type: string
      upgrade:
        type: string
      count:
        type: string
      stop_on_failure:
        type: string
    steps:
      - run:
          name: Run repeated Python dtest
          no_output_timeout: 15m
          command: |
            if [ "<<parameters.tests>>" == "<nil>" ]; then
              echo "Repeated dtest name hasn't been defined, exiting without running any test"
            elif [ "<<parameters.count>>" == "<nil>" ]; then
              echo "Repeated dtest count hasn't been defined, exiting without running any test"
            elif [ "<<parameters.count>>" -le 0 ]; then
              echo "Repeated dtest count is lesser or equals than zero, exiting without running any test"
            else

              # Calculate the number of test iterations to be run by the current parallel runner.
              # Since we are running the same test multiple times there is no need to use `circleci tests split`.
              count=$((<<parameters.count>> / CIRCLE_NODE_TOTAL))
              if (($CIRCLE_NODE_INDEX < (<<parameters.count>> % CIRCLE_NODE_TOTAL))); then
                count=$((count+1))
              fi

              if (($count <= 0)); then
                echo "No tests to run in this runner"
              else
                echo "Running <<parameters.tests>> $count times"
            
                source ~/env3.6/bin/activate
                export PATH=$JAVA_HOME/bin:$PATH

                java -version
                cd ~/cassandra-dtest
                mkdir -p /tmp/dtest

                echo "env: $(env)"
                echo "** done env"
                mkdir -p /tmp/results/dtests
            
                tests_arg=$(echo <<parameters.tests>> | sed -e "s/,/ /g")

                stop_on_failure_arg=""
                if <<parameters.stop_on_failure>>; then
                  stop_on_failure_arg="-x"
                fi

                vnodes_args=""
                if <<parameters.vnodes>>; then
                  vnodes_args="--use-vnodes --num-tokens=16"
                fi

                upgrade_arg=""
                if <<parameters.upgrade>>; then
                  upgrade_arg="--execute-upgrade-tests --upgrade-target-version-only --upgrade-version-selection all"
                fi

                # we need the "set -o pipefail" here so that the exit code that circleci will actually use is from pytest and not the exit code from tee
                set -o pipefail && cd ~/cassandra-dtest && pytest $vnodes_args --count=$count $stop_on_failure_arg $upgrade_arg --log-cli-level=DEBUG --junit-xml=/tmp/results/dtests/pytest_result.xml -s --cassandra-dir=/home/cassandra/cassandra --keep-test-dir $tests_arg | tee /tmp/dtest/stdout.txt
              fi
            fi
      - store_test_results:
          path: /tmp/results
      - store_artifacts:
          path: /tmp/dtest
          destination: dtest
      - store_artifacts:
          path: ~/cassandra-dtest/logs
          destination: dtest_logs<|MERGE_RESOLUTION|>--- conflicted
+++ resolved
@@ -81,6 +81,14 @@
     # The number of times that new, modified or manually specified stress unit tests should be run.
     REPEATED_UTESTS_STRESS_COUNT: 500
 
+    # Comma-separated list of tests that should be included in the repeated run for simulator dtests,
+    # in addition to automatically detected new and modified tests. For example:
+    # REPEATED_SIMULATOR_DTESTS: org.apache.cassandra.simulator.test.TrivialSimulationTest
+    # REPEATED_SIMULATOR_DTESTS: org.apache.cassandra.simulator.test.TrivialSimulationTest#trivialTest
+    REPEATED_SIMULATOR_DTESTS:
+    # The number of times that new, modified or manually specified simulator dtests should be run.
+    REPEATED_SIMULATOR_DTESTS_COUNT: 500
+
     # Comma-separated list of tests that should be included in the repeated run for JVM dtests,
     # in addition to automatically detected new and modified tests. For example:
     # REPEATED_JVM_DTESTS: org.apache.cassandra.distributed.test.PagingTest
@@ -129,54 +137,13 @@
     # REPEATED_ANT_TEST_METHODS: testCompoundPartitionKey
     # REPEATED_ANT_TEST_METHODS: testCompoundPartitionKey,testStaticTable
     # Please note that some Ant targets will ignore the -Dtest.methods argument produced by this.
-<<<<<<< HEAD
-    REPEATED_UTEST_METHODS:
+    REPEATED_ANT_TEST_METHODS:
     # Whether the test iteration should use vnodes for JVM dtests (-Dtest.jvm.args='-Dcassandra.dtest.num_tokens=16').
     # This will only be applied as a default to JVM dtests that don't provide their own initial tokens or token count,
     # in the same way that it's done for *_jvm_dtests_vnode jobs. Ant targets other than JVM dtests will ignore this.
-    REPEATED_UTEST_VNODES: false
-    # The number of times that the repeated JUnit test should be run
-    REPEATED_UTEST_COUNT: 100
-    # Whether the test iteration should stop on the first failure
-    REPEATED_UTEST_STOP_ON_FAILURE: false
-
-    # A Python dtest to be run multiple times, for example:
-    # REPEATED_DTEST_NAME: cqlsh_tests/test_cqlsh.py
-    # REPEATED_DTEST_NAME: cqlsh_tests/test_cqlsh.py::TestCqlshSmoke
-    # REPEATED_DTEST_NAME: cqlsh_tests/test_cqlsh.py::TestCqlshSmoke::test_create_index
-    REPEATED_DTEST_NAME:
-    # Whether the repeated Python dtest should use vnodes
-    REPEATED_DTEST_VNODES: false
-    # The number of times that the repeated Python dtest should be run
-    REPEATED_DTEST_COUNT: 100
-    # Whether the test iteration should stop on the first failure
-    REPEATED_DTEST_STOP_ON_FAILURE: false
-
-    # A Python upgrade dtest to be run multiple times, for example:
-    # REPEATED_UPGRADE_DTEST_NAME: upgrade_tests/cql_tests.py
-    # REPEATED_UPGRADE_DTEST_NAME: upgrade_tests/cql_tests.py::TestCQLNodes2RF1_Upgrade_current_4_0_x_To_indev_4_0_x
-    REPEATED_UPGRADE_DTEST_NAME:
-    # The number of times that the repeated Python upgrade dtest should be run
-    REPEATED_UPGRADE_DTEST_COUNT: 100
-    # Whether the test iteration should stop on the first failure
-    REPEATED_UPGRADE_DTEST_STOP_ON_FAILURE: false
-
-    # The name of JVM upgrade dtest class to be run multiple times, for example:
-    # REPEATED_JVM_UPGRADE_DTEST_CLASS: org.apache.cassandra.distributed.upgrade.MixedModeAvailabilityV30Test
-    REPEATED_JVM_UPGRADE_DTEST_CLASS:
-    # The optional specific methods within REPEATED_JVM_UPGRADE_DTEST_CLASS to be run, for example:
-    # REPEATED_JVM_UPGRADE_DTEST_METHODS: testAvailabilityV30ToV3X
-    # REPEATED_JVM_UPGRADE_DTEST_METHODS: testAvailabilityV30ToV3X,testAvailabilityV30ToV4
-    REPEATED_JVM_UPGRADE_DTEST_METHODS:
-    # The number of times that the repeated JVM upgrade dtest should be run
-    REPEATED_JVM_UPGRADE_DTEST_COUNT: 100
-    # Whether the JVM upgrade dtest iteration should stop on the first failure
-    REPEATED_JVM_UPGRADE_DTEST_STOP_ON_FAILURE: false
-=======
-    REPEATED_ANT_TEST_METHODS:
+    REPEATED_ANT_TEST_VNODES: false
     # The number of times that the repeated JUnit test should be run.
     REPEATED_ANT_TEST_COUNT: 500
->>>>>>> cc622a20
 
 j8_par_executor: &j8_par_executor
   executor:
@@ -282,21 +249,35 @@
         requires:
           - start_j8_jvm_dtests
           - j8_build
-<<<<<<< HEAD
+    - start_j8_jvm_dtests_vnode:
+        type: approval
+    - j8_jvm_dtests_vnode:
+        requires:
+          - start_j8_jvm_dtests_vnode
+          - j8_build
+    - start_j8_jvm_dtests_repeat:
+        type: approval
+    - j8_jvm_dtests_repeat:
+        requires:
+          - start_j8_jvm_dtests_repeat
+          - j8_build
+    - start_j8_jvm_dtests_vnode_repeat:
+        type: approval
+    - j8_jvm_dtests_vnode_repeat:
+        requires:
+          - start_j8_jvm_dtests_vnode_repeat
+          - j8_build
+    - start_j8_simulator_dtests:
+        type: approval
     - j8_simulator_dtests:
         requires:
-          - start_j8_jvm_dtests
-          - j8_build
-    - j8_jvm_dtests_vnode:
-        requires:
-          - start_j8_jvm_dtests
-=======
-    - start_j8_jvm_dtests_repeat:
-        type: approval
-    - j8_jvm_dtests_repeat:
-        requires:
-          - start_j8_jvm_dtests_repeat
->>>>>>> cc622a20
+          - start_j8_simulator_dtests
+          - j8_build
+    - start_j8_simulator_dtests_repeat:
+        type: approval
+    - j8_simulator_dtests_repeat:
+        requires:
+          - start_j8_simulator_dtests_repeat
           - j8_build
     - start_j8_cqlshlib_tests:
         type: approval
@@ -403,129 +384,67 @@
         requires:
           - start_j8_dtests
           - j8_build
-    - start_j8_dtests_repeat:
-        type: approval
-    - j8_dtests_repeat:
-        requires:
-          - start_j8_dtests_repeat
-          - j8_build
     - start_j8_dtests_vnode:
         type: approval
     - j8_dtests_vnode:
         requires:
           - start_j8_dtests_vnode
-          - j8_build
-    - start_j8_dtests_vnode_repeat:
-        type: approval
-    - j8_dtests_vnode_repeat:
-        requires:
-          - start_j8_dtests_vnode_repeat
           - j8_build
     # Java 11 dtests
     - start_j11_dtests:
         type: approval
     - j11_dtests:
         requires:
-          - start_j11_dtests
-          - j8_build
-    - start_j11_dtests_repeat:
-        type: approval
-    - j11_dtests_repeat:
-        requires:
-          - start_j11_dtests_repeat
-          - j8_build
+        - start_j11_dtests
+        - j8_build
     - start_j11_dtests_vnode:
         type: approval
     - j11_dtests_vnode:
         requires:
           - start_j11_dtests_vnode
           - j8_build
-    - start_j11_dtests_vnode_repeat:
-        type: approval
-    - j11_dtests_vnode_repeat:
-        requires:
-          - start_j11_dtests_vnode_repeat
-          - j8_build
     # Java 8 upgrade tests
-    - start_upgrade_tests:
+    - start_upgrade_dtests:
         type: approval
     - j8_upgrade_dtests:
         requires:
-          - start_upgrade_tests
-          - j8_build
-    - start_j8_upgrade_dtests_repeat:
-        type: approval
-    - j8_upgrade_dtests_repeat:
-        requires:
-          - start_j8_upgrade_dtests_repeat
+          - start_upgrade_dtests
           - j8_build
     # Java 8 cqlsh dtests
     - start_j8_cqlsh_tests:
         type: approval
-<<<<<<< HEAD
-    - j8_cqlsh-dtests-py3-with-vnodes:
-=======
-    - j8_cqlsh-dtests-py2-with-vnodes:
+    - j8_cqlsh_dtests_py3:
+        requires:
+          - start_j8_cqlsh_tests
+          - j8_build
+    - j8_cqlsh_dtests_py3_vnode:
+        requires:
+          - start_j8_cqlsh_tests
+          - j8_build
+    - j8_cqlsh_dtests_py38:
+        requires:
+          - start_j8_cqlsh_tests
+          - j8_build
+    - j8_cqlsh_dtests_py38_vnode:
         requires:
         - start_j8_cqlsh_tests
         - j8_build
-    - j8_cqlsh_dtests_py3_vnode:
->>>>>>> cc622a20
-        requires:
-        - start_j8_cqlsh_tests
-        - j8_build
-    - j8_cqlsh_dtests_py38_vnode:
-        requires:
-        - start_j8_cqlsh_tests
-        - j8_build
-<<<<<<< HEAD
-    - j8_cqlsh-dtests-py3-no-vnodes:
-=======
-    - j8_cqlsh-dtests-py2-no-vnodes:
-        requires:
-        - start_j8_cqlsh_tests
-        - j8_build
-    - j8_cqlsh_dtests_py3:
->>>>>>> cc622a20
-        requires:
-        - start_j8_cqlsh_tests
-        - j8_build
-    - j8_cqlsh_dtests_py38:
-        requires:
-          - start_j8_cqlsh_tests
-          - j8_build
     # Java 11 cqlsh dtests
     - start_j11_cqlsh_tests:
         type: approval
-<<<<<<< HEAD
-    - j11_cqlsh-dtests-py3-with-vnodes:
-=======
-    - j11_cqlsh-dtests-py2-with-vnodes:
+    - j11_cqlsh_dtests_py3:
+        requires:
+          - start_j11_cqlsh_tests
+          - j8_build
+    - j11_cqlsh_dtests_py3_vnode:
         requires:
         - start_j11_cqlsh_tests
         - j8_build
-    - j11_cqlsh_dtests_py3_vnode:
->>>>>>> cc622a20
-        requires:
-        - start_j11_cqlsh_tests
-        - j8_build
+    - j11_cqlsh_dtests_py38:
+        requires:
+          - start_j11_cqlsh_tests
+          - j8_build
     - j11_cqlsh_dtests_py38_vnode:
-        requires:
-          - start_j11_cqlsh_tests
-          - j8_build
-<<<<<<< HEAD
-    - j11_cqlsh-dtests-py3-no-vnodes:
-=======
-    - j11_cqlsh-dtests-py2-no-vnodes:
-        requires:
-          - start_j11_cqlsh_tests
-          - j8_build
-    - j11_cqlsh_dtests_py3:
->>>>>>> cc622a20
-        requires:
-          - start_j11_cqlsh_tests
-          - j8_build
-    - j11_cqlsh_dtests_py38:
         requires:
           - start_j11_cqlsh_tests
           - j8_build
@@ -543,6 +462,39 @@
         requires:
           - start_j11_repeated_ant_test
           - j8_build
+    # Java 8 repeated dtest
+    - start_j8_dtests_repeat:
+        type: approval
+    - j8_dtests_repeat:
+        requires:
+          - start_j8_dtests_repeat
+          - j8_build
+    - start_j8_dtests_vnode_repeat:
+        type: approval
+    - j8_dtests_vnode_repeat:
+        requires:
+          - start_j8_dtests_vnode_repeat
+          - j8_build
+    # Java 11 repeated dtest
+    - start_j11_dtests_repeat:
+        type: approval
+    - j11_dtests_repeat:
+        requires:
+          - start_j11_dtests_repeat
+          - j8_build
+    - start_j11_dtests_vnode_repeat:
+        type: approval
+    - j11_dtests_vnode_repeat:
+        requires:
+          - start_j11_dtests_vnode_repeat
+          - j8_build
+    # Repeated Python upgrade dtest
+    - start_j8_upgrade_dtests_repeat:
+        type: approval
+    - j8_upgrade_dtests_repeat:
+        requires:
+            - start_j8_upgrade_dtests_repeat
+            - j8_build
 
 j8_pre-commit_jobs: &j8_pre-commit_jobs
   jobs:
@@ -555,21 +507,25 @@
     - j8_unit_tests:
         requires:
           - j8_build
-<<<<<<< HEAD
+    - j8_unit_tests_repeat:
+        requires:
+          - j8_build
     - j8_simulator_dtests:
-=======
-    - j8_unit_tests_repeat:
->>>>>>> cc622a20
+        requires:
+          - j8_build
+    - j8_simulator_dtests_repeat:
         requires:
           - j8_build
     - j8_jvm_dtests:
         requires:
           - j8_build
-<<<<<<< HEAD
+    - j8_jvm_dtests_repeat:
+        requires:
+          - j8_build
     - j8_jvm_dtests_vnode:
-=======
-    - j8_jvm_dtests_repeat:
->>>>>>> cc622a20
+        requires:
+          - j8_build
+    - j8_jvm_dtests_vnode_repeat:
         requires:
           - j8_build
     - j8_cqlshlib_tests:
@@ -668,98 +624,40 @@
         requires:
           - j8_build
     # Java 8 upgrade tests (on request)
-    - start_upgrade_tests:
+    - start_upgrade_dtests:
         type: approval
     - j8_upgrade_dtests:
         requires:
           - j8_build
-          - start_upgrade_tests
+          - start_upgrade_dtests
     - j8_upgrade_dtests_repeat:
         requires:
           - j8_build
-          - start_upgrade_tests
+          - start_upgrade_dtests
     # Java 8 cqlsh dtests
-<<<<<<< HEAD
-    - j8_cqlsh-dtests-py3-with-vnodes:
-=======
-    - j8_cqlsh-dtests-py2-with-vnodes:
+    - j8_cqlsh_dtests_py3:
         requires:
           - j8_build
     - j8_cqlsh_dtests_py3_vnode:
->>>>>>> cc622a20
+        requires:
+          - j8_build
+    - j8_cqlsh_dtests_py38:
         requires:
           - j8_build
     - j8_cqlsh_dtests_py38_vnode:
         requires:
           - j8_build
-<<<<<<< HEAD
-    - j8_cqlsh-dtests-py3-no-vnodes:
-=======
-    - j8_cqlsh-dtests-py2-no-vnodes:
-        requires:
-          - j8_build
-    - j8_cqlsh_dtests_py3:
->>>>>>> cc622a20
-        requires:
-          - j8_build
-    - j8_cqlsh_dtests_py38:
-        requires:
-          - j8_build
     # Java 11 cqlsh dtests
-<<<<<<< HEAD
-    - j11_cqlsh-dtests-py3-with-vnodes:
-=======
-    - j11_cqlsh-dtests-py2-with-vnodes:
+    - j11_cqlsh_dtests_py3:
         requires:
           - j8_build
     - j11_cqlsh_dtests_py3_vnode:
->>>>>>> cc622a20
+        requires:
+          - j8_build
+    - j11_cqlsh_dtests_py38:
         requires:
           - j8_build
     - j11_cqlsh_dtests_py38_vnode:
-        requires:
-          - j8_build
-<<<<<<< HEAD
-    - j11_cqlsh-dtests-py3-no-vnodes:
-        requires:
-          - j8_build
-    - j11_cqlsh-dtests-py38-no-vnodes:
-        requires:
-          - j8_build
-    # Java 8 repeated utest (on request)
-    - start_j8_repeated_utest:
-        type: approval
-    - j8_repeated_utest:
-        requires:
-          - start_j8_repeated_utest
-          - j8_build
-    # Java 11 repeated utest (on request)
-    - start_j11_repeated_utest:
-        type: approval
-    - j11_repeated_utest:
-        requires:
-          - start_j11_repeated_utest
-          - j8_build
-    # Java 8 repeated dtest (on request)
-    - start_j8_repeated_dtest:
-        type: approval
-    - j8_repeated_dtest:
-        requires:
-          - start_j8_repeated_dtest
-          - j8_build
-    # Java 11 repeated dtest (on request)
-    - start_j11_repeated_dtest:
-        type: approval
-    - j11_repeated_dtest:
-=======
-    - j11_cqlsh-dtests-py2-no-vnodes:
-        requires:
-          - j8_build
-    - j11_cqlsh_dtests_py3:
->>>>>>> cc622a20
-        requires:
-          - j8_build
-    - j11_cqlsh_dtests_py38:
         requires:
           - j8_build
 
@@ -789,17 +687,23 @@
         requires:
           - start_j11_jvm_dtests
           - j11_build
-<<<<<<< HEAD
+    - start_j11_jvm_dtests_vnode:
+        type: approval
     - j11_jvm_dtests_vnode:
         requires:
-          - start_j11_jvm_dtests
-=======
+          - start_j11_jvm_dtests_vnode
+          - j11_build
     - start_j11_jvm_dtests_repeat:
         type: approval
     - j11_jvm_dtests_repeat:
         requires:
           - start_j11_jvm_dtests_repeat
->>>>>>> cc622a20
+          - j11_build
+    - start_j11_jvm_dtests_vnode_repeat:
+        type: approval
+    - j11_jvm_dtests_vnode_repeat:
+        requires:
+          - start_j11_jvm_dtests_vnode_repeat
           - j11_build
     - start_j11_cqlshlib_tests:
         type: approval
@@ -820,49 +724,21 @@
         requires:
           - start_j11_dtests_vnode
           - j11_build
-    - start_j11_dtests_repeat:
-        type: approval
-    - j11_dtests_repeat:
-        requires:
-          - start_j11_dtests_repeat
-          - j11_build
-    - start_j11_dtests_vnode_repeat:
-        type: approval
-    - j11_dtests_vnode_repeat:
-        requires:
-          - start_j11_dtests_vnode_repeat
-          - j11_build
     - start_j11_cqlsh_tests:
         type: approval
-<<<<<<< HEAD
-    - j11_cqlsh-dtests-py3-with-vnodes:
-=======
-    - j11_cqlsh-dtests-py2-with-vnodes:
+    - j11_cqlsh_dtests_py3:
         requires:
           - start_j11_cqlsh_tests
           - j11_build
     - j11_cqlsh_dtests_py3_vnode:
->>>>>>> cc622a20
         requires:
           - start_j11_cqlsh_tests
           - j11_build
+    - j11_cqlsh_dtests_py38:
+        requires:
+          - start_j11_cqlsh_tests
+          - j11_build
     - j11_cqlsh_dtests_py38_vnode:
-        requires:
-          - start_j11_cqlsh_tests
-          - j11_build
-<<<<<<< HEAD
-    - j11_cqlsh-dtests-py3-no-vnodes:
-=======
-    - j11_cqlsh-dtests-py2-no-vnodes:
-        requires:
-          - start_j11_cqlsh_tests
-          - j11_build
-    - j11_cqlsh_dtests_py3:
->>>>>>> cc622a20
-        requires:
-          - start_j11_cqlsh_tests
-          - j11_build
-    - j11_cqlsh_dtests_py38:
         requires:
           - start_j11_cqlsh_tests
           - j11_build
@@ -872,6 +748,19 @@
     - j11_repeated_ant_test:
         requires:
           - start_j11_repeated_ant_test
+          - j11_build
+    # Java 11 repeated dtest
+    - start_j11_dtests_repeat:
+        type: approval
+    - j11_dtests_repeat:
+        requires:
+          - start_j11_dtests_repeat
+          - j11_build
+    - start_j11_dtests_vnode_repeat:
+        type: approval
+    - j11_dtests_vnode_repeat:
+        requires:
+          - start_j11_dtests_vnode_repeat
           - j11_build
 
 j11_pre-commit_jobs: &j11_pre-commit_jobs
@@ -890,19 +779,18 @@
     - j11_jvm_dtests:
         requires:
           - j11_build
-<<<<<<< HEAD
+    - j11_jvm_dtests_repeat:
+        requires:
+          - j11_build
     - j11_jvm_dtests_vnode:
-=======
-    - j11_jvm_dtests_repeat:
->>>>>>> cc622a20
+        requires:
+          - j11_build
+    - j11_jvm_dtests_vnode_repeat:
         requires:
           - j11_build
     - j11_cqlshlib_tests:
         requires:
           - j11_build
-    - j11_jvm_dtests:
-        requires:
-          - j11_build
     - j11_cqlshlib_tests:
         requires:
           - j11_build
@@ -912,36 +800,22 @@
     - j11_dtests_repeat:
         requires:
           - j11_build
-<<<<<<< HEAD
-    - j11_cqlsh-dtests-py3-with-vnodes:
-=======
     - j11_dtests_vnode:
         requires:
           - j11_build
     - j11_dtests_vnode_repeat:
->>>>>>> cc622a20
-        requires:
-          - j11_build
-    - j11_cqlsh-dtests-py2-with-vnodes:
-        requires:
-          - j11_build
-<<<<<<< HEAD
-    - j11_cqlsh-dtests-py3-no-vnodes:
-=======
+        requires:
+          - j11_build
+    - j11_cqlsh_dtests_py3:
+        requires:
+          - j11_build
     - j11_cqlsh_dtests_py3_vnode:
         requires:
           - j11_build
+    - j11_cqlsh_dtests_py38:
+        requires:
+          - j11_build
     - j11_cqlsh_dtests_py38_vnode:
->>>>>>> cc622a20
-        requires:
-          - j11_build
-    - j11_cqlsh-dtests-py2-no-vnodes:
-        requires:
-          - j11_build
-    - j11_cqlsh_dtests_py3:
-        requires:
-          - j11_build
-    - j11_cqlsh_dtests_py38:
         requires:
           - j11_build
 
@@ -1242,26 +1116,7 @@
           file_tag: j8_upgradetests_without_vnodes
           pytest_extra_args: '--execute-upgrade-tests-only --upgrade-target-version-only --upgrade-version-selection all'
 
-<<<<<<< HEAD
-  j8_cqlsh-dtests-py3-with-vnodes:
-=======
-  j8_cqlsh-dtests-py2-with-vnodes:
-    <<: *j8_par_executor
-    steps:
-      - attach_workspace:
-          at: /home/cassandra
-      - clone_dtest
-      - create_venv
-      - create_dtest_containers:
-          file_tag: j8_with_vnodes
-          run_dtests_extra_args: "--use-vnodes --skip-resource-intensive-tests --pytest-options '-k cql'"
-      - run_dtests:
-          file_tag: j8_with_vnodes
-          pytest_extra_args: '--use-vnodes --num-tokens=16 --skip-resource-intensive-tests'
-          extra_env_args: 'CQLSH_PYTHON=/usr/bin/python2.7'
-
   j8_cqlsh_dtests_py3_vnode:
->>>>>>> cc622a20
     <<: *j8_par_executor
     steps:
       - attach_workspace:
@@ -1294,26 +1149,7 @@
           extra_env_args: 'CQLSH_PYTHON=/usr/bin/python3.8'
           python_version: '3.8'
 
-<<<<<<< HEAD
-  j8_cqlsh-dtests-py3-no-vnodes:
-=======
-  j8_cqlsh-dtests-py2-no-vnodes:
-    <<: *j8_par_executor
-    steps:
-      - attach_workspace:
-          at: /home/cassandra
-      - clone_dtest
-      - create_venv
-      - create_dtest_containers:
-          file_tag: j8_without_vnodes
-          run_dtests_extra_args: "--skip-resource-intensive-tests --pytest-options '-k cql'"
-      - run_dtests:
-          file_tag: j8_without_vnodes
-          pytest_extra_args: '--skip-resource-intensive-tests'
-          extra_env_args: 'CQLSH_PYTHON=/usr/bin/python2.7'
-
   j8_cqlsh_dtests_py3:
->>>>>>> cc622a20
     <<: *j8_par_executor
     steps:
       - attach_workspace:
@@ -1346,26 +1182,7 @@
           extra_env_args: 'CQLSH_PYTHON=/usr/bin/python3.8'
           python_version: '3.8'
 
-<<<<<<< HEAD
-  j11_cqlsh-dtests-py3-with-vnodes:
-=======
-  j11_cqlsh-dtests-py2-with-vnodes:
-    <<: *j11_par_executor
-    steps:
-      - attach_workspace:
-          at: /home/cassandra
-      - clone_dtest
-      - create_venv
-      - create_dtest_containers:
-          file_tag: j11_with_vnodes
-          run_dtests_extra_args: "--use-vnodes --skip-resource-intensive-tests --pytest-options '-k cql'"
-      - run_dtests:
-          file_tag: j11_with_vnodes
-          pytest_extra_args: '--use-vnodes --num-tokens=16 --skip-resource-intensive-tests'
-          extra_env_args: 'CQLSH_PYTHON=/usr/bin/python2.7'
-
   j11_cqlsh_dtests_py3_vnode:
->>>>>>> cc622a20
     <<: *j11_par_executor
     steps:
       - attach_workspace:
@@ -1398,26 +1215,7 @@
           extra_env_args: 'CQLSH_PYTHON=/usr/bin/python3.8'
           python_version: '3.8'
 
-<<<<<<< HEAD
-  j11_cqlsh-dtests-py3-no-vnodes:
-=======
-  j11_cqlsh-dtests-py2-no-vnodes:
-    <<: *j11_par_executor
-    steps:
-      - attach_workspace:
-          at: /home/cassandra
-      - clone_dtest
-      - create_venv
-      - create_dtest_containers:
-          file_tag: j11_without_vnodes
-          run_dtests_extra_args: "--skip-resource-intensive-tests --pytest-options '-k cql'"
-      - run_dtests:
-          file_tag: j11_without_vnodes
-          pytest_extra_args: '--skip-resource-intensive-tests'
-          extra_env_args: 'CQLSH_PYTHON=/usr/bin/python2.7'
-
   j11_cqlsh_dtests_py3:
->>>>>>> cc622a20
     <<: *j11_par_executor
     steps:
       - attach_workspace:
@@ -1514,6 +1312,22 @@
       - log_environment
       - run_jvm_dtests_repeat
 
+  j8_jvm_dtests_vnode_repeat:
+    <<: *j8_repeated_utest_executor
+    steps:
+      - attach_workspace:
+          at: /home/cassandra
+      - log_environment
+      - run_jvm_dtests_vnode_repeat
+
+  j8_simulator_dtests_repeat:
+    <<: *j8_repeated_utest_executor
+    steps:
+      - attach_workspace:
+          at: /home/cassandra
+      - log_environment
+      - run_simulator_dtests_repeat
+
   j8_jvm_upgrade_dtests_repeat:
     <<: *j8_repeated_jvm_upgrade_dtest_executor
     steps:
@@ -1530,6 +1344,14 @@
       - log_environment
       - run_jvm_dtests_repeat
 
+  j11_jvm_dtests_vnode_repeat:
+    <<: *j11_repeated_utest_executor
+    steps:
+      - attach_workspace:
+          at: /home/cassandra
+      - log_environment
+      - run_jvm_dtests_vnode_repeat
+
   j8_repeated_ant_test:
     <<: *j8_repeated_utest_executor
     steps:
@@ -1537,20 +1359,12 @@
           at: /home/cassandra
       - log_environment
       - run_repeated_utest:
-<<<<<<< HEAD
-          target: ${REPEATED_UTEST_TARGET}
-          class: ${REPEATED_UTEST_CLASS}
-          methods: ${REPEATED_UTEST_METHODS}
-          vnodes: ${REPEATED_UTEST_VNODES}
-          count: ${REPEATED_UTEST_COUNT}
-          stop_on_failure: ${REPEATED_UTEST_STOP_ON_FAILURE}
-=======
           target: ${REPEATED_ANT_TEST_TARGET}
           class: ${REPEATED_ANT_TEST_CLASS}
           methods: ${REPEATED_ANT_TEST_METHODS}
+          vnodes: ${REPEATED_ANT_TEST_VNODES}
           count: ${REPEATED_ANT_TEST_COUNT}
           stop_on_failure: ${REPEATED_TESTS_STOP_ON_FAILURE}
->>>>>>> cc622a20
 
   j11_repeated_ant_test:
     <<: *j11_repeated_utest_executor
@@ -1559,17 +1373,10 @@
           at: /home/cassandra
       - log_environment
       - run_repeated_utest:
-<<<<<<< HEAD
-          target: ${REPEATED_UTEST_TARGET}
-          class: ${REPEATED_UTEST_CLASS}
-          methods: ${REPEATED_UTEST_METHODS}
-          vnodes: ${REPEATED_UTEST_VNODES}
-          count: ${REPEATED_UTEST_COUNT}
-          stop_on_failure: ${REPEATED_UTEST_STOP_ON_FAILURE}
-=======
           target: ${REPEATED_ANT_TEST_TARGET}
           class: ${REPEATED_ANT_TEST_CLASS}
           methods: ${REPEATED_ANT_TEST_METHODS}
+          vnodes: ${REPEATED_ANT_TEST_VNODES}
           count: ${REPEATED_ANT_TEST_COUNT}
           stop_on_failure: ${REPEATED_TESTS_STOP_ON_FAILURE}
 
@@ -1586,7 +1393,6 @@
           upgrade: "false"
           count: ${REPEATED_DTESTS_COUNT}
           stop_on_failure: ${REPEATED_TESTS_STOP_ON_FAILURE}
->>>>>>> cc622a20
 
   j8_dtests_vnode_repeat:
     <<: *j8_repeated_dtest_executor
@@ -1623,15 +1429,6 @@
       - attach_workspace:
           at: /home/cassandra
       - log_environment
-<<<<<<< HEAD
-      - run_repeated_utest:
-          target: test-jvm-dtest-some
-          class: ${REPEATED_JVM_UPGRADE_DTEST_CLASS}
-          methods: ${REPEATED_JVM_UPGRADE_DTEST_METHODS}
-          vnodes: "false"
-          count: ${REPEATED_JVM_UPGRADE_DTEST_COUNT}
-          stop_on_failure: ${REPEATED_JVM_UPGRADE_DTEST_STOP_ON_FAILURE}
-=======
       - clone_dtest
       - create_venv
       - run_repeated_dtest:
@@ -1640,7 +1437,6 @@
           upgrade: "false"
           count: ${REPEATED_DTESTS_COUNT}
           stop_on_failure: ${REPEATED_TESTS_STOP_ON_FAILURE}
->>>>>>> cc622a20
 
   j8_upgrade_dtests_repeat:
     <<: *j8_repeated_upgrade_dtest_executor
@@ -1814,7 +1610,7 @@
         default: 30m
     steps:
     - run:
-        name: Run Simulator Tests 
+        name: Run Simulator Tests
         command: |
           set -x
           export PATH=$JAVA_HOME/bin:$PATH
@@ -2085,6 +1881,24 @@
           target: test-jvm-dtest-some
           tests: ${REPEATED_JVM_DTESTS}
           count: ${REPEATED_JVM_DTESTS_COUNT}
+          vnodes: false
+          stop_on_failure: ${REPEATED_TESTS_STOP_ON_FAILURE}
+
+  run_simulator_dtests_repeat:
+    steps:
+      - run_repeated_utests:
+          target: test-simulator-dtest
+          tests: ${REPEATED_SIMULATOR_DTESTS}
+          count: ${REPEATED_SIMULATOR_DTESTS_COUNT}
+          stop_on_failure: ${REPEATED_TESTS_STOP_ON_FAILURE}
+
+  run_jvm_dtests_vnode_repeat:
+    steps:
+      - run_repeated_utests:
+          target: test-jvm-dtest-some
+          tests: ${REPEATED_JVM_DTESTS}
+          count: ${REPEATED_JVM_DTESTS_COUNT}
+          vnodes: true
           stop_on_failure: ${REPEATED_TESTS_STOP_ON_FAILURE}
 
   run_jvm_upgrade_dtests_repeat:
@@ -2093,6 +1907,7 @@
           target: test-jvm-dtest-some
           tests: ${REPEATED_JVM_UPGRADE_DTESTS}
           count: ${REPEATED_JVM_UPGRADE_DTESTS_COUNT}
+          vnodes: false
           stop_on_failure: ${REPEATED_TESTS_STOP_ON_FAILURE}
 
   run_repeated_utests:
@@ -2103,6 +1918,9 @@
         type: string
       count:
         type: string
+      vnodes:
+        type: boolean
+        default: false
       stop_on_failure:
         type: string
     steps:
@@ -2128,6 +1946,13 @@
             tests=$(echo <<parameters.tests>> | sed -e "s/<nil>//" | sed -e "s/ //" | tr "," "\n" | tr " " "\n" | sort -n | uniq -u)
             echo "Tests to be repeated: ${tests}"
             
+            # Prepare the JVM dtests vnodes argument, which is optional.
+            vnodes=<<parameters.vnodes>>
+            vnodes_args=""
+            if [ "$vnodes" = true ] ; then
+              vnodes_args="-Dtest.jvm.args='-Dcassandra.dtest.num_tokens=16'"
+            fi
+            
             # Run each test class as many times as requested.
             exit_code="$?"
             for test in $tests; do
@@ -2149,7 +1974,8 @@
                       $target == "test-system-keyspace-directory" || \
                       $target == "fqltool-test" || \
                       $target == "long-test" || \
-                      $target == "stress-test" ]]; then
+                      $target == "stress-test" || \
+                      $target == "test-simulator-dtest" ]]; then
                   name_arg="-Dtest.name=${class##*.}"
                 else
                   name_arg="-Dtest.name=$class"
@@ -2168,7 +1994,7 @@
                   # run the test
                   status="passes"
                   if !( set -o pipefail && \
-                        ant <<parameters.target>> $name_arg $methods_arg -Dno-build-test=true | \
+                        ant <<parameters.target>> $name_arg $methods_arg $vnodes_args -Dno-build-test=true | \
                         tee stdout.txt \
                       ); then
                     status="fails"
@@ -2195,7 +2021,7 @@
                   if [[ -d $source && -n "$(ls $source)" ]]; then
                     mv $source/* $dest/
                   fi
-            
+                  
                   # maybe stop iterations on test failure
                   if [[ <<parameters.stop_on_failure>> = true ]] && (( $exit_code > 0 )); then
                     break
@@ -2274,7 +2100,8 @@
                       $target == "test-system-keyspace-directory" || \
                       $target == "fqltool-test" || \
                       $target == "long-test" || \
-                      $target == "stress-test" ]]; then
+                      $target == "stress-test" || \
+                      $target == "test-simulator-dtest" ]]; then
                   name="-Dtest.name=$class_name"
                 else
                   name="-Dtest.name=$class_path"
