<<<<<<< HEAD
--- config-2_1.yml	2022-11-05 18:28:58.000000000 -0400
+++ config-2_1.yml.MIDRES	2022-11-05 18:47:13.000000000 -0400
@@ -126,45 +126,65 @@
=======
--- config-2_1.yml	2022-12-22 17:06:24.000000000 -0500
+++ config-2_1.yml.MIDRES	2022-12-22 17:20:36.000000000 -0500
@@ -119,45 +119,65 @@
>>>>>>> df0b1397
   executor:
     name: java8-executor
     #exec_resource_class: xlarge
-  parallelism: 4
+    exec_resource_class: medium
+  parallelism: 25
 
 j8_small_par_executor: &j8_small_par_executor
   executor:
     name: java8-executor
     #exec_resource_class: xlarge
-  parallelism: 1
+    exec_resource_class: large
+  parallelism: 10
 
 j8_medium_par_executor: &j8_medium_par_executor
   executor:
     name: java8-executor
     #exec_resource_class: xlarge
-  parallelism: 1
+    exec_resource_class: large
+  parallelism: 4
+
+j8_large_par_executor: &j8_large_par_executor
+  executor:
+    name: java8-executor
+    exec_resource_class: large
+  parallelism: 50
+
+j8_very_large_par_executor: &j8_very_large_par_executor
+  executor:
+    name: java8-executor
+    exec_resource_class: large
+  parallelism: 100
 
 j8_seq_executor: &j8_seq_executor
   executor:
     name: java8-executor
     #exec_resource_class: xlarge
+    exec_resource_class: medium
   parallelism: 1 # sequential, single container tests: no parallelism benefits
 
 j8_repeated_utest_executor: &j8_repeated_utest_executor
   executor:
     name: java8-executor
-  parallelism: 4
+    exec_resource_class: medium
+  parallelism: 25
 
 j8_repeated_dtest_executor: &j8_repeated_dtest_executor
   executor:
     name: java8-executor
-  parallelism: 4
+    exec_resource_class: large
+  parallelism: 25
 
 j8_repeated_upgrade_dtest_executor: &j8_repeated_upgrade_dtest_executor
   executor:
     name: java8-executor
-  parallelism: 4
+    exec_resource_class: xlarge
+  parallelism: 25
 
 j8_repeated_jvm_upgrade_dtest_executor: &j8_repeated_jvm_upgrade_dtest_executor
   executor:
     name: java8-executor
-  parallelism: 4
+    exec_resource_class: large
+  parallelism: 25
 
 separate_jobs: &separate_jobs
   jobs:
@@ -555,7 +575,7 @@
           target: stress-test
 
   j8_dtests_vnode:
-    <<: *j8_par_executor
+    <<: *j8_large_par_executor
     steps:
       - attach_workspace:
           at: /home/cassandra
@@ -569,7 +589,7 @@
           pytest_extra_args: '--use-vnodes --num-tokens=32 --skip-resource-intensive-tests'
 
   j8_dtests:
-    <<: *j8_par_executor
+    <<: *j8_large_par_executor
     steps:
       - attach_workspace:
           at: /home/cassandra
@@ -583,7 +603,7 @@
           pytest_extra_args: '--skip-resource-intensive-tests'
 
   j8_upgrade_dtests:
-    <<: *j8_par_executor
+    <<: *j8_very_large_par_executor
     steps:
       - attach_workspace:
           at: /home/cassandra
@@ -708,7 +728,7 @@
           count: ${REPEATED_UPGRADE_DTESTS_COUNT}
 
   j8_dtests_offheap:
-    <<: *j8_par_executor
+    <<: *j8_large_par_executor
     steps:
       - attach_workspace:
           at: /home/cassandra<|MERGE_RESOLUTION|>--- conflicted
+++ resolved
@@ -1,12 +1,6 @@
-<<<<<<< HEAD
---- config-2_1.yml	2022-11-05 18:28:58.000000000 -0400
-+++ config-2_1.yml.MIDRES	2022-11-05 18:47:13.000000000 -0400
+--- config-2_1.yml	2022-12-23 09:43:57.000000000 -0500
++++ config-2_1.yml.MIDRES	2022-12-23 09:45:18.000000000 -0500
 @@ -126,45 +126,65 @@
-=======
---- config-2_1.yml	2022-12-22 17:06:24.000000000 -0500
-+++ config-2_1.yml.MIDRES	2022-12-22 17:20:36.000000000 -0500
-@@ -119,45 +119,65 @@
->>>>>>> df0b1397
    executor:
      name: java8-executor
      #exec_resource_class: xlarge
