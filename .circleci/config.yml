--- conflicted
+++ resolved
@@ -826,6 +826,68 @@
     - REPEATED_JVM_UPGRADE_DTEST_STOP_ON_FAILURE: false
     - JAVA_HOME: /usr/lib/jvm/java-8-openjdk-amd64
     - JDK_HOME: /usr/lib/jvm/java-8-openjdk-amd64
+  utests_stress:
+    docker:
+    - image: apache/cassandra-testing-ubuntu2004-java11-w-dependencies:20210304
+    resource_class: medium
+    working_directory: ~/
+    shell: /bin/bash -eo pipefail -l
+    parallelism: 1
+    steps:
+    - attach_workspace:
+        at: /home/cassandra
+    - run:
+        name: Run Unit Tests (stress-test)
+        command: |
+          export PATH=$JAVA_HOME/bin:$PATH
+          time mv ~/cassandra /tmp
+          cd /tmp/cassandra
+          if [ -d ~/dtest_jars ]; then
+            cp ~/dtest_jars/dtest* /tmp/cassandra/build/
+          fi
+          ant stress-test -Dtest.classlistfile=/tmp/java_tests_${CIRCLE_NODE_INDEX}_final.txt  -Dtest.classlistprefix=unit
+        no_output_timeout: 15m
+    - store_test_results:
+        path: /tmp/cassandra/build/test/output/
+    - store_artifacts:
+        path: /tmp/cassandra/build/test/output
+        destination: junitxml
+    - store_artifacts:
+        path: /tmp/cassandra/build/test/logs
+        destination: logs
+    environment:
+    - JAVA8_HOME: /usr/lib/jvm/java-8-openjdk-amd64
+    - ANT_HOME: /usr/share/ant
+    - LANG: en_US.UTF-8
+    - KEEP_TEST_DIR: true
+    - DEFAULT_DIR: /home/cassandra/cassandra-dtest
+    - PYTHONIOENCODING: utf-8
+    - PYTHONUNBUFFERED: true
+    - CASS_DRIVER_NO_EXTENSIONS: true
+    - CASS_DRIVER_NO_CYTHON: true
+    - CASSANDRA_SKIP_SYNC: true
+    - DTEST_REPO: git://github.com/apache/cassandra-dtest.git
+    - DTEST_BRANCH: trunk
+    - CCM_MAX_HEAP_SIZE: 1024M
+    - CCM_HEAP_NEWSIZE: 256M
+    - REPEATED_UTEST_TARGET: testsome
+    - REPEATED_UTEST_CLASS: null
+    - REPEATED_UTEST_METHODS: null
+    - REPEATED_UTEST_COUNT: 100
+    - REPEATED_UTEST_STOP_ON_FAILURE: false
+    - REPEATED_DTEST_NAME: null
+    - REPEATED_DTEST_VNODES: false
+    - REPEATED_DTEST_COUNT: 100
+    - REPEATED_DTEST_STOP_ON_FAILURE: false
+    - REPEATED_UPGRADE_DTEST_NAME: null
+    - REPEATED_UPGRADE_DTEST_COUNT: 100
+    - REPEATED_UPGRADE_DTEST_STOP_ON_FAILURE: false
+    - REPEATED_JVM_UPGRADE_DTEST_CLASS: null
+    - REPEATED_JVM_UPGRADE_DTEST_METHODS: null
+    - REPEATED_JVM_UPGRADE_DTEST_COUNT: 100
+    - REPEATED_JVM_UPGRADE_DTEST_STOP_ON_FAILURE: false
+    - JAVA_HOME: /usr/lib/jvm/java-8-openjdk-amd64
+    - JDK_HOME: /usr/lib/jvm/java-8-openjdk-amd64
   j8_unit_tests:
     docker:
     - image: apache/cassandra-testing-ubuntu2004-java11-w-dependencies:20210304
@@ -1008,66 +1070,7 @@
     - REPEATED_JVM_UPGRADE_DTEST_STOP_ON_FAILURE: false
     - JAVA_HOME: /usr/lib/jvm/java-8-openjdk-amd64
     - JDK_HOME: /usr/lib/jvm/java-8-openjdk-amd64
-<<<<<<< HEAD
-  utests_stress:
-    docker:
-    - image: apache/cassandra-testing-ubuntu2004-java11-w-dependencies:20210304
-    resource_class: medium
-    working_directory: ~/
-    shell: /bin/bash -eo pipefail -l
-    parallelism: 1
-    steps:
-    - attach_workspace:
-        at: /home/cassandra
-    - run:
-        name: Run Unit Tests (stress-test)
-        command: |
-          export PATH=$JAVA_HOME/bin:$PATH
-          time mv ~/cassandra /tmp
-          cd /tmp/cassandra
-          if [ -d ~/dtest_jars ]; then
-            cp ~/dtest_jars/dtest* /tmp/cassandra/build/
-          fi
-          ant stress-test -Dtest.classlistfile=/tmp/java_tests_${CIRCLE_NODE_INDEX}_final.txt  -Dtest.classlistprefix=unit
-        no_output_timeout: 15m
-    - store_test_results:
-        path: /tmp/cassandra/build/test/output/
-    - store_artifacts:
-        path: /tmp/cassandra/build/test/output
-        destination: junitxml
-    - store_artifacts:
-        path: /tmp/cassandra/build/test/logs
-        destination: logs
-    environment:
-    - JAVA8_HOME: /usr/lib/jvm/java-8-openjdk-amd64
-    - ANT_HOME: /usr/share/ant
-    - LANG: en_US.UTF-8
-    - KEEP_TEST_DIR: true
-    - DEFAULT_DIR: /home/cassandra/cassandra-dtest
-    - PYTHONIOENCODING: utf-8
-    - PYTHONUNBUFFERED: true
-    - CASS_DRIVER_NO_EXTENSIONS: true
-    - CASS_DRIVER_NO_CYTHON: true
-    - CASSANDRA_SKIP_SYNC: true
-    - DTEST_REPO: git://github.com/apache/cassandra-dtest.git
-    - DTEST_BRANCH: trunk
-    - CCM_MAX_HEAP_SIZE: 1024M
-    - CCM_HEAP_NEWSIZE: 256M
-    - REPEATED_UTEST_TARGET: testsome
-    - REPEATED_UTEST_CLASS: null
-    - REPEATED_UTEST_METHODS: null
-    - REPEATED_UTEST_COUNT: 100
-    - REPEATED_UTEST_STOP_ON_FAILURE: false
-    - REPEATED_DTEST_NAME: null
-    - REPEATED_DTEST_VNODES: false
-    - REPEATED_DTEST_COUNT: 100
-    - REPEATED_DTEST_STOP_ON_FAILURE: false
-    - JAVA_HOME: /usr/lib/jvm/java-8-openjdk-amd64
-    - JDK_HOME: /usr/lib/jvm/java-8-openjdk-amd64
-  j8_unit_tests:
-=======
   j8_jvm_dtests:
->>>>>>> 269bc5c3
     docker:
     - image: apache/cassandra-testing-ubuntu2004-java11-w-dependencies:20210304
     resource_class: medium
@@ -1194,7 +1197,7 @@
           if [ -d ~/dtest_jars ]; then
             cp ~/dtest_jars/dtest* /tmp/cassandra/build/
           fi
-          ant clean long-test
+          ant long-test -Dtest.classlistfile=/tmp/java_tests_${CIRCLE_NODE_INDEX}_final.txt  -Dtest.classlistprefix=unit
         no_output_timeout: 15m
     - store_test_results:
         path: /tmp/cassandra/build/test/output/
@@ -1510,164 +1513,6 @@
     - REPEATED_DTEST_VNODES: false
     - REPEATED_DTEST_COUNT: 100
     - REPEATED_DTEST_STOP_ON_FAILURE: false
-<<<<<<< HEAD
-    - JAVA_HOME: /usr/lib/jvm/java-8-openjdk-amd64
-    - JDK_HOME: /usr/lib/jvm/java-8-openjdk-amd64
-  utests_long:
-    docker:
-    - image: apache/cassandra-testing-ubuntu2004-java11-w-dependencies:20210304
-    resource_class: medium
-    working_directory: ~/
-    shell: /bin/bash -eo pipefail -l
-    parallelism: 1
-    steps:
-    - attach_workspace:
-        at: /home/cassandra
-    - run:
-        name: Run Unit Tests (long-test)
-        command: |
-          export PATH=$JAVA_HOME/bin:$PATH
-          time mv ~/cassandra /tmp
-          cd /tmp/cassandra
-          if [ -d ~/dtest_jars ]; then
-            cp ~/dtest_jars/dtest* /tmp/cassandra/build/
-          fi
-          ant long-test -Dtest.classlistfile=/tmp/java_tests_${CIRCLE_NODE_INDEX}_final.txt  -Dtest.classlistprefix=unit
-        no_output_timeout: 15m
-    - store_test_results:
-        path: /tmp/cassandra/build/test/output/
-    - store_artifacts:
-        path: /tmp/cassandra/build/test/output
-        destination: junitxml
-    - store_artifacts:
-        path: /tmp/cassandra/build/test/logs
-        destination: logs
-    environment:
-    - JAVA8_HOME: /usr/lib/jvm/java-8-openjdk-amd64
-    - ANT_HOME: /usr/share/ant
-    - LANG: en_US.UTF-8
-    - KEEP_TEST_DIR: true
-    - DEFAULT_DIR: /home/cassandra/cassandra-dtest
-    - PYTHONIOENCODING: utf-8
-    - PYTHONUNBUFFERED: true
-    - CASS_DRIVER_NO_EXTENSIONS: true
-    - CASS_DRIVER_NO_CYTHON: true
-    - CASSANDRA_SKIP_SYNC: true
-    - DTEST_REPO: git://github.com/apache/cassandra-dtest.git
-    - DTEST_BRANCH: trunk
-    - CCM_MAX_HEAP_SIZE: 1024M
-    - CCM_HEAP_NEWSIZE: 256M
-    - REPEATED_UTEST_TARGET: testsome
-    - REPEATED_UTEST_CLASS: null
-    - REPEATED_UTEST_METHODS: null
-    - REPEATED_UTEST_COUNT: 100
-    - REPEATED_UTEST_STOP_ON_FAILURE: false
-    - REPEATED_DTEST_NAME: null
-    - REPEATED_DTEST_VNODES: false
-    - REPEATED_DTEST_COUNT: 100
-    - REPEATED_DTEST_STOP_ON_FAILURE: false
-    - JAVA_HOME: /usr/lib/jvm/java-8-openjdk-amd64
-    - JDK_HOME: /usr/lib/jvm/java-8-openjdk-amd64
-  utests_compression:
-    docker:
-    - image: apache/cassandra-testing-ubuntu2004-java11-w-dependencies:20210304
-    resource_class: medium
-    working_directory: ~/
-    shell: /bin/bash -eo pipefail -l
-    parallelism: 4
-    steps:
-    - attach_workspace:
-        at: /home/cassandra
-    - run:
-        name: Determine unit Tests to Run
-        command: |
-          # reminder: this code (along with all the steps) is independently executed on every circle container
-          # so the goal here is to get the circleci script to return the tests *this* container will run
-          # which we do via the `circleci` cli tool.
-
-          rm -fr ~/cassandra-dtest/upgrade_tests
-          echo "***java tests***"
-
-          # get all of our unit test filenames
-          set -eo pipefail && circleci tests glob "$HOME/cassandra/test/unit/**/*.java" > /tmp/all_java_unit_tests.txt
-
-          # split up the unit tests into groups based on the number of containers we have
-          set -eo pipefail && circleci tests split --split-by=timings --timings-type=filename --index=${CIRCLE_NODE_INDEX} --total=${CIRCLE_NODE_TOTAL} /tmp/all_java_unit_tests.txt > /tmp/java_tests_${CIRCLE_NODE_INDEX}.txt
-          set -eo pipefail && cat /tmp/java_tests_${CIRCLE_NODE_INDEX}.txt | sed "s;^/home/cassandra/cassandra/test/unit/;;g" | grep "Test\.java$"  > /tmp/java_tests_${CIRCLE_NODE_INDEX}_final.txt
-          echo "** /tmp/java_tests_${CIRCLE_NODE_INDEX}_final.txt"
-          cat /tmp/java_tests_${CIRCLE_NODE_INDEX}_final.txt
-        no_output_timeout: 15m
-    - run:
-        name: Log Environment Information
-        command: |
-          echo '*** id ***'
-          id
-          echo '*** cat /proc/cpuinfo ***'
-          cat /proc/cpuinfo
-          echo '*** free -m ***'
-          free -m
-          echo '*** df -m ***'
-          df -m
-          echo '*** ifconfig -a ***'
-          ifconfig -a
-          echo '*** uname -a ***'
-          uname -a
-          echo '*** mount ***'
-          mount
-          echo '*** env ***'
-          env
-          echo '*** java ***'
-          which java
-          java -version
-    - run:
-        name: Run Unit Tests (testclasslist-compression)
-        command: |
-          set -x
-          export PATH=$JAVA_HOME/bin:$PATH
-          time mv ~/cassandra /tmp
-          cd /tmp/cassandra
-          if [ -d ~/dtest_jars ]; then
-            cp ~/dtest_jars/dtest* /tmp/cassandra/build/
-          fi
-          test_timeout=$(grep 'name="test.unit.timeout"' build.xml | awk -F'"' '{print $4}' || true)
-          if [ -z "$test_timeout" ]; then
-            test_timeout=$(grep 'name="test.timeout"' build.xml | awk -F'"' '{print $4}')
-          fi
-          ant testclasslist-compression -Dtest.timeout="$test_timeout" -Dtest.classlistfile=/tmp/java_tests_${CIRCLE_NODE_INDEX}_final.txt  -Dtest.classlistprefix=unit
-        no_output_timeout: 15m
-    - store_test_results:
-        path: /tmp/cassandra/build/test/output/
-    - store_artifacts:
-        path: /tmp/cassandra/build/test/output
-        destination: junitxml
-    - store_artifacts:
-        path: /tmp/cassandra/build/test/logs
-        destination: logs
-    environment:
-    - JAVA8_HOME: /usr/lib/jvm/java-8-openjdk-amd64
-    - ANT_HOME: /usr/share/ant
-    - LANG: en_US.UTF-8
-    - KEEP_TEST_DIR: true
-    - DEFAULT_DIR: /home/cassandra/cassandra-dtest
-    - PYTHONIOENCODING: utf-8
-    - PYTHONUNBUFFERED: true
-    - CASS_DRIVER_NO_EXTENSIONS: true
-    - CASS_DRIVER_NO_CYTHON: true
-    - CASSANDRA_SKIP_SYNC: true
-    - DTEST_REPO: git://github.com/apache/cassandra-dtest.git
-    - DTEST_BRANCH: trunk
-    - CCM_MAX_HEAP_SIZE: 1024M
-    - CCM_HEAP_NEWSIZE: 256M
-    - REPEATED_UTEST_TARGET: testsome
-    - REPEATED_UTEST_CLASS: null
-    - REPEATED_UTEST_METHODS: null
-    - REPEATED_UTEST_COUNT: 100
-    - REPEATED_UTEST_STOP_ON_FAILURE: false
-    - REPEATED_DTEST_NAME: null
-    - REPEATED_DTEST_VNODES: false
-    - REPEATED_DTEST_COUNT: 100
-    - REPEATED_DTEST_STOP_ON_FAILURE: false
-=======
     - REPEATED_UPGRADE_DTEST_NAME: null
     - REPEATED_UPGRADE_DTEST_COUNT: 100
     - REPEATED_UPGRADE_DTEST_STOP_ON_FAILURE: false
@@ -1675,7 +1520,6 @@
     - REPEATED_JVM_UPGRADE_DTEST_METHODS: null
     - REPEATED_JVM_UPGRADE_DTEST_COUNT: 100
     - REPEATED_JVM_UPGRADE_DTEST_STOP_ON_FAILURE: false
->>>>>>> 269bc5c3
     - JAVA_HOME: /usr/lib/jvm/java-8-openjdk-amd64
     - JDK_HOME: /usr/lib/jvm/java-8-openjdk-amd64
   j8_dtest_jars_build:
@@ -1797,7 +1641,6 @@
     - utests_compression:
         requires:
         - start_utests_compression
-<<<<<<< HEAD
     - start_utests_stress:
         type: approval
         requires:
@@ -1805,10 +1648,7 @@
     - utests_stress:
         requires:
         - start_utests_stress
-    - start_jvm_upgrade_dtest:
-=======
     - start_j8_dtest_jars_build:
->>>>>>> 269bc5c3
         type: approval
     - j8_dtest_jars_build:
         requires:
