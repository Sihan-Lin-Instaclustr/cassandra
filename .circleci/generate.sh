#!/bin/sh
#
# Licensed to the Apache Software Foundation (ASF) under one
# or more contributor license agreements.  See the NOTICE file
# distributed with this work for additional information
# regarding copyright ownership.  The ASF licenses this file
# to you under the Apache License, Version 2.0 (the
# "License"); you may not use this file except in compliance
# with the License.  You may obtain a copy of the License at
#
#     http://www.apache.org/licenses/LICENSE-2.0
#
# Unless required by applicable law or agreed to in writing, software
# distributed under the License is distributed on an "AS IS" BASIS,
# WITHOUT WARRANTIES OR CONDITIONS OF ANY KIND, either express or implied.
# See the License for the specific language governing permissions and
# limitations under the License.
#

BASEDIR=`dirname $0`
BASE_BRANCH=trunk

die ()
{
  echo "ERROR: $*"
  print_help
  exit 1
}

print_help()
{
  echo "Usage: $0 [-l|-m|-h|-f|-e]"
  echo "   -a Generate the default config.yml using low resources and the three templates"
  echo "      (config.yml.LOWRES, config.yml.MIDRES and config.yml.HIGHRES). Use this for"
  echo "      permanent changes in config-2_1.yml that will be committed to the main repo."
  echo "   -l Generate config.yml using low resources"
  echo "   -m Generate config.yml using mid resources"
  echo "   -h Generate config.yml using high resources"
  echo "   -e <key=value> Environment variables to be used in the generated config.yml, e.g.:"
  echo "                   -e DTEST_BRANCH=CASSANDRA-8272"
  echo "                   -e DTEST_REPO=https://github.com/adelapena/cassandra-dtest.git"
  echo "                   -e REPEATED_TESTS_STOP_ON_FAILURE=false"
  echo "                   -e REPEATED_UTESTS=org.apache.cassandra.cql3.ViewTest#testCountersTable"
  echo "                   -e REPEATED_UTESTS_COUNT=500"
  echo "                   -e REPEATED_UTESTS_FQLTOOL=org.apache.cassandra.fqltool.FQLCompareTest"
  echo "                   -e REPEATED_UTESTS_FQLTOOL_COUNT=500"
  echo "                   -e REPEATED_UTESTS_LONG=org.apache.cassandra.db.commitlog.CommitLogStressTest"
  echo "                   -e REPEATED_UTESTS_LONG_COUNT=100"
  echo "                   -e REPEATED_UTESTS_STRESS=org.apache.cassandra.stress.generate.DistributionGaussianTest"
  echo "                   -e REPEATED_UTESTS_STRESS_COUNT=500"
  echo "                   -e REPEATED_SIMULATOR_DTESTS=org.apache.cassandra.simulator.test.TrivialSimulationTest"
  echo "                   -e REPEATED_SIMULATOR_DTESTS_COUNT=500"
  echo "                   -e REPEATED_JVM_DTESTS=org.apache.cassandra.distributed.test.PagingTest"
  echo "                   -e REPEATED_JVM_DTESTS_COUNT=500"
  echo "                   -e REPEATED_JVM_UPGRADE_DTESTS=org.apache.cassandra.distributed.upgrade.GroupByTest"
  echo "                   -e REPEATED_JVM_UPGRADE_DTESTS_COUNT=500"
  echo "                   -e REPEATED_DTESTS=cdc_test.py cqlsh_tests/test_cqlsh.py::TestCqlshSmoke"
  echo "                   -e REPEATED_DTESTS_COUNT=500"
  echo "                   -e REPEATED_UPGRADE_DTESTS=upgrade_tests/cql_tests.py upgrade_tests/paging_test.py"
  echo "                   -e REPEATED_UPGRADE_DTESTS_COUNT=25"
  echo "                   -e REPEATED_ANT_TEST_TARGET=testsome"
  echo "                   -e REPEATED_ANT_TEST_CLASS=org.apache.cassandra.cql3.ViewTest"
  echo "                   -e REPEATED_ANT_TEST_METHODS=testCompoundPartitionKey,testStaticTable"
  echo "                   -e REPEATED_ANT_TEST_VNODES=false"
  echo "                   -e REPEATED_ANT_TEST_COUNT=500"
  echo "                  For the complete list of environment variables, please check the"
  echo "                  list of examples in config-2_1.yml and/or the documentation."
  echo "                  If you want to specify multiple environment variables simply add"
  echo "                  multiple -e options. The flags -l/-m/-h should be used when using -e."
  echo "   -f Stop checking that the environment variables are known"
}

all=false
lowres=false
midres=false
highres=false
env_vars=""
has_env_vars=false
check_env_vars=true
while getopts "e:almhf" opt; do
  case $opt in
      a ) all=true
          ;;
      l ) lowres=true
          ;;
      m ) midres=true
          ;;
      h ) highres=true
          ;;
      e ) if (!($has_env_vars)); then
            env_vars="$OPTARG"
          else
            env_vars="$env_vars|$OPTARG"
          fi
          has_env_vars=true
          ;;
      f ) check_env_vars=false
          ;;
      \?) die "Invalid option: -$OPTARG"
          ;;
  esac
done
shift $((OPTIND-1))
if [ "$#" -ne 0 ]; then
    die "Unexpected arguments"
fi

# validate environment variables
if $has_env_vars && $check_env_vars; then
  for entry in $(echo $env_vars | tr "|" "\n"); do
    key=$(echo $entry | tr "=" "\n" | head -n 1)
    if [ "$key" != "DTEST_REPO" ] &&
       [ "$key" != "DTEST_BRANCH" ] &&
       [ "$key" != "REPEATED_TESTS_STOP_ON_FAILURE" ] &&
       [ "$key" != "REPEATED_UTESTS" ] &&
       [ "$key" != "REPEATED_UTESTS_COUNT" ] &&
       [ "$key" != "REPEATED_UTESTS_FQLTOOL" ] &&
       [ "$key" != "REPEATED_UTESTS_FQLTOOL_COUNT" ] &&
       [ "$key" != "REPEATED_UTESTS_LONG" ] &&
       [ "$key" != "REPEATED_UTESTS_LONG_COUNT" ] &&
       [ "$key" != "REPEATED_UTESTS_STRESS" ] &&
       [ "$key" != "REPEATED_UTESTS_STRESS_COUNT" ] &&
       [ "$key" != "REPEATED_SIMULATOR_DTESTS" ] &&
       [ "$key" != "REPEATED_SIMULATOR_DTESTS_COUNT" ] &&
       [ "$key" != "REPEATED_JVM_DTESTS" ] &&
       [ "$key" != "REPEATED_JVM_DTESTS_COUNT" ] &&
       [ "$key" != "REPEATED_JVM_UPGRADE_DTESTS" ]  &&
       [ "$key" != "REPEATED_JVM_UPGRADE_DTESTS_COUNT" ]  &&
       [ "$key" != "REPEATED_DTESTS" ] &&
       [ "$key" != "REPEATED_DTESTS_COUNT" ] &&
       [ "$key" != "REPEATED_UPGRADE_DTESTS" ] &&
       [ "$key" != "REPEATED_UPGRADE_DTESTS_COUNT" ] &&
       [ "$key" != "REPEATED_ANT_TEST_TARGET" ] &&
       [ "$key" != "REPEATED_ANT_TEST_CLASS" ] &&
       [ "$key" != "REPEATED_ANT_TEST_METHODS" ] &&
       [ "$key" != "REPEATED_ANT_TEST_VNODES" ] &&
       [ "$key" != "REPEATED_ANT_TEST_COUNT" ]; then
      die "Unrecognised environment variable name: $key"
    fi
  done
fi

if $lowres; then
  ($all || $midres || $highres) && die "Cannot use option -l with options -a, -m or -h"
  echo "Generating new config.yml file with low resources from config-2_1.yml"
  circleci config process $BASEDIR/config-2_1.yml > $BASEDIR/config.yml.LOWRES.tmp
  cat $BASEDIR/license.yml $BASEDIR/config.yml.LOWRES.tmp > $BASEDIR/config.yml
  rm $BASEDIR/config.yml.LOWRES.tmp

elif $midres; then
  ($all || $lowres || $highres) && die "Cannot use option -m with options -a, -l or -h"
  echo "Generating new config.yml file with middle resources from config-2_1.yml"
  patch -o $BASEDIR/config-2_1.yml.MIDRES $BASEDIR/config-2_1.yml $BASEDIR/config-2_1.yml.mid_res.patch
  circleci config process $BASEDIR/config-2_1.yml.MIDRES > $BASEDIR/config.yml.MIDRES.tmp
  cat $BASEDIR/license.yml $BASEDIR/config.yml.MIDRES.tmp > $BASEDIR/config.yml
  rm $BASEDIR/config-2_1.yml.MIDRES $BASEDIR/config.yml.MIDRES.tmp

elif $highres; then
  ($all || $lowres || $midres) && die "Cannot use option -h with options -a, -l or -m"
  echo "Generating new config.yml file with high resources from config-2_1.yml"
  patch -o $BASEDIR/config-2_1.yml.HIGHRES $BASEDIR/config-2_1.yml $BASEDIR/config-2_1.yml.high_res.patch
  circleci config process $BASEDIR/config-2_1.yml.HIGHRES > $BASEDIR/config.yml.HIGHRES.tmp
  cat $BASEDIR/license.yml $BASEDIR/config.yml.HIGHRES.tmp > $BASEDIR/config.yml
  rm $BASEDIR/config-2_1.yml.HIGHRES $BASEDIR/config.yml.HIGHRES.tmp

elif $all; then
  ($lowres || $midres || $highres || $has_env_vars) && die "Cannot use option -a with options -l, -m, -h or -e"
  echo "Generating new config.yml file with low resources and LOWRES/MIDRES/HIGHRES templates from config-2_1.yml"

  # setup lowres
  circleci config process $BASEDIR/config-2_1.yml > $BASEDIR/config.yml.LOWRES.tmp
  cat $BASEDIR/license.yml $BASEDIR/config.yml.LOWRES.tmp > $BASEDIR/config.yml.LOWRES
  rm $BASEDIR/config.yml.LOWRES.tmp

  # setup midres
  patch -o $BASEDIR/config-2_1.yml.MIDRES $BASEDIR/config-2_1.yml $BASEDIR/config-2_1.yml.mid_res.patch
  circleci config process $BASEDIR/config-2_1.yml.MIDRES > $BASEDIR/config.yml.MIDRES.tmp
  cat $BASEDIR/license.yml $BASEDIR/config.yml.MIDRES.tmp > $BASEDIR/config.yml.MIDRES
  rm $BASEDIR/config-2_1.yml.MIDRES $BASEDIR/config.yml.MIDRES.tmp

  # setup highres
  patch -o $BASEDIR/config-2_1.yml.HIGHRES $BASEDIR/config-2_1.yml $BASEDIR/config-2_1.yml.high_res.patch
  circleci config process $BASEDIR/config-2_1.yml.HIGHRES > $BASEDIR/config.yml.HIGHRES.tmp
  cat $BASEDIR/license.yml $BASEDIR/config.yml.HIGHRES.tmp > $BASEDIR/config.yml.HIGHRES
  rm $BASEDIR/config-2_1.yml.HIGHRES $BASEDIR/config.yml.HIGHRES.tmp

  # copy lower into config.yml to make sure this gets updated
  cp $BASEDIR/config.yml.LOWRES $BASEDIR/config.yml

elif (!($has_env_vars)); then
  print_help
  exit 0
fi

# add new or modified tests to the sets of tests to be repeated
if (!($all)); then
  add_diff_tests ()
  {
    dir="${BASEDIR}/../${2}"
    diff=$(git --no-pager diff --name-only --diff-filter=AMR ${BASE_BRANCH}...HEAD ${dir})
    tests=$( echo "$diff" \
           | grep "Test\\.java" \
           | sed -e "s/\\.java//" \
           | sed -e "s,^${2},," \
           | tr  '/' '.' \
           | grep ${3} )
    for test in $tests; do
      echo "  $test"
      has_env_vars=true
      if echo "$env_vars" | grep -q "${1}="; then
        env_vars=$(echo "$env_vars" | sed -e "s/${1}=/${1}=${test},/")
      elif [ -z "$env_vars" ]; then
        env_vars="${1}=${test}"
      else
        env_vars="$env_vars|${1}=${test}"
      fi
    done
  }

  echo
  echo "Detecting new or modified tests with git diff --diff-filter=AMR ${BASE_BRANCH}...HEAD:"
  add_diff_tests "REPEATED_UTESTS" "test/unit/" "org.apache.cassandra"
  add_diff_tests "REPEATED_UTESTS_LONG" "test/long/" "org.apache.cassandra"
  add_diff_tests "REPEATED_UTESTS_STRESS" "tools/stress/test/unit/" "org.apache.cassandra.stress"
  add_diff_tests "REPEATED_UTESTS_FQLTOOL" "tools/fqltool/test/unit/" "org.apache.cassandra.fqltool"
  add_diff_tests "REPEATED_SIMULATOR_DTESTS" "test/simulator/test/" "org.apache.cassandra.simulator.test"
  add_diff_tests "REPEATED_JVM_DTESTS" "test/distributed/" "org.apache.cassandra.distributed.test"
  add_diff_tests "REPEATED_JVM_UPGRADE_DTESTS" "test/distributed/" "org.apache.cassandra.distributed.upgrade"
fi

# replace environment variables
if $has_env_vars; then
  echo
  echo "Setting environment variables:"
  IFS='='
  echo "$env_vars" | tr '|' '\n' | while read entry; do
    set -- $entry
    key=$1
    val=$2
    echo "  $key: $val"
    sed -i.bak "s|- $key:.*|- $key: $val|" $BASEDIR/config.yml
  done
  unset IFS
fi

# define function to remove unneeded jobs
delete_job()
{
  delete_yaml_block()
  {
    sed -Ei.bak "/^    - ${1}/,/^    [^[:space:]]+|^  [^[:space:]]+/{//!d;}" $BASEDIR/config.yml
    sed -Ei.bak "/^    - ${1}/d" $BASEDIR/config.yml
  }
  delete_yaml_block "${1}"
  delete_yaml_block "start_${1}"
}

# removed unneeded repeated jobs
if (! (echo "$env_vars" | grep -q "REPEATED_UTESTS=" )); then
  delete_job "j8_unit_tests_repeat"
  delete_job "j11_unit_tests_repeat"
<<<<<<< HEAD
  delete_job "utests_compression_repeat"
  delete_job "utests_trie_repeat"
  delete_job "utests_system_keyspace_directory_repeat"
=======
  delete_job "j8_utests_cdc_repeat"
  delete_job "j11_utests_cdc_repeat"
  delete_job "j8_utests_compression_repeat"
  delete_job "j11_utests_compression_repeat"
  delete_job "j8_utests_system_keyspace_directory_repeat"
  delete_job "j11_utests_system_keyspace_directory_repeat"
>>>>>>> 1d1866b8
fi
if (! (echo "$env_vars" | grep -q "REPEATED_UTESTS_LONG=")); then
  delete_job "j8_utests_long_repeat"
  delete_job "j11_utests_long_repeat"
fi
if (! (echo "$env_vars" | grep -q "REPEATED_UTESTS_STRESS=")); then
  delete_job "j8_utests_stress_repeat"
  delete_job "j11_utests_stress_repeat"
fi
if (! (echo "$env_vars" | grep -q "REPEATED_UTESTS_FQLTOOL=")); then
  delete_job "j8_utests_fqltool_repeat"
  delete_job "j11_utests_fqltool_repeat"
fi
if (! (echo "$env_vars" | grep -q "REPEATED_SIMULATOR_DTESTS=")); then
  delete_job "j8_simulator_dtests_repeat"
  delete_job "j11_simulator_dtests_repeat"
fi
if (! (echo "$env_vars" | grep -q "REPEATED_JVM_DTESTS=")); then
  delete_job "j8_jvm_dtests_repeat"
  delete_job "j8_jvm_dtests_vnode_repeat"
  delete_job "j11_jvm_dtests_repeat"
  delete_job "j11_jvm_dtests_vnode_repeat"
fi
if (! (echo "$env_vars" | grep -q "REPEATED_JVM_UPGRADE_DTESTS=")); then
  delete_job "start_jvm_upgrade_dtests_repeat"
  delete_job "j8_jvm_upgrade_dtests_repeat"
fi
if (! (echo "$env_vars" | grep -q "REPEATED_DTESTS=")); then
  delete_job "j8_dtests_repeat"
  delete_job "j8_dtests_vnode_repeat"
  delete_job "j11_dtests_repeat"
  delete_job "j11_dtests_vnode_repeat"
fi
if (! (echo "$env_vars" | grep -q "REPEATED_UPGRADE_DTESTS=")); then
  delete_job "j8_upgrade_dtests_repeat"
fi
if (! (echo "$env_vars" | grep -q "REPEATED_ANT_TEST_CLASS=")); then
  delete_job "j8_repeated_ant_test"
  delete_job "j11_repeated_ant_test"
fi<|MERGE_RESOLUTION|>--- conflicted
+++ resolved
@@ -259,18 +259,14 @@
 if (! (echo "$env_vars" | grep -q "REPEATED_UTESTS=" )); then
   delete_job "j8_unit_tests_repeat"
   delete_job "j11_unit_tests_repeat"
-<<<<<<< HEAD
-  delete_job "utests_compression_repeat"
-  delete_job "utests_trie_repeat"
-  delete_job "utests_system_keyspace_directory_repeat"
-=======
   delete_job "j8_utests_cdc_repeat"
   delete_job "j11_utests_cdc_repeat"
   delete_job "j8_utests_compression_repeat"
   delete_job "j11_utests_compression_repeat"
+  delete_job "j8_utests_trie_repeat"
+  delete_job "j11_utests_trie_repeat"
   delete_job "j8_utests_system_keyspace_directory_repeat"
   delete_job "j11_utests_system_keyspace_directory_repeat"
->>>>>>> 1d1866b8
 fi
 if (! (echo "$env_vars" | grep -q "REPEATED_UTESTS_LONG=")); then
   delete_job "j8_utests_long_repeat"
