<<<<<<< HEAD
3.11.14
 * Suppress CVE-2022-25857 and other snakeyaml CVEs (CASSANDRA-17907)
 * Fix potential IndexOutOfBoundsException in PagingState in mixed mode clusters (CASSANDRA-17840)
 * Document usage of closed token intervals in manual compaction (CASSANDRA-17575)
 * Creating of a keyspace on insufficient number of replicas should filter out gosspping-only members (CASSANDRA-17759)
 * Only use statically defined subcolumns when determining column definition for supercolumn cell (CASSANDRA-14113)
Merged from 3.0:
=======
3.0.28
 * Fix auto-completing "WITH" when creating a materialized view (CASSANDRA-17879)
>>>>>>> 83c1f771
 * Fix scrubber falling into infinite loop when the last partition is broken (CASSANDRA-17862)
 * Improve libjemalloc resolution in bin/cassandra (CASSANDRA-15767)
 * Fix restarting of services on gossipping-only member (CASSANDRA-17752)
 * Fix writetime and ttl functions forbidden for collections instead of multicell columns (CASSANDRA-17628)
 * Supress CVE-2020-7238 (CASSANDRA-17697)
 * Fix issue where frozen maps may not be serialized in the correct order (CASSANDRA-17623)
 * Suppress CVE-2022-24823 (CASSANDRA-17633)
 * fsync TOC and digest files (CASSANDRA-10709)


3.11.13
 * Upgrade jackson-databind to 2.13.2.2 (CASSANDRA-17556)
 * Upgrade slf4j to 1.7.25 (CASSANDRA-17474)
 * Upgrade jackson to 2.13.2 (CASSANDRA-17492)
 * emit warning on keyspace creation when replication factor is bigger than the number of nodes (CASSANDRA-16747)
 * Fix snapshot true size calculation (CASSANDRA-17267)
 * Validate existence of DCs when repairing (CASSANDRA-17407)
 * dropping of a materialized view creates a snapshot with dropped- prefix (CASSANDRA-17415)
Merged from 3.0:
 * Fix URISyntaxException in nodetool with updated Java (CASSANDRA-17581)
 * Schema mutations may not be completed on drain (CASSANDRA-17524)
 * Fix data corruption in AbstractCompositeType due to static boolean byte buffers (CASSANDRA-14752)
 * Add procps dependency to RPM/Debian packages (CASSANDRA-17516)
 * Suppress CVE-2021-44521 (CASSANDRA-17492)
 * ConnectionLimitHandler may leaks connection count if remote connection drops (CASSANDRA-17252)
 * Require ant >= 1.10 (CASSANDRA-17428)
 * Disallow CONTAINS for UPDATE and DELETE (CASSANDRA-15266)
 * filter out NULL_VERSION entries from peers table in ConfiguredLimit (CASSANDRA-16518)
 * Suppress inapplicable CVEs (CASSANDRA-17368)
 * Fix flaky test - test_cqlsh_completion.TestCqlshCompletion (CASSANDRA-17338)
 * Fixed TestCqlshOutput failing tests (CASSANDRA-17386)
 * Lazy transaction log replica creation allows incorrect replica content divergence during anticompaction (CASSANDRA-17273)
 * LeveledCompactionStrategy disk space check improvements (CASSANDRA-17272)


3.11.12
 * Extend operator control over the UDF threading model for CVE-2021-44521 (CASSANDRA-17352)
 * Upgrade snakeyaml to 1.26 in 3.11 (CASSANDRA=17028)
 * Add key validation to ssstablescrub (CASSANDRA-16969)
 * Update Jackson from 2.9.10 to 2.12.5 (CASSANDRA-16851)
 * Include SASI components to snapshots (CASSANDRA-15134)
 * Make assassinate more resilient to missing tokens (CASSANDRA-16847)
 * Exclude Jackson 1.x transitive dependency of hadoop* provided dependencies (CASSANDRA-16854)
 * Validate SASI tokenizer options before adding index to schema (CASSANDRA-15135)
 * Fixup scrub output when no data post-scrub and clear up old use of row, which really means partition (CASSANDRA-16835)
 * Fix ant-junit dependency issue (CASSANDRA-16827)
 * Reduce thread contention in CommitLogSegment and HintsBuffer (CASSANDRA-16072)
 * Avoid sending CDC column if not enabled (CASSANDRA-16770)
Merged from 3.0:
 * Fix conversion from megabits to bytes in streaming rate limiter (CASSANDRA-17243)
 * Upgrade logback to 1.2.9 (CASSANDRA-17204)
 * Avoid race in AbstractReplicationStrategy endpoint caching (CASSANDRA-16673)
 * Fix abort when window resizing during cqlsh COPY (CASSANDRA-15230)
 * Fix slow keycache load which blocks startup for tables with many sstables (CASSANDRA-14898)
 * Fix rare NPE caused by batchlog replay / node decomission races (CASSANDRA-17049)
 * Allow users to view permissions of the roles they created (CASSANDRA-16902)
 * Fix failure handling in inter-node communication (CASSANDRA-16334)
 * Log more information when a node runs out of commitlog space (CASSANDRA-11323)
 * Don't take snapshots when truncating system tables (CASSANDRA-16839)
 * Make -Dtest.methods consistently optional in all Ant test targets (CASSANDRA-17014)
 * Immediately apply stream throughput, considering negative values as unthrottled (CASSANDRA-16959)
 * Do not release new SSTables in offline transactions (CASSANDRA-16975)
 * ArrayIndexOutOfBoundsException in FunctionResource#fromName (CASSANDRA-16977, CASSANDRA-16995)
 * CVE-2015-0886 Security vulnerability in jbcrypt is addressed (CASSANDRA-9384)
 * Avoid useless SSTable reads during single partition queries (CASSANDRA-16944)
 * Debian init respects CASSANDRA_HEAPDUMP_DIR (CASSANDRA-13843)
 * Catch UnsatisfiedLinkError in WindowsTimer (CASSANDRA-16085)
 * Avoid removing batch when it's not created during view replication (CASSANDRA-16175)
 * Make the addition of regular column to COMPACT tables throw an InvalidRequestException (CASSANDRA-14564)
 * Fix materialized view schema backup as table (CASSANDRA-12734)
 * Avoid signaling DigestResolver until the minimum number of responses are guaranteed to be visible (CASSANDRA-16883)
 * Fix secondary indexes on primary key columns skipping some writes (CASSANDRA-16868)
 * Fix incorrect error message in LegacyLayout (CASSANDRA-15136)
 * Use JMX to validate nodetool --jobs parameter (CASSANDRA-16104)
 * Handle properly UnsatisfiedLinkError in NativeLibrary#getProcessID() (CASSANDRA-16578)
 * Remove mutation data from error log message (CASSANDRA-16817)
 * Race in CompactionExecutorTest (CASSANDRA-17239)
Merged from 2.2:
 * Add python2 location to RPMs (CASSANDRA-16822)


3.11.11
 * Make cqlsh use the same set of reserved keywords than the server uses (CASSANDRA-15663)
 * Optimize bytes skipping when reading SSTable files (CASSANDRA-14415)
 * Enable tombstone compactions when unchecked_tombstone_compaction is set in TWCS (CASSANDRA-14496)
 * Read only the required SSTables for single partition queries (CASSANDRA-16737)
 * Fix LeveledCompactionStrategy compacts last level throw an ArrayIndexOutOfBoundsException (CASSANDRA-15669)
 * Maps $CASSANDRA_LOG_DIR to cassandra.logdir java property when executing nodetool (CASSANDRA-16199)
 * Nodetool garbagecollect should retain SSTableLevel for LCS (CASSANDRA-16634)
 * Ignore stale acks received in the shadow round (CASSANDRA-16588)
 * Add autocomplete and error messages for provide_overlapping_tombstones (CASSANDRA-16350)
 * Add StorageServiceMBean.getKeyspaceReplicationInfo(keyspaceName) (CASSANDRA-16447)
 * Make sure sstables with moved starts are removed correctly in LeveledGenerations (CASSANDRA-16552)
 * Upgrade jackson-databind to 2.9.10.8 (CASSANDRA-16462)
Merged from 3.0:
 * Binary releases no longer bundle the apidocs (javadoc) (CASSANDRA-16557)
 * Migrate dependency handling from maven-ant-tasks to resolver-ant-tasks, removing lib/ directory from version control (CASSANDRA-16557)
 * Don't allow seeds to replace without using unsafe (CASSANDRA-14463)
 * Calculate time remaining correctly for all compaction types in compactionstats (CASSANDRA-14701)
 * Receipt of gossip shutdown notification updates TokenMetadata (CASSANDRA-16796)
 * Count bloom filter misses correctly (CASSANDRA-12922)
 * Reject token() in MV WHERE clause (CASSANDRA-13464)
 * Ensure java executable is on the path (CASSANDRA-14325)
 * Make speculative retry parameter case-insensitive for backward compatibility with 2.1 (CASSANDRA-16467)
 * Push digest mismatch exceptions to trace (CASSANDRA-14900)
 * Handle correctly the exceptions thrown by custom QueryHandler constructors (CASSANDRA-16703)
 * Adding columns via ALTER TABLE can generate corrupt sstables (CASSANDRA-16735)
 * Add flag to disable ALTER...DROP COMPACT STORAGE statements (CASSANDRA-16733)
 * Clean transaction log leftovers at the beginning of sstablelevelreset and sstableofflinerelevel (CASSANDRA-12519)
 * CQL shell should prefer newer TLS version by default (CASSANDRA-16695)
 * Ensure that existing empty rows are properly returned (CASSANDRA-16671)
 * Invalidate prepared statements on DROP COMPACT (CASSANDRA-16712)
 * Failure to execute queries should emit a KPI other than read timeout/unavailable so it can be alerted/tracked (CASSANDRA-16581)
 * Don't wait on schema versions from replacement target when replacing a node (CASSANDRA-16692)
 * StandaloneVerifier does not fail when unable to verify SSTables, it only fails if Corruption is thrown (CASSANDRA-16683)
 * Fix bloom filter false ratio calculation by including true negatives (CASSANDRA-15834)
 * Prevent loss of commit log data when moving sstables between nodes (CASSANDRA-16619)
 * Fix materialized view builders inserting truncated data (CASSANDRA-16567)
 * Don't wait for schema migrations from removed nodes (CASSANDRA-16577)
 * Scheduled (delayed) schema pull tasks should not run after MIGRATION stage shutdown during decommission (CASSANDRA-16495)
 * Ignore trailing zeros in hint files (CASSANDRA-16523)
 * Refuse DROP COMPACT STORAGE if some 2.x sstables are in use (CASSANDRA-15897)
 * Fix ColumnFilter::toString not returning a valid CQL fragment (CASSANDRA-16483)
 * Fix ColumnFilter behaviour to prevent digest mitmatches during upgrades (CASSANDRA-16415)
 * Avoid pushing schema mutations when setting up distributed system keyspaces locally (CASSANDRA-16387)
Merged from 2.2:
 * Remove ant targets list-jvm-dtests and ant list-jvm-upgrade-dtests (CASSANDRA-16519)
 * Fix centos packaging for arm64, >=4.0 rpm's now require python3 (CASSANDRA-16477)
 * Make TokenMetadata's ring version increments atomic (CASSANDRA-16286)

3.11.10
 * Fix digest computation for queries with fetched but non queried columns (CASSANDRA-15962)
 * Reduce amount of allocations during batch statement execution (CASSANDRA-16201)
 * Update jflex-1.6.0.jar to match upstream (CASSANDRA-16393)
 * Fix DecimalDeserializer#toString OOM (CASSANDRA-14925)
 * Rate limit validation compactions using compaction_throughput_mb_per_sec (CASSANDRA-16161)
 * SASI's `max_compaction_flush_memory_in_mb` settings over 100GB revert to default of 1GB (CASSANDRA-16071)
Merged from 3.0:
 * Prevent unbounded number of pending flushing tasks (CASSANDRA-16261)
 * Improve empty hint file handling during startup (CASSANDRA-16162)
 * Allow empty string in collections with COPY FROM in cqlsh (CASSANDRA-16372)
 * Fix skipping on pre-3.0 created compact storage sstables due to missing primary key liveness (CASSANDRA-16226)
 * Extend the exclusion of replica filtering protection to other indices instead of just SASI (CASSANDRA-16311)
 * Synchronize transaction logs for JBOD (CASSANDRA-16225)
 * Fix the counting of cells per partition (CASSANDRA-16259)
 * Fix serial read/non-applying CAS linearizability (CASSANDRA-12126)
 * Avoid potential NPE in JVMStabilityInspector (CASSANDRA-16294)
 * Improved check of num_tokens against the length of initial_token (CASSANDRA-14477)
 * Fix a race condition on ColumnFamilyStore and TableMetrics (CASSANDRA-16228)
 * Remove the SEPExecutor blocking behavior (CASSANDRA-16186)
 * Fix invalid cell value skipping when reading from disk (CASSANDRA-16223)
 * Prevent invoking enable/disable gossip when not in NORMAL (CASSANDRA-16146)
 * Wait for schema agreement when bootstrapping (CASSANDRA-15158)
Merged from 2.2:
 * Fix the histogram merge of the table metrics (CASSANDRA-16259)

3.11.9
 * Synchronize Keyspace instance store/clear (CASSANDRA-16210)
 * Fix ColumnFilter to avoid querying cells of unselected complex columns (CASSANDRA-15977)
 * Fix memory leak in CompressedChunkReader (CASSANDRA-15880)
 * Don't attempt value skipping with mixed version cluster (CASSANDRA-15833)
 * Avoid failing compactions with very large partitions (CASSANDRA-15164)
 * Make sure LCS handles duplicate sstable added/removed notifications correctly (CASSANDRA-14103)
Merged from 3.0:
 * Fix OOM when terminating repair session (CASSANDRA-15902)
 * Avoid marking shutting down nodes as up after receiving gossip shutdown message (CASSANDRA-16094)
 * Check SSTables for latest version before dropping compact storage (CASSANDRA-16063)
 * Handle unexpected columns due to schema races (CASSANDRA-15899)
 * Add flag to ignore unreplicated keyspaces during repair (CASSANDRA-15160)
Merged from 2.2:
 * Package tools/bin scripts as executable (CASSANDRA-16151)
 * Fixed a NullPointerException when calling nodetool enablethrift (CASSANDRA-16127)

3.11.8
 * Correctly interpret SASI's `max_compaction_flush_memory_in_mb` setting in megabytes not bytes (CASSANDRA-16071)
 * Fix short read protection for GROUP BY queries (CASSANDRA-15459)
 * Frozen RawTuple is not annotated with frozen in the toString method (CASSANDRA-15857)
Merged from 3.0:
 * Use IF NOT EXISTS for index and UDT create statements in snapshot schema files (CASSANDRA-13935)
 * Fix gossip shutdown order (CASSANDRA-15816)
 * Remove broken 'defrag-on-read' optimization (CASSANDRA-15432)
 * Check for endpoint collision with hibernating nodes (CASSANDRA-14599)
 * Operational improvements and hardening for replica filtering protection (CASSANDRA-15907)
 * stop_paranoid disk failure policy is ignored on CorruptSSTableException after node is up (CASSANDRA-15191)
 * Forbid altering UDTs used in partition keys (CASSANDRA-15933)
 * Fix empty/null json string representation (CASSANDRA-15896)
 * 3.x fails to start if commit log has range tombstones from a column which is also deleted (CASSANDRA-15970)
 * Handle difference in timestamp precision between java8 and java11 in LogFIle.java (CASSANDRA-16050)
Merged from 2.2:
 * Fix CQL parsing of collections when the column type is reversed (CASSANDRA-15814)
Merged from 2.1:
 * Only allow strings to be passed to JMX authentication (CASSANDRA-16077)

3.11.7
 * Fix cqlsh output when fetching all rows in batch mode (CASSANDRA-15905)
 * Upgrade Jackson to 2.9.10 (CASSANDRA-15867)
 * Fix CQL formatting of read command restrictions for slow query log (CASSANDRA-15503)
 * Allow sstableloader to use SSL on the native port (CASSANDRA-14904)
Merged from 3.0:
 * Backport CASSANDRA-12189: escape string literals (CASSANDRA-15948)
 * Avoid hinted handoff per-host throttle being arounded to 0 in large cluster (CASSANDRA-15859)
 * Avoid emitting empty range tombstones from RangeTombstoneList (CASSANDRA-15924)
 * Avoid thread starvation, and improve compare-and-swap performance, in the slab allocators (CASSANDRA-15922)
 * Add token to tombstone warning and error messages (CASSANDRA-15890)
 * Fixed range read concurrency factor computation and capped as 10 times tpc cores (CASSANDRA-15752)
 * Catch exception on bootstrap resume and init native transport (CASSANDRA-15863)
 * Fix replica-side filtering returning stale data with CL > ONE (CASSANDRA-8272, CASSANDRA-8273)
 * Fix duplicated row on 2.x upgrades when multi-rows range tombstones interact with collection ones (CASSANDRA-15805)
 * Rely on snapshotted session infos on StreamResultFuture.maybeComplete to avoid race conditions (CASSANDRA-15667)
 * EmptyType doesn't override writeValue so could attempt to write bytes when expected not to (CASSANDRA-15790)
 * Fix index queries on partition key columns when some partitions contains only static data (CASSANDRA-13666)
 * Avoid creating duplicate rows during major upgrades (CASSANDRA-15789)
 * liveDiskSpaceUsed and totalDiskSpaceUsed get corrupted if IndexSummaryRedistribution gets interrupted (CASSANDRA-15674)
 * Fix Debian init start/stop (CASSANDRA-15770)
 * Fix infinite loop on index query paging in tables with clustering (CASSANDRA-14242)
 * Fix chunk index overflow due to large sstable with small chunk length (CASSANDRA-15595)
 * Allow selecting static column only when querying static index (CASSANDRA-14242)
 * cqlsh return non-zero status when STDIN CQL fails (CASSANDRA-15623)
 * Don't skip sstables in slice queries based only on local min/max/deletion timestamp (CASSANDRA-15690)
 * Memtable memory allocations may deadlock (CASSANDRA-15367)
 * Run evictFromMembership in GossipStage (CASSANDRA-15592)
Merged from 2.2:
 * Fix nomenclature of allow and deny lists (CASSANDRA-15862)
 * Remove generated files from source artifact (CASSANDRA-15849)
 * Remove duplicated tools binaries from tarballs (CASSANDRA-15768)
 * Duplicate results with DISTINCT queries in mixed mode (CASSANDRA-15501)
 * Disable JMX rebinding (CASSANDRA-15653)
Merged from 2.1:
 * Fix writing of snapshot manifest when the table has table-backed secondary indexes (CASSANDRA-10968)
 * Fix parse error in cqlsh COPY FROM and formatting for map of blobs (CASSANDRA-15679)
 * Fix Commit log replays when static column clustering keys are collections (CASSANDRA-14365)
 * Fix Red Hat init script on newer systemd versions (CASSANDRA-15273)
 * Allow EXTRA_CLASSPATH to work on tar/source installations (CASSANDRA-15567)


3.11.6
 * Fix bad UDT sstable metadata serialization headers written by C* 3.0 on upgrade and in sstablescrub (CASSANDRA-15035)
 * Fix nodetool compactionstats showing extra pending task for TWCS - patch implemented (CASSANDRA-15409)
 * Fix SELECT JSON formatting for the "duration" type (CASSANDRA-15075)
 * Fix LegacyLayout to have same behavior as 2.x when handling unknown column names (CASSANDRA-15081)
 * Update nodetool help stop output (CASSANDRA-15401)
Merged from 3.0:
 * Run in-jvm upgrade dtests in circleci (CASSANDRA-15506)
 * Include updates to static column in mutation size calculations (CASSANDRA-15293)
 * Fix point-in-time recoevery ignoring timestamp of updates to static columns (CASSANDRA-15292)
 * GC logs are also put under $CASSANDRA_LOG_DIR (CASSANDRA-14306)
 * Fix sstabledump's position key value when partitions have multiple rows (CASSANDRA-14721)
 * Avoid over-scanning data directories in LogFile.verify() (CASSANDRA-15364)
 * Bump generations and document changes to system_distributed and system_traces in 3.0, 3.11
   (CASSANDRA-15441)
 * Fix system_traces creation timestamp; optimise system keyspace upgrades (CASSANDRA-15398)
 * Fix various data directory prefix matching issues (CASSANDRA-13974)
 * Minimize clustering values in metadata collector (CASSANDRA-15400)
 * Avoid over-trimming of results in mixed mode clusters (CASSANDRA-15405)
 * validate value sizes in LegacyLayout (CASSANDRA-15373)
 * Ensure that tracing doesn't break connections in 3.x/4.0 mixed mode by default (CASSANDRA-15385)
 * Make sure index summary redistribution does not start when compactions are paused (CASSANDRA-15265)
 * Ensure legacy rows have primary key livenessinfo when they contain illegal cells (CASSANDRA-15365)
 * Fix race condition when setting bootstrap flags (CASSANDRA-14878)
 * Fix NativeLibrary.tryOpenDirectory callers for Windows (CASSANDRA-15426)
Merged from 2.2:
 * Fix SELECT JSON output for empty blobs (CASSANDRA-15435)
 * In-JVM DTest: Set correct internode message version for upgrade test (CASSANDRA-15371)
 * In-JVM DTest: Support NodeTool in dtest (CASSANDRA-15429)
 * Fix NativeLibrary.tryOpenDirectory callers for Windows (CASSANDRA-15426)


3.11.5
 * Fix SASI non-literal string comparisons (range operators) (CASSANDRA-15169)
 * Make sure user defined compaction transactions are always closed (CASSANDRA-15123)
 * Fix cassandra-env.sh to use $CASSANDRA_CONF to find cassandra-jaas.config (CASSANDRA-14305)
 * Fixed nodetool cfstats printing index name twice (CASSANDRA-14903)
 * Add flag to disable SASI indexes, and warnings on creation (CASSANDRA-14866)
Merged from 3.0:
 * Add ability to cap max negotiable protocol version (CASSANDRA-15193)
 * Gossip tokens on startup if available (CASSANDRA-15335)
 * Fix resource leak in CompressedSequentialWriter (CASSANDRA-15340)
 * Fix bad merge that reverted CASSANDRA-14993 (CASSANDRA-15289)
 * Fix LegacyLayout RangeTombstoneList IndexOutOfBoundsException when upgrading and RangeTombstone bounds are asymmetric (CASSANDRA-15172)
 * Fix NPE when using allocate_tokens_for_keyspace on new DC/rack (CASSANDRA-14952)
 * Filter sstables earlier when running cleanup (CASSANDRA-15100)
 * Use mean row count instead of mean column count for index selectivity calculation (CASSANDRA-15259)
 * Avoid updating unchanged gossip states (CASSANDRA-15097)
 * Prevent recreation of previously dropped columns with a different kind (CASSANDRA-14948)
 * Prevent client requests from blocking on executor task queue (CASSANDRA-15013)
 * Toughen up column drop/recreate type validations (CASSANDRA-15204)
 * LegacyLayout should handle paging states that cross a collection column (CASSANDRA-15201)
 * Prevent RuntimeException when username or password is empty/null (CASSANDRA-15198)
 * Multiget thrift query returns null records after digest mismatch (CASSANDRA-14812)
 * Skipping illegal legacy cells can break reverse iteration of indexed partitions (CASSANDRA-15178)
 * Handle paging states serialized with a different version than the session's (CASSANDRA-15176)
 * Throw IOE instead of asserting on unsupporter peer versions (CASSANDRA-15066)
 * Update token metadata when handling MOVING/REMOVING_TOKEN events (CASSANDRA-15120)
 * Add ability to customize cassandra log directory using $CASSANDRA_LOG_DIR (CASSANDRA-15090)
 * Skip cells with illegal column names when reading legacy sstables (CASSANDRA-15086)
 * Fix assorted gossip races and add related runtime checks (CASSANDRA-15059)
 * Fix mixed mode partition range scans with limit (CASSANDRA-15072)
 * cassandra-stress works with frozen collections: list and set (CASSANDRA-14907)
 * Fix handling FS errors on writing and reading flat files - LogTransaction and hints (CASSANDRA-15053)
 * Avoid double closing the iterator to avoid overcounting the number of requests (CASSANDRA-15058)
 * Improve `nodetool status -r` speed (CASSANDRA-14847)
 * Improve merkle tree size and time on heap (CASSANDRA-14096)
 * Add missing commands to nodetool_completion (CASSANDRA-14916)
 * Anti-compaction temporarily corrupts sstable state for readers (CASSANDRA-15004)
Merged from 2.2:
 * Catch non-IOException in FileUtils.close to make sure that all resources are closed (CASSANDRA-15225)
 * Handle exceptions during authentication/authorization (CASSANDRA-15041)
 * Support cross version messaging in in-jvm upgrade dtests (CASSANDRA-15078)
 * Fix index summary redistribution cancellation (CASSANDRA-15045)
 * Refactor Circle CI configuration (CASSANDRA-14806)
 * Fixing invalid CQL in security documentation (CASSANDRA-15020)
 * Multi-version in-JVM dtests (CASSANDRA-14937)
 * Allow instance class loaders to be garbage collected for inJVM dtest (CASSANDRA-15170)
 * Add support for network topology and query tracing for inJVM dtest (CASSANDRA-15319)


3.11.4
 * Make stop-server.bat wait for Cassandra to terminate (CASSANDRA-14829)
 * Correct sstable sorting for garbagecollect and levelled compaction (CASSANDRA-14870)
Merged from 3.0:
 * Severe concurrency issues in STCS,DTCS,TWCS,TMD.Topology,TypeParser
 * Add a script to make running the cqlsh tests in cassandra repo easier (CASSANDRA-14951)
 * If SizeEstimatesRecorder misses a 'onDropTable' notification, the size_estimates table will never be cleared for that table. (CASSANDRA-14905)
 * Counters fail to increment in 2.1/2.2 to 3.X mixed version clusters (CASSANDRA-14958)
 * Streaming needs to synchronise access to LifecycleTransaction (CASSANDRA-14554)
 * Fix cassandra-stress write hang with default options (CASSANDRA-14616)
 * Differentiate between slices and RTs when decoding legacy bounds (CASSANDRA-14919)
 * Netty epoll IOExceptions caused by unclean client disconnects being logged at INFO (CASSANDRA-14909)
 * Unfiltered.isEmpty conflicts with Row extends AbstractCollection.isEmpty (CASSANDRA-14588)
 * RangeTombstoneList doesn't properly clean up mergeable or superseded rts in some cases (CASSANDRA-14894)
 * Fix handling of collection tombstones for dropped columns from legacy sstables (CASSANDRA-14912)
 * Throw exception if Columns serialized subset encode more columns than possible (CASSANDRA-14591)
 * Drop/add column name with different Kind can result in corruption (CASSANDRA-14843)
 * Fix missing rows when reading 2.1 SSTables with static columns in 3.0 (CASSANDRA-14873)
 * Move TWCS message 'No compaction necessary for bucket size' to Trace level (CASSANDRA-14884)
 * Sstable min/max metadata can cause data loss (CASSANDRA-14861)
 * Dropped columns can cause reverse sstable iteration to return prematurely (CASSANDRA-14838)
 * Legacy sstables with  multi block range tombstones create invalid bound sequences (CASSANDRA-14823)
 * Expand range tombstone validation checks to multiple interim request stages (CASSANDRA-14824)
 * Reverse order reads can return incomplete results (CASSANDRA-14803)
 * Avoid calling iter.next() in a loop when notifying indexers about range tombstones (CASSANDRA-14794)
 * Fix purging semi-expired RT boundaries in reversed iterators (CASSANDRA-14672)
 * DESC order reads can fail to return the last Unfiltered in the partition (CASSANDRA-14766)
 * Fix corrupted collection deletions for dropped columns in 3.0 <-> 2.{1,2} messages (CASSANDRA-14568)
 * Fix corrupted static collection deletions in 3.0 <-> 2.{1,2} messages (CASSANDRA-14568)
 * Handle failures in parallelAllSSTableOperation (cleanup/upgradesstables/etc) (CASSANDRA-14657)
 * Improve TokenMetaData cache populating performance avoid long locking (CASSANDRA-14660)
 * Backport: Flush netty client messages immediately (not by default) (CASSANDRA-13651)
 * Fix static column order for SELECT * wildcard queries (CASSANDRA-14638)
 * sstableloader should use discovered broadcast address to connect intra-cluster (CASSANDRA-14522)
 * Fix reading columns with non-UTF names from schema (CASSANDRA-14468)
Merged from 2.2:
 * CircleCI docker image should bake in more dependencies (CASSANDRA-14985)
 * Don't enable client transports when bootstrap is pending (CASSANDRA-14525)
 * MigrationManager attempts to pull schema from different major version nodes (CASSANDRA-14928)
 * Fix incorrect cqlsh results when selecting same columns multiple times (CASSANDRA-13262)
 * Returns null instead of NaN or Infinity in JSON strings (CASSANDRA-14377)
Merged from 2.1:
 * Paged Range Slice queries with DISTINCT can drop rows from results (CASSANDRA-14956)
 * Update release checksum algorithms to SHA-256, SHA-512 (CASSANDRA-14970)


3.11.3
 * Validate supported column type with SASI analyzer (CASSANDRA-13669)
 * Remove BTree.Builder Recycler to reduce memory usage (CASSANDRA-13929)
 * Reduce nodetool GC thread count (CASSANDRA-14475)
 * Fix New SASI view creation during Index Redistribution (CASSANDRA-14055)
 * Remove string formatting lines from BufferPool hot path (CASSANDRA-14416)
 * Update metrics to 3.1.5 (CASSANDRA-12924)
 * Detect OpenJDK jvm type and architecture (CASSANDRA-12793)
 * Don't use guava collections in the non-system keyspace jmx attributes (CASSANDRA-12271)
 * Allow existing nodes to use all peers in shadow round (CASSANDRA-13851)
 * Fix cqlsh to read connection.ssl cqlshrc option again (CASSANDRA-14299)
 * Downgrade log level to trace for CommitLogSegmentManager (CASSANDRA-14370)
 * CQL fromJson(null) throws NullPointerException (CASSANDRA-13891)
 * Serialize empty buffer as empty string for json output format (CASSANDRA-14245)
 * Allow logging implementation to be interchanged for embedded testing (CASSANDRA-13396)
 * SASI tokenizer for simple delimiter based entries (CASSANDRA-14247)
 * Fix Loss of digits when doing CAST from varint/bigint to decimal (CASSANDRA-14170)
 * RateBasedBackPressure unnecessarily invokes a lock on the Guava RateLimiter (CASSANDRA-14163)
 * Fix wildcard GROUP BY queries (CASSANDRA-14209)
Merged from 3.0:
 * Fix corrupted static collection deletions in 3.0 -> 2.{1,2} messages (CASSANDRA-14568)
 * Fix potential IndexOutOfBoundsException with counters (CASSANDRA-14167)
 * Always close RT markers returned by ReadCommand#executeLocally() (CASSANDRA-14515)
 * Reverse order queries with range tombstones can cause data loss (CASSANDRA-14513)
 * Fix regression of lagging commitlog flush log message (CASSANDRA-14451)
 * Add Missing dependencies in pom-all (CASSANDRA-14422)
 * Cleanup StartupClusterConnectivityChecker and PING Verb (CASSANDRA-14447)
 * Fix deprecated repair error notifications from 3.x clusters to legacy JMX clients (CASSANDRA-13121)
 * Cassandra not starting when using enhanced startup scripts in windows (CASSANDRA-14418)
 * Fix progress stats and units in compactionstats (CASSANDRA-12244)
 * Better handle missing partition columns in system_schema.columns (CASSANDRA-14379)
 * Delay hints store excise by write timeout to avoid race with decommission (CASSANDRA-13740)
 * Deprecate background repair and probablistic read_repair_chance table options
   (CASSANDRA-13910)
 * Add missed CQL keywords to documentation (CASSANDRA-14359)
 * Fix unbounded validation compactions on repair / revert CASSANDRA-13797 (CASSANDRA-14332)
 * Avoid deadlock when running nodetool refresh before node is fully up (CASSANDRA-14310)
 * Handle all exceptions when opening sstables (CASSANDRA-14202)
 * Handle incompletely written hint descriptors during startup (CASSANDRA-14080)
 * Handle repeat open bound from SRP in read repair (CASSANDRA-14330)
 * Respect max hint window when hinting for LWT (CASSANDRA-14215)
 * Adding missing WriteType enum values to v3, v4, and v5 spec (CASSANDRA-13697)
 * Don't regenerate bloomfilter and summaries on startup (CASSANDRA-11163)
 * Fix NPE when performing comparison against a null frozen in LWT (CASSANDRA-14087)
 * Log when SSTables are deleted (CASSANDRA-14302)
 * Fix batch commitlog sync regression (CASSANDRA-14292)
 * Write to pending endpoint when view replica is also base replica (CASSANDRA-14251)
 * Chain commit log marker potential performance regression in batch commit mode (CASSANDRA-14194)
 * Fully utilise specified compaction threads (CASSANDRA-14210)
 * Pre-create deletion log records to finish compactions quicker (CASSANDRA-12763)
Merged from 2.2:
 * Fix bug that prevented compaction of SSTables after full repairs (CASSANDRA-14423)
 * Incorrect counting of pending messages in OutboundTcpConnection (CASSANDRA-11551)
 * Fix compaction failure caused by reading un-flushed data (CASSANDRA-12743)
 * Use Bounds instead of Range for sstables in anticompaction (CASSANDRA-14411)
 * Fix JSON queries with IN restrictions and ORDER BY clause (CASSANDRA-14286)
 * Backport circleci yaml (CASSANDRA-14240)
Merged from 2.1:
 * Check checksum before decompressing data (CASSANDRA-14284)
 * CVE-2017-5929 Security vulnerability in Logback warning in NEWS.txt (CASSANDRA-14183)


3.11.2
 * Fix ReadCommandTest (CASSANDRA-14234)
 * Remove trailing period from latency reports at keyspace level (CASSANDRA-14233)
 * Backport CASSANDRA-13080: Use new token allocation for non bootstrap case as well (CASSANDRA-14212)
 * Remove dependencies on JVM internal classes from JMXServerUtils (CASSANDRA-14173)
 * Add DEFAULT, UNSET, MBEAN and MBEANS to `ReservedKeywords` (CASSANDRA-14205)
 * Add Unittest for schema migration fix (CASSANDRA-14140)
 * Print correct snitch info from nodetool describecluster (CASSANDRA-13528)
 * Close socket on error during connect on OutboundTcpConnection (CASSANDRA-9630)
 * Enable CDC unittest (CASSANDRA-14141)
 * Acquire read lock before accessing CompactionStrategyManager fields (CASSANDRA-14139)
 * Split CommitLogStressTest to avoid timeout (CASSANDRA-14143)
 * Avoid invalidating disk boundaries unnecessarily (CASSANDRA-14083)
 * Avoid exposing compaction strategy index externally (CASSANDRA-14082)
 * Prevent continuous schema exchange between 3.0 and 3.11 nodes (CASSANDRA-14109)
 * Fix imbalanced disks when replacing node with same address with JBOD (CASSANDRA-14084)
 * Reload compaction strategies when disk boundaries are invalidated (CASSANDRA-13948)
 * Remove OpenJDK log warning (CASSANDRA-13916)
 * Prevent compaction strategies from looping indefinitely (CASSANDRA-14079)
 * Cache disk boundaries (CASSANDRA-13215)
 * Add asm jar to build.xml for maven builds (CASSANDRA-11193)
 * Round buffer size to powers of 2 for the chunk cache (CASSANDRA-13897)
 * Update jackson JSON jars (CASSANDRA-13949)
 * Avoid locks when checking LCS fanout and if we should defrag (CASSANDRA-13930)
 * Correctly count range tombstones in traces and tombstone thresholds (CASSANDRA-8527)
Merged from 3.0:
 * Add MinGW uname check to start scripts (CASSANDRA-12840)
 * Use the correct digest file and reload sstable metadata in nodetool verify (CASSANDRA-14217)
 * Handle failure when mutating repaired status in Verifier (CASSANDRA-13933)
 * Set encoding for javadoc generation (CASSANDRA-14154)
 * Fix index target computation for dense composite tables with dropped compact storage (CASSANDRA-14104)
 * Improve commit log chain marker updating (CASSANDRA-14108)
 * Extra range tombstone bound creates double rows (CASSANDRA-14008)
 * Fix SStable ordering by max timestamp in SinglePartitionReadCommand (CASSANDRA-14010)
 * Accept role names containing forward-slash (CASSANDRA-14088)
 * Optimize CRC check chance probability calculations (CASSANDRA-14094)
 * Fix cleanup on keyspace with no replicas (CASSANDRA-13526)
 * Fix updating base table rows with TTL not removing view entries (CASSANDRA-14071)
 * Reduce garbage created by DynamicSnitch (CASSANDRA-14091)
 * More frequent commitlog chained markers (CASSANDRA-13987)
 * Fix serialized size of DataLimits (CASSANDRA-14057)
 * Add flag to allow dropping oversized read repair mutations (CASSANDRA-13975)
 * Fix SSTableLoader logger message (CASSANDRA-14003)
 * Fix repair race that caused gossip to block (CASSANDRA-13849)
 * Tracing interferes with digest requests when using RandomPartitioner (CASSANDRA-13964)
 * Add flag to disable materialized views, and warnings on creation (CASSANDRA-13959)
 * Don't let user drop or generally break tables in system_distributed (CASSANDRA-13813)
 * Provide a JMX call to sync schema with local storage (CASSANDRA-13954)
 * Mishandling of cells for removed/dropped columns when reading legacy files (CASSANDRA-13939)
 * Deserialise sstable metadata in nodetool verify (CASSANDRA-13922)
Merged from 2.2:
 * Fix the inspectJvmOptions startup check (CASSANDRA-14112)
 * Fix race that prevents submitting compaction for a table when executor is full (CASSANDRA-13801)
 * Rely on the JVM to handle OutOfMemoryErrors (CASSANDRA-13006)
 * Grab refs during scrub/index redistribution/cleanup (CASSANDRA-13873)
Merged from 2.1:
 * Protect against overflow of local expiration time (CASSANDRA-14092)
 * RPM package spec: fix permissions for installed jars and config files (CASSANDRA-14181)
 * More PEP8 compiance for cqlsh (CASSANDRA-14021)


3.11.1
 * Fix the computation of cdc_total_space_in_mb for exabyte filesystems (CASSANDRA-13808)
 * AbstractTokenTreeBuilder#serializedSize returns wrong value when there is a single leaf and overflow collisions (CASSANDRA-13869)
 * Add a compaction option to TWCS to ignore sstables overlapping checks (CASSANDRA-13418)
 * BTree.Builder memory leak (CASSANDRA-13754)
 * Revert CASSANDRA-10368 of supporting non-pk column filtering due to correctness (CASSANDRA-13798)
 * Add a skip read validation flag to cassandra-stress (CASSANDRA-13772)
 * Fix cassandra-stress hang issues when an error during cluster connection happens (CASSANDRA-12938)
 * Better bootstrap failure message when blocked by (potential) range movement (CASSANDRA-13744)
 * "ignore" option is ignored in sstableloader (CASSANDRA-13721)
 * Deadlock in AbstractCommitLogSegmentManager (CASSANDRA-13652)
 * Duplicate the buffer before passing it to analyser in SASI operation (CASSANDRA-13512)
 * Properly evict pstmts from prepared statements cache (CASSANDRA-13641)
Merged from 3.0:
 * Improve TRUNCATE performance (CASSANDRA-13909)
 * Implement short read protection on partition boundaries (CASSANDRA-13595)
 * Fix ISE thrown by UPI.Serializer.hasNext() for some SELECT queries (CASSANDRA-13911)
 * Filter header only commit logs before recovery (CASSANDRA-13918)
 * AssertionError prepending to a list (CASSANDRA-13149)
 * Fix support for SuperColumn tables (CASSANDRA-12373)
 * Handle limit correctly on tables with strict liveness (CASSANDRA-13883)
 * Fix missing original update in TriggerExecutor (CASSANDRA-13894)
 * Remove non-rpc-ready nodes from counter leader candidates (CASSANDRA-13043)
 * Improve short read protection performance (CASSANDRA-13794)
 * Fix sstable reader to support range-tombstone-marker for multi-slices (CASSANDRA-13787)
 * Fix short read protection for tables with no clustering columns (CASSANDRA-13880)
 * Make isBuilt volatile in PartitionUpdate (CASSANDRA-13619)
 * Prevent integer overflow of timestamps in CellTest and RowsTest (CASSANDRA-13866)
 * Fix counter application order in short read protection (CASSANDRA-12872)
 * Don't block RepairJob execution on validation futures (CASSANDRA-13797)
 * Wait for all management tasks to complete before shutting down CLSM (CASSANDRA-13123)
 * INSERT statement fails when Tuple type is used as clustering column with default DESC order (CASSANDRA-13717)
 * Fix pending view mutations handling and cleanup batchlog when there are local and remote paired mutations (CASSANDRA-13069)
 * Improve config validation and documentation on overflow and NPE (CASSANDRA-13622)
 * Range deletes in a CAS batch are ignored (CASSANDRA-13655)
 * Avoid assertion error when IndexSummary > 2G (CASSANDRA-12014)
 * Change repair midpoint logging for tiny ranges (CASSANDRA-13603)
 * Better handle corrupt final commitlog segment (CASSANDRA-11995)
 * StreamingHistogram is not thread safe (CASSANDRA-13756)
 * Fix MV timestamp issues (CASSANDRA-11500)
 * Better tolerate improperly formatted bcrypt hashes (CASSANDRA-13626)
 * Fix race condition in read command serialization (CASSANDRA-13363)
 * Fix AssertionError in short read protection (CASSANDRA-13747)
 * Don't skip corrupted sstables on startup (CASSANDRA-13620)
 * Fix the merging of cells with different user type versions (CASSANDRA-13776)
 * Copy session properties on cqlsh.py do_login (CASSANDRA-13640)
 * Potential AssertionError during ReadRepair of range tombstone and partition deletions (CASSANDRA-13719)
 * Don't let stress write warmup data if n=0 (CASSANDRA-13773)
 * Gossip thread slows down when using batch commit log (CASSANDRA-12966)
 * Randomize batchlog endpoint selection with only 1 or 2 racks (CASSANDRA-12884)
 * Fix digest calculation for counter cells (CASSANDRA-13750)
 * Fix ColumnDefinition.cellValueType() for non-frozen collection and change SSTabledump to use type.toJSONString() (CASSANDRA-13573)
 * Skip materialized view addition if the base table doesn't exist (CASSANDRA-13737)
 * Drop table should remove corresponding entries in dropped_columns table (CASSANDRA-13730)
 * Log warn message until legacy auth tables have been migrated (CASSANDRA-13371)
 * Fix incorrect [2.1 <- 3.0] serialization of counter cells created in 2.0 (CASSANDRA-13691)
 * Fix invalid writetime for null cells (CASSANDRA-13711)
 * Fix ALTER TABLE statement to atomically propagate changes to the table and its MVs (CASSANDRA-12952)
 * Fixed ambiguous output of nodetool tablestats command (CASSANDRA-13722)
 * Fix Digest mismatch Exception if hints file has UnknownColumnFamily (CASSANDRA-13696)
 * Purge tombstones created by expired cells (CASSANDRA-13643)
 * Make concat work with iterators that have different subsets of columns (CASSANDRA-13482)
 * Set test.runners based on cores and memory size (CASSANDRA-13078)
 * Allow different NUMACTL_ARGS to be passed in (CASSANDRA-13557)
 * Allow native function calls in CQLSSTableWriter (CASSANDRA-12606)
 * Fix secondary index queries on COMPACT tables (CASSANDRA-13627)
 * Nodetool listsnapshots output is missing a newline, if there are no snapshots (CASSANDRA-13568)
 * sstabledump reports incorrect usage for argument order (CASSANDRA-13532)
Merged from 2.2:
 * Safely handle empty buffers when outputting to JSON (CASSANDRA-13868)
 * Copy session properties on cqlsh.py do_login (CASSANDRA-13847)
 * Fix load over calculated issue in IndexSummaryRedistribution (CASSANDRA-13738)
 * Fix compaction and flush exception not captured (CASSANDRA-13833)
 * Uncaught exceptions in Netty pipeline (CASSANDRA-13649)
 * Prevent integer overflow on exabyte filesystems (CASSANDRA-13067)
 * Fix queries with LIMIT and filtering on clustering columns (CASSANDRA-11223)
 * Fix potential NPE when resume bootstrap fails (CASSANDRA-13272)
 * Fix toJSONString for the UDT, tuple and collection types (CASSANDRA-13592)
 * Fix nested Tuples/UDTs validation (CASSANDRA-13646)
Merged from 2.1:
 * Clone HeartBeatState when building gossip messages. Make its generation/version volatile (CASSANDRA-13700)


3.11.0
 * Allow native function calls in CQLSSTableWriter (CASSANDRA-12606)
 * Replace string comparison with regex/number checks in MessagingService test (CASSANDRA-13216)
 * Fix formatting of duration columns in CQLSH (CASSANDRA-13549)
 * Fix the problem with duplicated rows when using paging with SASI (CASSANDRA-13302)
 * Allow CONTAINS statements filtering on the partition key and it’s parts (CASSANDRA-13275)
 * Fall back to even ranges calculation in clusters with vnodes when tokens are distributed unevenly (CASSANDRA-13229)
 * Fix duration type validation to prevent overflow (CASSANDRA-13218)
 * Forbid unsupported creation of SASI indexes over partition key columns (CASSANDRA-13228)
 * Reject multiple values for a key in CQL grammar. (CASSANDRA-13369)
 * UDA fails without input rows (CASSANDRA-13399)
 * Fix compaction-stress by using daemonInitialization (CASSANDRA-13188)
 * V5 protocol flags decoding broken (CASSANDRA-13443)
 * Use write lock not read lock for removing sstables from compaction strategies. (CASSANDRA-13422)
 * Use corePoolSize equal to maxPoolSize in JMXEnabledThreadPoolExecutors (CASSANDRA-13329)
 * Avoid rebuilding SASI indexes containing no values (CASSANDRA-12962)
 * Add charset to Analyser input stream (CASSANDRA-13151)
 * Fix testLimitSSTables flake caused by concurrent flush (CASSANDRA-12820)
 * cdc column addition strikes again (CASSANDRA-13382)
 * Fix static column indexes (CASSANDRA-13277)
 * DataOutputBuffer.asNewBuffer broken (CASSANDRA-13298)
 * unittest CipherFactoryTest failed on MacOS (CASSANDRA-13370)
 * Forbid SELECT restrictions and CREATE INDEX over non-frozen UDT columns (CASSANDRA-13247)
 * Default logging we ship will incorrectly print "?:?" for "%F:%L" pattern (CASSANDRA-13317)
 * Possible AssertionError in UnfilteredRowIteratorWithLowerBound (CASSANDRA-13366)
 * Support unaligned memory access for AArch64 (CASSANDRA-13326)
 * Improve SASI range iterator efficiency on intersection with an empty range (CASSANDRA-12915).
 * Fix equality comparisons of columns using the duration type (CASSANDRA-13174)
 * Obfuscate password in stress-graphs (CASSANDRA-12233)
 * Move to FastThreadLocalThread and FastThreadLocal (CASSANDRA-13034)
 * nodetool stopdaemon errors out (CASSANDRA-13030)
 * Tables in system_distributed should not use gcgs of 0 (CASSANDRA-12954)
 * Fix primary index calculation for SASI (CASSANDRA-12910)
 * More fixes to the TokenAllocator (CASSANDRA-12990)
 * NoReplicationTokenAllocator should work with zero replication factor (CASSANDRA-12983)
 * Address message coalescing regression (CASSANDRA-12676)
 * Delete illegal character from StandardTokenizerImpl.jflex (CASSANDRA-13417)
 * Fix cqlsh automatic protocol downgrade regression (CASSANDRA-13307)
 * Tracing payload not passed from QueryMessage to tracing session (CASSANDRA-12835)
Merged from 3.0:
 * Ensure int overflow doesn't occur when calculating large partition warning size (CASSANDRA-13172)
 * Ensure consistent view of partition columns between coordinator and replica in ColumnFilter (CASSANDRA-13004)
 * Failed unregistering mbean during drop keyspace (CASSANDRA-13346)
 * nodetool scrub/cleanup/upgradesstables exit code is wrong (CASSANDRA-13542)
 * Fix the reported number of sstable data files accessed per read (CASSANDRA-13120)
 * Fix schema digest mismatch during rolling upgrades from versions before 3.0.12 (CASSANDRA-13559)
 * Upgrade JNA version to 4.4.0 (CASSANDRA-13072)
 * Interned ColumnIdentifiers should use minimal ByteBuffers (CASSANDRA-13533)
 * ReverseIndexedReader may drop rows during 2.1 to 3.0 upgrade (CASSANDRA-13525)
 * Fix repair process violating start/end token limits for small ranges (CASSANDRA-13052)
 * Add storage port options to sstableloader (CASSANDRA-13518)
 * Properly handle quoted index names in cqlsh DESCRIBE output (CASSANDRA-12847)
 * Avoid reading static row twice from old format sstables (CASSANDRA-13236)
 * Fix NPE in StorageService.excise() (CASSANDRA-13163)
 * Expire OutboundTcpConnection messages by a single Thread (CASSANDRA-13265)
 * Fail repair if insufficient responses received (CASSANDRA-13397)
 * Fix SSTableLoader fail when the loaded table contains dropped columns (CASSANDRA-13276)
 * Avoid name clashes in CassandraIndexTest (CASSANDRA-13427)
 * Handling partially written hint files (CASSANDRA-12728)
 * Interrupt replaying hints on decommission (CASSANDRA-13308)
 * Handling partially written hint files (CASSANDRA-12728)
 * Fix NPE issue in StorageService (CASSANDRA-13060)
 * Make reading of range tombstones more reliable (CASSANDRA-12811)
 * Fix startup problems due to schema tables not completely flushed (CASSANDRA-12213)
 * Fix view builder bug that can filter out data on restart (CASSANDRA-13405)
 * Fix 2i page size calculation when there are no regular columns (CASSANDRA-13400)
 * Fix the conversion of 2.X expired rows without regular column data (CASSANDRA-13395)
 * Fix hint delivery when using ext+internal IPs with prefer_local enabled (CASSANDRA-13020)
 * Fix possible NPE on upgrade to 3.0/3.X in case of IO errors (CASSANDRA-13389)
 * Legacy deserializer can create empty range tombstones (CASSANDRA-13341)
 * Legacy caching options can prevent 3.0 upgrade (CASSANDRA-13384)
 * Use the Kernel32 library to retrieve the PID on Windows and fix startup checks (CASSANDRA-13333)
 * Fix code to not exchange schema across major versions (CASSANDRA-13274)
 * Dropping column results in "corrupt" SSTable (CASSANDRA-13337)
 * Bugs handling range tombstones in the sstable iterators (CASSANDRA-13340)
 * Fix CONTAINS filtering for null collections (CASSANDRA-13246)
 * Applying: Use a unique metric reservoir per test run when using Cassandra-wide metrics residing in MBeans (CASSANDRA-13216)
 * Propagate row deletions in 2i tables on upgrade (CASSANDRA-13320)
 * Slice.isEmpty() returns false for some empty slices (CASSANDRA-13305)
 * Add formatted row output to assertEmpty in CQL Tester (CASSANDRA-13238)
 * Prevent data loss on upgrade 2.1 - 3.0 by adding component separator to LogRecord absolute path (CASSANDRA-13294)
 * Improve testing on macOS by eliminating sigar logging (CASSANDRA-13233)
 * Cqlsh copy-from should error out when csv contains invalid data for collections (CASSANDRA-13071)
 * Fix "multiple versions of ant detected..." when running ant test (CASSANDRA-13232)
 * Coalescing strategy sleeps too much (CASSANDRA-13090)
 * Faster StreamingHistogram (CASSANDRA-13038)
 * Legacy deserializer can create unexpected boundary range tombstones (CASSANDRA-13237)
 * Remove unnecessary assertion from AntiCompactionTest (CASSANDRA-13070)
 * Fix cqlsh COPY for dates before 1900 (CASSANDRA-13185)
 * Use keyspace replication settings on system.size_estimates table (CASSANDRA-9639)
 * Add vm.max_map_count StartupCheck (CASSANDRA-13008)
 * Hint related logging should include the IP address of the destination in addition to
   host ID (CASSANDRA-13205)
 * Reloading logback.xml does not work (CASSANDRA-13173)
 * Lightweight transactions temporarily fail after upgrade from 2.1 to 3.0 (CASSANDRA-13109)
 * Duplicate rows after upgrading from 2.1.16 to 3.0.10/3.9 (CASSANDRA-13125)
 * Fix UPDATE queries with empty IN restrictions (CASSANDRA-13152)
 * Fix handling of partition with partition-level deletion plus
   live rows in sstabledump (CASSANDRA-13177)
 * Provide user workaround when system_schema.columns does not contain entries
   for a table that's in system_schema.tables (CASSANDRA-13180)
 * Nodetool upgradesstables/scrub/compact ignores system tables (CASSANDRA-13410)
 * Fix schema version calculation for rolling upgrades (CASSANDRA-13441)
Merged from 2.2:
 * Nodes started with join_ring=False should be able to serve requests when authentication is enabled (CASSANDRA-11381)
 * cqlsh COPY FROM: increment error count only for failures, not for attempts (CASSANDRA-13209)
 * Avoid starting gossiper in RemoveTest (CASSANDRA-13407)
 * Fix weightedSize() for row-cache reported by JMX and NodeTool (CASSANDRA-13393)
 * Fix JVM metric names (CASSANDRA-13103)
 * Honor truststore-password parameter in cassandra-stress (CASSANDRA-12773)
 * Discard in-flight shadow round responses (CASSANDRA-12653)
 * Don't anti-compact repaired data to avoid inconsistencies (CASSANDRA-13153)
 * Wrong logger name in AnticompactionTask (CASSANDRA-13343)
 * Commitlog replay may fail if last mutation is within 4 bytes of end of segment (CASSANDRA-13282)
 * Fix queries updating multiple time the same list (CASSANDRA-13130)
 * Fix GRANT/REVOKE when keyspace isn't specified (CASSANDRA-13053)
 * Fix flaky LongLeveledCompactionStrategyTest (CASSANDRA-12202)
 * Fix failing COPY TO STDOUT (CASSANDRA-12497)
 * Fix ColumnCounter::countAll behaviour for reverse queries (CASSANDRA-13222)
 * Exceptions encountered calling getSeeds() breaks OTC thread (CASSANDRA-13018)
 * Fix negative mean latency metric (CASSANDRA-12876)
 * Use only one file pointer when creating commitlog segments (CASSANDRA-12539)
Merged from 2.1:
 * Fix 2ndary index queries on partition keys for tables with static columns (CASSANDRA-13147)
 * Fix ParseError unhashable type list in cqlsh copy from (CASSANDRA-13364)
 * Remove unused repositories (CASSANDRA-13278)
 * Log stacktrace of uncaught exceptions (CASSANDRA-13108)
 * Use portable stderr for java error in startup (CASSANDRA-13211)
 * Fix Thread Leak in OutboundTcpConnection (CASSANDRA-13204)
 * Coalescing strategy can enter infinite loop (CASSANDRA-13159)


3.10
 * Fix secondary index queries regression (CASSANDRA-13013)
 * Add duration type to the protocol V5 (CASSANDRA-12850)
 * Fix duration type validation (CASSANDRA-13143)
 * Fix flaky GcCompactionTest (CASSANDRA-12664)
 * Fix TestHintedHandoff.hintedhandoff_decom_test (CASSANDRA-13058)
 * Fixed query monitoring for range queries (CASSANDRA-13050)
 * Remove outboundBindAny configuration property (CASSANDRA-12673)
 * Use correct bounds for all-data range when filtering (CASSANDRA-12666)
 * Remove timing window in test case (CASSANDRA-12875)
 * Resolve unit testing without JCE security libraries installed (CASSANDRA-12945)
 * Fix inconsistencies in cassandra-stress load balancing policy (CASSANDRA-12919)
 * Fix validation of non-frozen UDT cells (CASSANDRA-12916)
 * Don't shut down socket input/output on StreamSession (CASSANDRA-12903)
 * Fix Murmur3PartitionerTest (CASSANDRA-12858)
 * Move cqlsh syntax rules into separate module and allow easier customization (CASSANDRA-12897)
 * Fix CommitLogSegmentManagerTest (CASSANDRA-12283)
 * Fix cassandra-stress truncate option (CASSANDRA-12695)
 * Fix crossNode value when receiving messages (CASSANDRA-12791)
 * Don't load MX4J beans twice (CASSANDRA-12869)
 * Extend native protocol request flags, add versions to SUPPORTED, and introduce ProtocolVersion enum (CASSANDRA-12838)
 * Set JOINING mode when running pre-join tasks (CASSANDRA-12836)
 * remove net.mintern.primitive library due to license issue (CASSANDRA-12845)
 * Properly format IPv6 addresses when logging JMX service URL (CASSANDRA-12454)
 * Optimize the vnode allocation for single replica per DC (CASSANDRA-12777)
 * Use non-token restrictions for bounds when token restrictions are overridden (CASSANDRA-12419)
 * Fix CQLSH auto completion for PER PARTITION LIMIT (CASSANDRA-12803)
 * Use different build directories for Eclipse and Ant (CASSANDRA-12466)
 * Avoid potential AttributeError in cqlsh due to no table metadata (CASSANDRA-12815)
 * Fix RandomReplicationAwareTokenAllocatorTest.testExistingCluster (CASSANDRA-12812)
 * Upgrade commons-codec to 1.9 (CASSANDRA-12790)
 * Make the fanout size for LeveledCompactionStrategy to be configurable (CASSANDRA-11550)
 * Add duration data type (CASSANDRA-11873)
 * Fix timeout in ReplicationAwareTokenAllocatorTest (CASSANDRA-12784)
 * Improve sum aggregate functions (CASSANDRA-12417)
 * Make cassandra.yaml docs for batch_size_*_threshold_in_kb reflect changes in CASSANDRA-10876 (CASSANDRA-12761)
 * cqlsh fails to format collections when using aliases (CASSANDRA-11534)
 * Check for hash conflicts in prepared statements (CASSANDRA-12733)
 * Exit query parsing upon first error (CASSANDRA-12598)
 * Fix cassandra-stress to use single seed in UUID generation (CASSANDRA-12729)
 * CQLSSTableWriter does not allow Update statement (CASSANDRA-12450)
 * Config class uses boxed types but DD exposes primitive types (CASSANDRA-12199)
 * Add pre- and post-shutdown hooks to Storage Service (CASSANDRA-12461)
 * Add hint delivery metrics (CASSANDRA-12693)
 * Remove IndexInfo cache from FileIndexInfoRetriever (CASSANDRA-12731)
 * ColumnIndex does not reuse buffer (CASSANDRA-12502)
 * cdc column addition still breaks schema migration tasks (CASSANDRA-12697)
 * Upgrade metrics-reporter dependencies (CASSANDRA-12089)
 * Tune compaction thread count via nodetool (CASSANDRA-12248)
 * Add +=/-= shortcut syntax for update queries (CASSANDRA-12232)
 * Include repair session IDs in repair start message (CASSANDRA-12532)
 * Add a blocking task to Index, run before joining the ring (CASSANDRA-12039)
 * Fix NPE when using CQLSSTableWriter (CASSANDRA-12667)
 * Support optional backpressure strategies at the coordinator (CASSANDRA-9318)
 * Make randompartitioner work with new vnode allocation (CASSANDRA-12647)
 * Fix cassandra-stress graphing (CASSANDRA-12237)
 * Allow filtering on partition key columns for queries without secondary indexes (CASSANDRA-11031)
 * Fix Cassandra Stress reporting thread model and precision (CASSANDRA-12585)
 * Add JMH benchmarks.jar (CASSANDRA-12586)
 * Cleanup uses of AlterTableStatementColumn (CASSANDRA-12567)
 * Add keep-alive to streaming (CASSANDRA-11841)
 * Tracing payload is passed through newSession(..) (CASSANDRA-11706)
 * avoid deleting non existing sstable files and improve related log messages (CASSANDRA-12261)
 * json/yaml output format for nodetool compactionhistory (CASSANDRA-12486)
 * Retry all internode messages once after a connection is
   closed and reopened (CASSANDRA-12192)
 * Add support to rebuild from targeted replica (CASSANDRA-9875)
 * Add sequence distribution type to cassandra stress (CASSANDRA-12490)
 * "SELECT * FROM foo LIMIT ;" does not error out (CASSANDRA-12154)
 * Define executeLocally() at the ReadQuery Level (CASSANDRA-12474)
 * Extend read/write failure messages with a map of replica addresses
   to error codes in the v5 native protocol (CASSANDRA-12311)
 * Fix rebuild of SASI indexes with existing index files (CASSANDRA-12374)
 * Let DatabaseDescriptor not implicitly startup services (CASSANDRA-9054, 12550)
 * Fix clustering indexes in presence of static columns in SASI (CASSANDRA-12378)
 * Fix queries on columns with reversed type on SASI indexes (CASSANDRA-12223)
 * Added slow query log (CASSANDRA-12403)
 * Count full coordinated request against timeout (CASSANDRA-12256)
 * Allow TTL with null value on insert and update (CASSANDRA-12216)
 * Make decommission operation resumable (CASSANDRA-12008)
 * Add support to one-way targeted repair (CASSANDRA-9876)
 * Remove clientutil jar (CASSANDRA-11635)
 * Fix compaction throughput throttle (CASSANDRA-12366, CASSANDRA-12717)
 * Delay releasing Memtable memory on flush until PostFlush has finished running (CASSANDRA-12358)
 * Cassandra stress should dump all setting on startup (CASSANDRA-11914)
 * Make it possible to compact a given token range (CASSANDRA-10643)
 * Allow updating DynamicEndpointSnitch properties via JMX (CASSANDRA-12179)
 * Collect metrics on queries by consistency level (CASSANDRA-7384)
 * Add support for GROUP BY to SELECT statement (CASSANDRA-10707)
 * Deprecate memtable_cleanup_threshold and update default for memtable_flush_writers (CASSANDRA-12228)
 * Upgrade to OHC 0.4.4 (CASSANDRA-12133)
 * Add version command to cassandra-stress (CASSANDRA-12258)
 * Create compaction-stress tool (CASSANDRA-11844)
 * Garbage-collecting compaction operation and schema option (CASSANDRA-7019)
 * Add beta protocol flag for v5 native protocol (CASSANDRA-12142)
 * Support filtering on non-PRIMARY KEY columns in the CREATE
   MATERIALIZED VIEW statement's WHERE clause (CASSANDRA-10368)
 * Unify STDOUT and SYSTEMLOG logback format (CASSANDRA-12004)
 * COPY FROM should raise error for non-existing input files (CASSANDRA-12174)
 * Faster write path (CASSANDRA-12269)
 * Option to leave omitted columns in INSERT JSON unset (CASSANDRA-11424)
 * Support json/yaml output in nodetool tpstats (CASSANDRA-12035)
 * Expose metrics for successful/failed authentication attempts (CASSANDRA-10635)
 * Prepend snapshot name with "truncated" or "dropped" when a snapshot
   is taken before truncating or dropping a table (CASSANDRA-12178)
 * Optimize RestrictionSet (CASSANDRA-12153)
 * cqlsh does not automatically downgrade CQL version (CASSANDRA-12150)
 * Omit (de)serialization of state variable in UDAs (CASSANDRA-9613)
 * Create a system table to expose prepared statements (CASSANDRA-8831)
 * Reuse DataOutputBuffer from ColumnIndex (CASSANDRA-11970)
 * Remove DatabaseDescriptor dependency from SegmentedFile (CASSANDRA-11580)
 * Add supplied username to authentication error messages (CASSANDRA-12076)
 * Remove pre-startup check for open JMX port (CASSANDRA-12074)
 * Remove compaction Severity from DynamicEndpointSnitch (CASSANDRA-11738)
 * Restore resumable hints delivery (CASSANDRA-11960)
 * Properly report LWT contention (CASSANDRA-12626)
Merged from 3.0:
 * Dump threads when unit tests time out (CASSANDRA-13117)
 * Better error when modifying function permissions without explicit keyspace (CASSANDRA-12925)
 * Indexer is not correctly invoked when building indexes over sstables (CASSANDRA-13075)
 * Read repair is not blocking repair to finish in foreground repair (CASSANDRA-13115)
 * Stress daemon help is incorrect(CASSANDRA-12563)
 * Remove ALTER TYPE support (CASSANDRA-12443)
 * Fix assertion for certain legacy range tombstone pattern (CASSANDRA-12203)
 * Replace empty strings with null values if they cannot be converted (CASSANDRA-12794)
 * Fix deserialization of 2.x DeletedCells (CASSANDRA-12620)
 * Add parent repair session id to anticompaction log message (CASSANDRA-12186)
 * Improve contention handling on failure to acquire MV lock for streaming and hints (CASSANDRA-12905)
 * Fix DELETE and UPDATE queries with empty IN restrictions (CASSANDRA-12829)
 * Mark MVs as built after successful bootstrap (CASSANDRA-12984)
 * Estimated TS drop-time histogram updated with Cell.NO_DELETION_TIME (CASSANDRA-13040)
 * Nodetool compactionstats fails with NullPointerException (CASSANDRA-13021)
 * Thread local pools never cleaned up (CASSANDRA-13033)
 * Set RPC_READY to false when draining or if a node is marked as shutdown (CASSANDRA-12781)
 * CQL often queries static columns unnecessarily (CASSANDRA-12768)
 * Make sure sstables only get committed when it's safe to discard commit log records (CASSANDRA-12956)
 * Reject default_time_to_live option when creating or altering MVs (CASSANDRA-12868)
 * Nodetool should use a more sane max heap size (CASSANDRA-12739)
 * LocalToken ensures token values are cloned on heap (CASSANDRA-12651)
 * AnticompactionRequestSerializer serializedSize is incorrect (CASSANDRA-12934)
 * Prevent reloading of logback.xml from UDF sandbox (CASSANDRA-12535)
 * Reenable HeapPool (CASSANDRA-12900)
 * Disallow offheap_buffers memtable allocation (CASSANDRA-11039)
 * Fix CommitLogSegmentManagerTest (CASSANDRA-12283)
 * Pass root cause to CorruptBlockException when uncompression failed (CASSANDRA-12889)
 * Batch with multiple conditional updates for the same partition causes AssertionError (CASSANDRA-12867)
 * Make AbstractReplicationStrategy extendable from outside its package (CASSANDRA-12788)
 * Don't tell users to turn off consistent rangemovements during rebuild. (CASSANDRA-12296)
 * Fix CommitLogTest.testDeleteIfNotDirty (CASSANDRA-12854)
 * Avoid deadlock due to MV lock contention (CASSANDRA-12689)
 * Fix for KeyCacheCqlTest flakiness (CASSANDRA-12801)
 * Include SSTable filename in compacting large row message (CASSANDRA-12384)
 * Fix potential socket leak (CASSANDRA-12329, CASSANDRA-12330)
 * Fix ViewTest.testCompaction (CASSANDRA-12789)
 * Improve avg aggregate functions (CASSANDRA-12417)
 * Preserve quoted reserved keyword column names in MV creation (CASSANDRA-11803)
 * nodetool stopdaemon errors out (CASSANDRA-12646)
 * Split materialized view mutations on build to prevent OOM (CASSANDRA-12268)
 * mx4j does not work in 3.0.8 (CASSANDRA-12274)
 * Abort cqlsh copy-from in case of no answer after prolonged period of time (CASSANDRA-12740)
 * Avoid sstable corrupt exception due to dropped static column (CASSANDRA-12582)
 * Make stress use client mode to avoid checking commit log size on startup (CASSANDRA-12478)
 * Fix exceptions with new vnode allocation (CASSANDRA-12715)
 * Unify drain and shutdown processes (CASSANDRA-12509)
 * Fix NPE in ComponentOfSlice.isEQ() (CASSANDRA-12706)
 * Fix failure in LogTransactionTest (CASSANDRA-12632)
 * Fix potentially incomplete non-frozen UDT values when querying with the
   full primary key specified (CASSANDRA-12605)
 * Make sure repaired tombstones are dropped when only_purge_repaired_tombstones is enabled (CASSANDRA-12703)
 * Skip writing MV mutations to commitlog on mutation.applyUnsafe() (CASSANDRA-11670)
 * Establish consistent distinction between non-existing partition and NULL value for LWTs on static columns (CASSANDRA-12060)
 * Extend ColumnIdentifier.internedInstances key to include the type that generated the byte buffer (CASSANDRA-12516)
 * Handle composite prefixes with final EOC=0 as in 2.x and refactor LegacyLayout.decodeBound (CASSANDRA-12423)
 * select_distinct_with_deletions_test failing on non-vnode environments (CASSANDRA-11126)
 * Stack Overflow returned to queries while upgrading (CASSANDRA-12527)
 * Fix legacy regex for temporary files from 2.2 (CASSANDRA-12565)
 * Add option to state current gc_grace_seconds to tools/bin/sstablemetadata (CASSANDRA-12208)
 * Fix file system race condition that may cause LogAwareFileLister to fail to classify files (CASSANDRA-11889)
 * Fix file handle leaks due to simultaneous compaction/repair and
   listing snapshots, calculating snapshot sizes, or making schema
   changes (CASSANDRA-11594)
 * Fix nodetool repair exits with 0 for some errors (CASSANDRA-12508)
 * Do not shut down BatchlogManager twice during drain (CASSANDRA-12504)
 * Disk failure policy should not be invoked on out of space (CASSANDRA-12385)
 * Calculate last compacted key on startup (CASSANDRA-6216)
 * Add schema to snapshot manifest, add USING TIMESTAMP clause to ALTER TABLE statements (CASSANDRA-7190)
 * If CF has no clustering columns, any row cache is full partition cache (CASSANDRA-12499)
 * Correct log message for statistics of offheap memtable flush (CASSANDRA-12776)
 * Explicitly set locale for string validation (CASSANDRA-12541,CASSANDRA-12542,CASSANDRA-12543,CASSANDRA-12545)
Merged from 2.2:
 * Fix speculative retry bugs (CASSANDRA-13009)
 * Fix handling of nulls and unsets in IN conditions (CASSANDRA-12981)
 * Fix race causing infinite loop if Thrift server is stopped before it starts listening (CASSANDRA-12856)
 * CompactionTasks now correctly drops sstables out of compaction when not enough disk space is available (CASSANDRA-12979)
 * Remove support for non-JavaScript UDFs (CASSANDRA-12883)
 * Fix DynamicEndpointSnitch noop in multi-datacenter situations (CASSANDRA-13074)
 * cqlsh copy-from: encode column names to avoid primary key parsing errors (CASSANDRA-12909)
 * Temporarily fix bug that creates commit log when running offline tools (CASSANDRA-8616)
 * Reduce granuality of OpOrder.Group during index build (CASSANDRA-12796)
 * Test bind parameters and unset parameters in InsertUpdateIfConditionTest (CASSANDRA-12980)
 * Use saved tokens when setting local tokens on StorageService.joinRing (CASSANDRA-12935)
 * cqlsh: fix DESC TYPES errors (CASSANDRA-12914)
 * Fix leak on skipped SSTables in sstableupgrade (CASSANDRA-12899)
 * Avoid blocking gossip during pending range calculation (CASSANDRA-12281)
 * Fix purgeability of tombstones with max timestamp (CASSANDRA-12792)
 * Fail repair if participant dies during sync or anticompaction (CASSANDRA-12901)
 * cqlsh COPY: unprotected pk values before converting them if not using prepared statements (CASSANDRA-12863)
 * Fix Util.spinAssertEquals (CASSANDRA-12283)
 * Fix potential NPE for compactionstats (CASSANDRA-12462)
 * Prepare legacy authenticate statement if credentials table initialised after node startup (CASSANDRA-12813)
 * Change cassandra.wait_for_tracing_events_timeout_secs default to 0 (CASSANDRA-12754)
 * Clean up permissions when a UDA is dropped (CASSANDRA-12720)
 * Limit colUpdateTimeDelta histogram updates to reasonable deltas (CASSANDRA-11117)
 * Fix leak errors and execution rejected exceptions when draining (CASSANDRA-12457)
 * Fix merkle tree depth calculation (CASSANDRA-12580)
 * Make Collections deserialization more robust (CASSANDRA-12618)
 * Better handle invalid system roles table (CASSANDRA-12700)
 * Fix exceptions when enabling gossip on nodes that haven't joined the ring (CASSANDRA-12253)
 * Fix authentication problem when invoking cqlsh copy from a SOURCE command (CASSANDRA-12642)
 * Decrement pending range calculator jobs counter in finally block
 * cqlshlib tests: increase default execute timeout (CASSANDRA-12481)
 * Forward writes to replacement node when replace_address != broadcast_address (CASSANDRA-8523)
 * Fail repair on non-existing table (CASSANDRA-12279)
 * Enable repair -pr and -local together (fix regression of CASSANDRA-7450) (CASSANDRA-12522)
 * Split consistent range movement flag correction (CASSANDRA-12786)
Merged from 2.1:
 * Upgrade netty version to fix memory leak with client encryption (CASSANDRA-13114)
 * cqlsh copy-from: sort user type fields in csv (CASSANDRA-12959)
 * Don't skip sstables based on maxLocalDeletionTime (CASSANDRA-12765)


3.8, 3.9
 * Fix value skipping with counter columns (CASSANDRA-11726)
 * Fix nodetool tablestats miss SSTable count (CASSANDRA-12205)
 * Fixed flacky SSTablesIteratedTest (CASSANDRA-12282)
 * Fixed flacky SSTableRewriterTest: check file counts before calling validateCFS (CASSANDRA-12348)
 * cqlsh: Fix handling of $$-escaped strings (CASSANDRA-12189)
 * Fix SSL JMX requiring truststore containing server cert (CASSANDRA-12109)
 * RTE from new CDC column breaks in flight queries (CASSANDRA-12236)
 * Fix hdr logging for single operation workloads (CASSANDRA-12145)
 * Fix SASI PREFIX search in CONTAINS mode with partial terms (CASSANDRA-12073)
 * Increase size of flushExecutor thread pool (CASSANDRA-12071)
 * Partial revert of CASSANDRA-11971, cannot recycle buffer in SP.sendMessagesToNonlocalDC (CASSANDRA-11950)
 * Upgrade netty to 4.0.39 (CASSANDRA-12032, CASSANDRA-12034)
 * Improve details in compaction log message (CASSANDRA-12080)
 * Allow unset values in CQLSSTableWriter (CASSANDRA-11911)
 * Chunk cache to request compressor-compatible buffers if pool space is exhausted (CASSANDRA-11993)
 * Remove DatabaseDescriptor dependencies from SequentialWriter (CASSANDRA-11579)
 * Move skip_stop_words filter before stemming (CASSANDRA-12078)
 * Support seek() in EncryptedFileSegmentInputStream (CASSANDRA-11957)
 * SSTable tools mishandling LocalPartitioner (CASSANDRA-12002)
 * When SEPWorker assigned work, set thread name to match pool (CASSANDRA-11966)
 * Add cross-DC latency metrics (CASSANDRA-11569)
 * Allow terms in selection clause (CASSANDRA-10783)
 * Add bind variables to trace (CASSANDRA-11719)
 * Switch counter shards' clock to timestamps (CASSANDRA-9811)
 * Introduce HdrHistogram and response/service/wait separation to stress tool (CASSANDRA-11853)
 * entry-weighers in QueryProcessor should respect partitionKeyBindIndexes field (CASSANDRA-11718)
 * Support older ant versions (CASSANDRA-11807)
 * Estimate compressed on disk size when deciding if sstable size limit reached (CASSANDRA-11623)
 * cassandra-stress profiles should support case sensitive schemas (CASSANDRA-11546)
 * Remove DatabaseDescriptor dependency from FileUtils (CASSANDRA-11578)
 * Faster streaming (CASSANDRA-9766)
 * Add prepared query parameter to trace for "Execute CQL3 prepared query" session (CASSANDRA-11425)
 * Add repaired percentage metric (CASSANDRA-11503)
 * Add Change-Data-Capture (CASSANDRA-8844)
Merged from 3.0:
 * Fix paging for 2.x to 3.x upgrades (CASSANDRA-11195)
 * Fix clean interval not sent to commit log for empty memtable flush (CASSANDRA-12436)
 * Fix potential resource leak in RMIServerSocketFactoryImpl (CASSANDRA-12331)
 * Make sure compaction stats are updated when compaction is interrupted (CASSANDRA-12100)
 * Change commitlog and sstables to track dirty and clean intervals (CASSANDRA-11828)
 * NullPointerException during compaction on table with static columns (CASSANDRA-12336)
 * Fixed ConcurrentModificationException when reading metrics in GraphiteReporter (CASSANDRA-11823)
 * Fix upgrade of super columns on thrift (CASSANDRA-12335)
 * Fixed flacky BlacklistingCompactionsTest, switched to fixed size types and increased corruption size (CASSANDRA-12359)
 * Rerun ReplicationAwareTokenAllocatorTest on failure to avoid flakiness (CASSANDRA-12277)
 * Exception when computing read-repair for range tombstones (CASSANDRA-12263)
 * Lost counter writes in compact table and static columns (CASSANDRA-12219)
 * AssertionError with MVs on updating a row that isn't indexed due to a null value (CASSANDRA-12247)
 * Disable RR and speculative retry with EACH_QUORUM reads (CASSANDRA-11980)
 * Add option to override compaction space check (CASSANDRA-12180)
 * Faster startup by only scanning each directory for temporary files once (CASSANDRA-12114)
 * Respond with v1/v2 protocol header when responding to driver that attempts
   to connect with too low of a protocol version (CASSANDRA-11464)
 * NullPointerExpception when reading/compacting table (CASSANDRA-11988)
 * Fix problem with undeleteable rows on upgrade to new sstable format (CASSANDRA-12144)
 * Fix potential bad messaging service message for paged range reads
   within mixed-version 3.x clusters (CASSANDRA-12249)
 * Fix paging logic for deleted partitions with static columns (CASSANDRA-12107)
 * Wait until the message is being send to decide which serializer must be used (CASSANDRA-11393)
 * Fix migration of static thrift column names with non-text comparators (CASSANDRA-12147)
 * Fix upgrading sparse tables that are incorrectly marked as dense (CASSANDRA-11315)
 * Fix reverse queries ignoring range tombstones (CASSANDRA-11733)
 * Avoid potential race when rebuilding CFMetaData (CASSANDRA-12098)
 * Avoid missing sstables when getting the canonical sstables (CASSANDRA-11996)
 * Always select the live sstables when getting sstables in bounds (CASSANDRA-11944)
 * Fix column ordering of results with static columns for Thrift requests in
   a mixed 2.x/3.x cluster, also fix potential non-resolved duplication of
   those static columns in query results (CASSANDRA-12123)
 * Avoid digest mismatch with empty but static rows (CASSANDRA-12090)
 * Fix EOF exception when altering column type (CASSANDRA-11820)
 * Fix potential race in schema during new table creation (CASSANDRA-12083)
 * cqlsh: fix error handling in rare COPY FROM failure scenario (CASSANDRA-12070)
 * Disable autocompaction during drain (CASSANDRA-11878)
 * Add a metrics timer to MemtablePool and use it to track time spent blocked on memory in MemtableAllocator (CASSANDRA-11327)
 * Fix upgrading schema with super columns with non-text subcomparators (CASSANDRA-12023)
 * Add TimeWindowCompactionStrategy (CASSANDRA-9666)
 * Fix JsonTransformer output of partition with deletion info (CASSANDRA-12418)
 * Fix NPE in SSTableLoader when specifying partial directory path (CASSANDRA-12609)
Merged from 2.2:
 * Add local address entry in PropertyFileSnitch (CASSANDRA-11332)
 * cqlsh copy: fix missing counter values (CASSANDRA-12476)
 * Move migration tasks to non-periodic queue, assure flush executor shutdown after non-periodic executor (CASSANDRA-12251)
 * cqlsh copy: fixed possible race in initializing feeding thread (CASSANDRA-11701)
 * Only set broadcast_rpc_address on Ec2MultiRegionSnitch if it's not set (CASSANDRA-11357)
 * Update StorageProxy range metrics for timeouts, failures and unavailables (CASSANDRA-9507)
 * Add Sigar to classes included in clientutil.jar (CASSANDRA-11635)
 * Add decay to histograms and timers used for metrics (CASSANDRA-11752)
 * Fix hanging stream session (CASSANDRA-10992)
 * Fix INSERT JSON, fromJson() support of smallint, tinyint types (CASSANDRA-12371)
 * Restore JVM metric export for metric reporters (CASSANDRA-12312)
 * Release sstables of failed stream sessions only when outgoing transfers are finished (CASSANDRA-11345)
 * Wait for tracing events before returning response and query at same consistency level client side (CASSANDRA-11465)
 * cqlsh copyutil should get host metadata by connected address (CASSANDRA-11979)
 * Fixed cqlshlib.test.remove_test_db (CASSANDRA-12214)
 * Synchronize ThriftServer::stop() (CASSANDRA-12105)
 * Use dedicated thread for JMX notifications (CASSANDRA-12146)
 * Improve streaming synchronization and fault tolerance (CASSANDRA-11414)
 * MemoryUtil.getShort() should return an unsigned short also for architectures not supporting unaligned memory accesses (CASSANDRA-11973)
Merged from 2.1:
 * Fix queries with empty ByteBuffer values in clustering column restrictions (CASSANDRA-12127)
 * Disable passing control to post-flush after flush failure to prevent data loss (CASSANDRA-11828)
 * Allow STCS-in-L0 compactions to reduce scope with LCS (CASSANDRA-12040)
 * cannot use cql since upgrading python to 2.7.11+ (CASSANDRA-11850)
 * Fix filtering on clustering columns when 2i is used (CASSANDRA-11907)


3.0.8
 * Fix potential race in schema during new table creation (CASSANDRA-12083)
 * cqlsh: fix error handling in rare COPY FROM failure scenario (CASSANDRA-12070)
 * Disable autocompaction during drain (CASSANDRA-11878)
 * Add a metrics timer to MemtablePool and use it to track time spent blocked on memory in MemtableAllocator (CASSANDRA-11327)
 * Fix upgrading schema with super columns with non-text subcomparators (CASSANDRA-12023)
 * Add TimeWindowCompactionStrategy (CASSANDRA-9666)
Merged from 2.2:
 * Allow nodetool info to run with readonly JMX access (CASSANDRA-11755)
 * Validate bloom_filter_fp_chance against lowest supported
   value when the table is created (CASSANDRA-11920)
 * Don't send erroneous NEW_NODE notifications on restart (CASSANDRA-11038)
 * StorageService shutdown hook should use a volatile variable (CASSANDRA-11984)
Merged from 2.1:
 * Add system property to set the max number of native transport requests in queue (CASSANDRA-11363)
 * Fix queries with empty ByteBuffer values in clustering column restrictions (CASSANDRA-12127)
 * Disable passing control to post-flush after flush failure to prevent data loss (CASSANDRA-11828)
 * Allow STCS-in-L0 compactions to reduce scope with LCS (CASSANDRA-12040)
 * cannot use cql since upgrading python to 2.7.11+ (CASSANDRA-11850)
 * Fix filtering on clustering columns when 2i is used (CASSANDRA-11907)
 * Avoid stalling paxos when the paxos state expires (CASSANDRA-12043)
 * Remove finished incoming streaming connections from MessagingService (CASSANDRA-11854)
 * Don't try to get sstables for non-repairing column families (CASSANDRA-12077)
 * Avoid marking too many sstables as repaired (CASSANDRA-11696)
 * Prevent select statements with clustering key > 64k (CASSANDRA-11882)
 * Fix clock skew corrupting other nodes with paxos (CASSANDRA-11991)
 * Remove distinction between non-existing static columns and existing but null in LWTs (CASSANDRA-9842)
 * Cache local ranges when calculating repair neighbors (CASSANDRA-11934)
 * Allow LWT operation on static column with only partition keys (CASSANDRA-10532)
 * Create interval tree over canonical sstables to avoid missing sstables during streaming (CASSANDRA-11886)
 * cqlsh COPY FROM: shutdown parent cluster after forking, to avoid corrupting SSL connections (CASSANDRA-11749)


3.7
 * Support multiple folders for user defined compaction tasks (CASSANDRA-11765)
 * Fix race in CompactionStrategyManager's pause/resume (CASSANDRA-11922)
Merged from 3.0:
 * Fix legacy serialization of Thrift-generated non-compound range tombstones
   when communicating with 2.x nodes (CASSANDRA-11930)
 * Fix Directories instantiations where CFS.initialDirectories should be used (CASSANDRA-11849)
 * Avoid referencing DatabaseDescriptor in AbstractType (CASSANDRA-11912)
 * Don't use static dataDirectories field in Directories instances (CASSANDRA-11647)
 * Fix sstables not being protected from removal during index build (CASSANDRA-11905)
 * cqlsh: Suppress stack trace from Read/WriteFailures (CASSANDRA-11032)
 * Remove unneeded code to repair index summaries that have
   been improperly down-sampled (CASSANDRA-11127)
 * Avoid WriteTimeoutExceptions during commit log replay due to materialized
   view lock contention (CASSANDRA-11891)
 * Prevent OOM failures on SSTable corruption, improve tests for corruption detection (CASSANDRA-9530)
 * Use CFS.initialDirectories when clearing snapshots (CASSANDRA-11705)
 * Allow compaction strategies to disable early open (CASSANDRA-11754)
 * Refactor Materialized View code (CASSANDRA-11475)
 * Update Java Driver (CASSANDRA-11615)
Merged from 2.2:
 * Persist local metadata earlier in startup sequence (CASSANDRA-11742)
 * cqlsh: fix tab completion for case-sensitive identifiers (CASSANDRA-11664)
 * Avoid showing estimated key as -1 in tablestats (CASSANDRA-11587)
 * Fix possible race condition in CommitLog.recover (CASSANDRA-11743)
 * Enable client encryption in sstableloader with cli options (CASSANDRA-11708)
 * Possible memory leak in NIODataInputStream (CASSANDRA-11867)
 * Add seconds to cqlsh tracing session duration (CASSANDRA-11753)
 * Fix commit log replay after out-of-order flush completion (CASSANDRA-9669)
 * Prohibit Reversed Counter type as part of the PK (CASSANDRA-9395)
 * cqlsh: correctly handle non-ascii chars in error messages (CASSANDRA-11626)
Merged from 2.1:
 * Run CommitLog tests with different compression settings (CASSANDRA-9039)
 * cqlsh: apply current keyspace to source command (CASSANDRA-11152)
 * Clear out parent repair session if repair coordinator dies (CASSANDRA-11824)
 * Set default streaming_socket_timeout_in_ms to 24 hours (CASSANDRA-11840)
 * Do not consider local node a valid source during replace (CASSANDRA-11848)
 * Add message dropped tasks to nodetool netstats (CASSANDRA-11855)
 * Avoid holding SSTableReaders for duration of incremental repair (CASSANDRA-11739)


3.6
 * Correctly migrate schema for frozen UDTs during 2.x -> 3.x upgrades
   (does not affect any released versions) (CASSANDRA-11613)
 * Allow server startup if JMX is configured directly (CASSANDRA-11725)
 * Prevent direct memory OOM on buffer pool allocations (CASSANDRA-11710)
 * Enhanced Compaction Logging (CASSANDRA-10805)
 * Make prepared statement cache size configurable (CASSANDRA-11555)
 * Integrated JMX authentication and authorization (CASSANDRA-10091)
 * Add units to stress ouput (CASSANDRA-11352)
 * Fix PER PARTITION LIMIT for single and multi partitions queries (CASSANDRA-11603)
 * Add uncompressed chunk cache for RandomAccessReader (CASSANDRA-5863)
 * Clarify ClusteringPrefix hierarchy (CASSANDRA-11213)
 * Always perform collision check before joining ring (CASSANDRA-10134)
 * SSTableWriter output discrepancy (CASSANDRA-11646)
 * Fix potential timeout in NativeTransportService.testConcurrentDestroys (CASSANDRA-10756)
 * Support large partitions on the 3.0 sstable format (CASSANDRA-11206,11763)
 * Add support to rebuild from specific range (CASSANDRA-10406)
 * Optimize the overlapping lookup by calculating all the
   bounds in advance (CASSANDRA-11571)
 * Support json/yaml output in nodetool tablestats (CASSANDRA-5977)
 * (stress) Add datacenter option to -node options (CASSANDRA-11591)
 * Fix handling of empty slices (CASSANDRA-11513)
 * Make number of cores used by cqlsh COPY visible to testing code (CASSANDRA-11437)
 * Allow filtering on clustering columns for queries without secondary indexes (CASSANDRA-11310)
 * Refactor Restriction hierarchy (CASSANDRA-11354)
 * Eliminate allocations in R/W path (CASSANDRA-11421)
 * Update Netty to 4.0.36 (CASSANDRA-11567)
 * Fix PER PARTITION LIMIT for queries requiring post-query ordering (CASSANDRA-11556)
 * Allow instantiation of UDTs and tuples in UDFs (CASSANDRA-10818)
 * Support UDT in CQLSSTableWriter (CASSANDRA-10624)
 * Support for non-frozen user-defined types, updating
   individual fields of user-defined types (CASSANDRA-7423)
 * Make LZ4 compression level configurable (CASSANDRA-11051)
 * Allow per-partition LIMIT clause in CQL (CASSANDRA-7017)
 * Make custom filtering more extensible with UserExpression (CASSANDRA-11295)
 * Improve field-checking and error reporting in cassandra.yaml (CASSANDRA-10649)
 * Print CAS stats in nodetool proxyhistograms (CASSANDRA-11507)
 * More user friendly error when providing an invalid token to nodetool (CASSANDRA-9348)
 * Add static column support to SASI index (CASSANDRA-11183)
 * Support EQ/PREFIX queries in SASI CONTAINS mode without tokenization (CASSANDRA-11434)
 * Support LIKE operator in prepared statements (CASSANDRA-11456)
 * Add a command to see if a Materialized View has finished building (CASSANDRA-9967)
 * Log endpoint and port associated with streaming operation (CASSANDRA-8777)
 * Print sensible units for all log messages (CASSANDRA-9692)
 * Upgrade Netty to version 4.0.34 (CASSANDRA-11096)
 * Break the CQL grammar into separate Parser and Lexer (CASSANDRA-11372)
 * Compress only inter-dc traffic by default (CASSANDRA-8888)
 * Add metrics to track write amplification (CASSANDRA-11420)
 * cassandra-stress: cannot handle "value-less" tables (CASSANDRA-7739)
 * Add/drop multiple columns in one ALTER TABLE statement (CASSANDRA-10411)
 * Add require_endpoint_verification opt for internode encryption (CASSANDRA-9220)
 * Add auto import java.util for UDF code block (CASSANDRA-11392)
 * Add --hex-format option to nodetool getsstables (CASSANDRA-11337)
 * sstablemetadata should print sstable min/max token (CASSANDRA-7159)
 * Do not wrap CassandraException in TriggerExecutor (CASSANDRA-9421)
 * COPY TO should have higher double precision (CASSANDRA-11255)
 * Stress should exit with non-zero status after failure (CASSANDRA-10340)
 * Add client to cqlsh SHOW_SESSION (CASSANDRA-8958)
 * Fix nodetool tablestats keyspace level metrics (CASSANDRA-11226)
 * Store repair options in parent_repair_history (CASSANDRA-11244)
 * Print current leveling in sstableofflinerelevel (CASSANDRA-9588)
 * Change repair message for keyspaces with RF 1 (CASSANDRA-11203)
 * Remove hard-coded SSL cipher suites and protocols (CASSANDRA-10508)
 * Improve concurrency in CompactionStrategyManager (CASSANDRA-10099)
 * (cqlsh) interpret CQL type for formatting blobs (CASSANDRA-11274)
 * Refuse to start and print txn log information in case of disk
   corruption (CASSANDRA-10112)
 * Resolve some eclipse-warnings (CASSANDRA-11086)
 * (cqlsh) Show static columns in a different color (CASSANDRA-11059)
 * Allow to remove TTLs on table with default_time_to_live (CASSANDRA-11207)
Merged from 3.0:
 * Disallow creating view with a static column (CASSANDRA-11602)
 * Reduce the amount of object allocations caused by the getFunctions methods (CASSANDRA-11593)
 * Potential error replaying commitlog with smallint/tinyint/date/time types (CASSANDRA-11618)
 * Fix queries with filtering on counter columns (CASSANDRA-11629)
 * Improve tombstone printing in sstabledump (CASSANDRA-11655)
 * Fix paging for range queries where all clustering columns are specified (CASSANDRA-11669)
 * Don't require HEAP_NEW_SIZE to be set when using G1 (CASSANDRA-11600)
 * Fix sstabledump not showing cells after tombstone marker (CASSANDRA-11654)
 * Ignore all LocalStrategy keyspaces for streaming and other related
   operations (CASSANDRA-11627)
 * Ensure columnfilter covers indexed columns for thrift 2i queries (CASSANDRA-11523)
 * Only open one sstable scanner per sstable (CASSANDRA-11412)
 * Option to specify ProtocolVersion in cassandra-stress (CASSANDRA-11410)
 * ArithmeticException in avgFunctionForDecimal (CASSANDRA-11485)
 * LogAwareFileLister should only use OLD sstable files in current folder to determine disk consistency (CASSANDRA-11470)
 * Notify indexers of expired rows during compaction (CASSANDRA-11329)
 * Properly respond with ProtocolError when a v1/v2 native protocol
   header is received (CASSANDRA-11464)
 * Validate that num_tokens and initial_token are consistent with one another (CASSANDRA-10120)
Merged from 2.2:
 * Exit JVM if JMX server fails to startup (CASSANDRA-11540)
 * Produce a heap dump when exiting on OOM (CASSANDRA-9861)
 * Restore ability to filter on clustering columns when using a 2i (CASSANDRA-11510)
 * JSON datetime formatting needs timezone (CASSANDRA-11137)
 * Fix is_dense recalculation for Thrift-updated tables (CASSANDRA-11502)
 * Remove unnescessary file existence check during anticompaction (CASSANDRA-11660)
 * Add missing files to debian packages (CASSANDRA-11642)
 * Avoid calling Iterables::concat in loops during ModificationStatement::getFunctions (CASSANDRA-11621)
 * cqlsh: COPY FROM should use regular inserts for single statement batches and
   report errors correctly if workers processes crash on initialization (CASSANDRA-11474)
 * Always close cluster with connection in CqlRecordWriter (CASSANDRA-11553)
 * Allow only DISTINCT queries with partition keys restrictions (CASSANDRA-11339)
 * CqlConfigHelper no longer requires both a keystore and truststore to work (CASSANDRA-11532)
 * Make deprecated repair methods backward-compatible with previous notification service (CASSANDRA-11430)
 * IncomingStreamingConnection version check message wrong (CASSANDRA-11462)
Merged from 2.1:
 * Support mlockall on IBM POWER arch (CASSANDRA-11576)
 * Add option to disable use of severity in DynamicEndpointSnitch (CASSANDRA-11737)
 * cqlsh COPY FROM fails for null values with non-prepared statements (CASSANDRA-11631)
 * Make cython optional in pylib/setup.py (CASSANDRA-11630)
 * Change order of directory searching for cassandra.in.sh to favor local one (CASSANDRA-11628)
 * cqlsh COPY FROM fails with []{} chars in UDT/tuple fields/values (CASSANDRA-11633)
 * clqsh: COPY FROM throws TypeError with Cython extensions enabled (CASSANDRA-11574)
 * cqlsh: COPY FROM ignores NULL values in conversion (CASSANDRA-11549)
 * Validate levels when building LeveledScanner to avoid overlaps with orphaned sstables (CASSANDRA-9935)


3.5
 * StaticTokenTreeBuilder should respect posibility of duplicate tokens (CASSANDRA-11525)
 * Correctly fix potential assertion error during compaction (CASSANDRA-11353)
 * Avoid index segment stitching in RAM which lead to OOM on big SSTable files (CASSANDRA-11383)
 * Fix clustering and row filters for LIKE queries on clustering columns (CASSANDRA-11397)
Merged from 3.0:
 * Fix rare NPE on schema upgrade from 2.x to 3.x (CASSANDRA-10943)
 * Improve backoff policy for cqlsh COPY FROM (CASSANDRA-11320)
 * Improve IF NOT EXISTS check in CREATE INDEX (CASSANDRA-11131)
 * Upgrade ohc to 0.4.3
 * Enable SO_REUSEADDR for JMX RMI server sockets (CASSANDRA-11093)
 * Allocate merkletrees with the correct size (CASSANDRA-11390)
 * Support streaming pre-3.0 sstables (CASSANDRA-10990)
 * Add backpressure to compressed or encrypted commit log (CASSANDRA-10971)
 * SSTableExport supports secondary index tables (CASSANDRA-11330)
 * Fix sstabledump to include missing info in debug output (CASSANDRA-11321)
 * Establish and implement canonical bulk reading workload(s) (CASSANDRA-10331)
 * Fix paging for IN queries on tables without clustering columns (CASSANDRA-11208)
 * Remove recursive call from CompositesSearcher (CASSANDRA-11304)
 * Fix filtering on non-primary key columns for queries without index (CASSANDRA-6377)
 * Fix sstableloader fail when using materialized view (CASSANDRA-11275)
Merged from 2.2:
 * DatabaseDescriptor should log stacktrace in case of Eception during seed provider creation (CASSANDRA-11312)
 * Use canonical path for directory in SSTable descriptor (CASSANDRA-10587)
 * Add cassandra-stress keystore option (CASSANDRA-9325)
 * Dont mark sstables as repairing with sub range repairs (CASSANDRA-11451)
 * Notify when sstables change after cancelling compaction (CASSANDRA-11373)
 * cqlsh: COPY FROM should check that explicit column names are valid (CASSANDRA-11333)
 * Add -Dcassandra.start_gossip startup option (CASSANDRA-10809)
 * Fix UTF8Validator.validate() for modified UTF-8 (CASSANDRA-10748)
 * Clarify that now() function is calculated on the coordinator node in CQL documentation (CASSANDRA-10900)
 * Fix bloom filter sizing with LCS (CASSANDRA-11344)
 * (cqlsh) Fix error when result is 0 rows with EXPAND ON (CASSANDRA-11092)
 * Add missing newline at end of bin/cqlsh (CASSANDRA-11325)
 * Unresolved hostname leads to replace being ignored (CASSANDRA-11210)
 * Only log yaml config once, at startup (CASSANDRA-11217)
 * Reference leak with parallel repairs on the same table (CASSANDRA-11215)
Merged from 2.1:
 * Add a -j parameter to scrub/cleanup/upgradesstables to state how
   many threads to use (CASSANDRA-11179)
 * COPY FROM on large datasets: fix progress report and debug performance (CASSANDRA-11053)
 * InvalidateKeys should have a weak ref to key cache (CASSANDRA-11176)


3.4
 * (cqlsh) add cqlshrc option to always connect using ssl (CASSANDRA-10458)
 * Cleanup a few resource warnings (CASSANDRA-11085)
 * Allow custom tracing implementations (CASSANDRA-10392)
 * Extract LoaderOptions to be able to be used from outside (CASSANDRA-10637)
 * fix OnDiskIndexTest to properly treat empty ranges (CASSANDRA-11205)
 * fix TrackerTest to handle new notifications (CASSANDRA-11178)
 * add SASI validation for partitioner and complex columns (CASSANDRA-11169)
 * Add caching of encrypted credentials in PasswordAuthenticator (CASSANDRA-7715)
 * fix SASI memtable switching on flush (CASSANDRA-11159)
 * Remove duplicate offline compaction tracking (CASSANDRA-11148)
 * fix EQ semantics of analyzed SASI indexes (CASSANDRA-11130)
 * Support long name output for nodetool commands (CASSANDRA-7950)
 * Encrypted hints (CASSANDRA-11040)
 * SASI index options validation (CASSANDRA-11136)
 * Optimize disk seek using min/max column name meta data when the LIMIT clause is used
   (CASSANDRA-8180)
 * Add LIKE support to CQL3 (CASSANDRA-11067)
 * Generic Java UDF types (CASSANDRA-10819)
 * cqlsh: Include sub-second precision in timestamps by default (CASSANDRA-10428)
 * Set javac encoding to utf-8 (CASSANDRA-11077)
 * Integrate SASI index into Cassandra (CASSANDRA-10661)
 * Add --skip-flush option to nodetool snapshot
 * Skip values for non-queried columns (CASSANDRA-10657)
 * Add support for secondary indexes on static columns (CASSANDRA-8103)
 * CommitLogUpgradeTestMaker creates broken commit logs (CASSANDRA-11051)
 * Add metric for number of dropped mutations (CASSANDRA-10866)
 * Simplify row cache invalidation code (CASSANDRA-10396)
 * Support user-defined compaction through nodetool (CASSANDRA-10660)
 * Stripe view locks by key and table ID to reduce contention (CASSANDRA-10981)
 * Add nodetool gettimeout and settimeout commands (CASSANDRA-10953)
 * Add 3.0 metadata to sstablemetadata output (CASSANDRA-10838)
Merged from 3.0:
 * MV should only query complex columns included in the view (CASSANDRA-11069)
 * Failed aggregate creation breaks server permanently (CASSANDRA-11064)
 * Add sstabledump tool (CASSANDRA-7464)
 * Introduce backpressure for hints (CASSANDRA-10972)
 * Fix ClusteringPrefix not being able to read tombstone range boundaries (CASSANDRA-11158)
 * Prevent logging in sandboxed state (CASSANDRA-11033)
 * Disallow drop/alter operations of UDTs used by UDAs (CASSANDRA-10721)
 * Add query time validation method on Index (CASSANDRA-11043)
 * Avoid potential AssertionError in mixed version cluster (CASSANDRA-11128)
 * Properly handle hinted handoff after topology changes (CASSANDRA-5902)
 * AssertionError when listing sstable files on inconsistent disk state (CASSANDRA-11156)
 * Fix wrong rack counting and invalid conditions check for TokenAllocation
   (CASSANDRA-11139)
 * Avoid creating empty hint files (CASSANDRA-11090)
 * Fix leak detection strong reference loop using weak reference (CASSANDRA-11120)
 * Configurie BatchlogManager to stop delayed tasks on shutdown (CASSANDRA-11062)
 * Hadoop integration is incompatible with Cassandra Driver 3.0.0 (CASSANDRA-11001)
 * Add dropped_columns to the list of schema table so it gets handled
   properly (CASSANDRA-11050)
 * Fix NPE when using forceRepairRangeAsync without DC (CASSANDRA-11239)
Merged from 2.2:
 * Preserve order for preferred SSL cipher suites (CASSANDRA-11164)
 * Range.compareTo() violates the contract of Comparable (CASSANDRA-11216)
 * Avoid NPE when serializing ErrorMessage with null message (CASSANDRA-11167)
 * Replacing an aggregate with a new version doesn't reset INITCOND (CASSANDRA-10840)
 * (cqlsh) cqlsh cannot be called through symlink (CASSANDRA-11037)
 * fix ohc and java-driver pom dependencies in build.xml (CASSANDRA-10793)
 * Protect from keyspace dropped during repair (CASSANDRA-11065)
 * Handle adding fields to a UDT in SELECT JSON and toJson() (CASSANDRA-11146)
 * Better error message for cleanup (CASSANDRA-10991)
 * cqlsh pg-style-strings broken if line ends with ';' (CASSANDRA-11123)
 * Always persist upsampled index summaries (CASSANDRA-10512)
 * (cqlsh) Fix inconsistent auto-complete (CASSANDRA-10733)
 * Make SELECT JSON and toJson() threadsafe (CASSANDRA-11048)
 * Fix SELECT on tuple relations for mixed ASC/DESC clustering order (CASSANDRA-7281)
 * Use cloned TokenMetadata in size estimates to avoid race against membership check
   (CASSANDRA-10736)
 * (cqlsh) Support utf-8/cp65001 encoding on Windows (CASSANDRA-11030)
 * Fix paging on DISTINCT queries repeats result when first row in partition changes
   (CASSANDRA-10010)
 * (cqlsh) Support timezone conversion using pytz (CASSANDRA-10397)
 * cqlsh: change default encoding to UTF-8 (CASSANDRA-11124)
Merged from 2.1:
 * Checking if an unlogged batch is local is inefficient (CASSANDRA-11529)
 * Fix out-of-space error treatment in memtable flushing (CASSANDRA-11448).
 * Don't do defragmentation if reading from repaired sstables (CASSANDRA-10342)
 * Fix streaming_socket_timeout_in_ms not enforced (CASSANDRA-11286)
 * Avoid dropping message too quickly due to missing unit conversion (CASSANDRA-11302)
 * Don't remove FailureDetector history on removeEndpoint (CASSANDRA-10371)
 * Only notify if repair status changed (CASSANDRA-11172)
 * Use logback setting for 'cassandra -v' command (CASSANDRA-10767)
 * Fix sstableloader to unthrottle streaming by default (CASSANDRA-9714)
 * Fix incorrect warning in 'nodetool status' (CASSANDRA-10176)
 * Properly release sstable ref when doing offline scrub (CASSANDRA-10697)
 * Improve nodetool status performance for large cluster (CASSANDRA-7238)
 * Gossiper#isEnabled is not thread safe (CASSANDRA-11116)
 * Avoid major compaction mixing repaired and unrepaired sstables in DTCS (CASSANDRA-11113)
 * Make it clear what DTCS timestamp_resolution is used for (CASSANDRA-11041)
 * (cqlsh) Display milliseconds when datetime overflows (CASSANDRA-10625)


3.3
 * Avoid infinite loop if owned range is smaller than number of
   data dirs (CASSANDRA-11034)
 * Avoid bootstrap hanging when existing nodes have no data to stream (CASSANDRA-11010)
Merged from 3.0:
 * Remove double initialization of newly added tables (CASSANDRA-11027)
 * Filter keys searcher results by target range (CASSANDRA-11104)
 * Fix deserialization of legacy read commands (CASSANDRA-11087)
 * Fix incorrect computation of deletion time in sstable metadata (CASSANDRA-11102)
 * Avoid memory leak when collecting sstable metadata (CASSANDRA-11026)
 * Mutations do not block for completion under view lock contention (CASSANDRA-10779)
 * Invalidate legacy schema tables when unloading them (CASSANDRA-11071)
 * (cqlsh) handle INSERT and UPDATE statements with LWT conditions correctly
   (CASSANDRA-11003)
 * Fix DISTINCT queries in mixed version clusters (CASSANDRA-10762)
 * Migrate build status for indexes along with legacy schema (CASSANDRA-11046)
 * Ensure SSTables for legacy KEYS indexes can be read (CASSANDRA-11045)
 * Added support for IBM zSystems architecture (CASSANDRA-11054)
 * Update CQL documentation (CASSANDRA-10899)
 * Check the column name, not cell name, for dropped columns when reading
   legacy sstables (CASSANDRA-11018)
 * Don't attempt to index clustering values of static rows (CASSANDRA-11021)
 * Remove checksum files after replaying hints (CASSANDRA-10947)
 * Support passing base table metadata to custom 2i validation (CASSANDRA-10924)
 * Ensure stale index entries are purged during reads (CASSANDRA-11013)
 * (cqlsh) Also apply --connect-timeout to control connection
   timeout (CASSANDRA-10959)
 * Fix AssertionError when removing from list using UPDATE (CASSANDRA-10954)
 * Fix UnsupportedOperationException when reading old sstable with range
   tombstone (CASSANDRA-10743)
 * MV should use the maximum timestamp of the primary key (CASSANDRA-10910)
 * Fix potential assertion error during compaction (CASSANDRA-10944)
Merged from 2.2:
 * maxPurgeableTimestamp needs to check memtables too (CASSANDRA-9949)
 * Apply change to compaction throughput in real time (CASSANDRA-10025)
 * (cqlsh) encode input correctly when saving history
 * Fix potential NPE on ORDER BY queries with IN (CASSANDRA-10955)
 * Start L0 STCS-compactions even if there is a L0 -> L1 compaction
   going (CASSANDRA-10979)
 * Make UUID LSB unique per process (CASSANDRA-7925)
 * Avoid NPE when performing sstable tasks (scrub etc.) (CASSANDRA-10980)
 * Make sure client gets tombstone overwhelmed warning (CASSANDRA-9465)
 * Fix error streaming section more than 2GB (CASSANDRA-10961)
 * Histogram buckets exposed in jmx are sorted incorrectly (CASSANDRA-10975)
 * Enable GC logging by default (CASSANDRA-10140)
 * Optimize pending range computation (CASSANDRA-9258)
 * Skip commit log and saved cache directories in SSTable version startup check (CASSANDRA-10902)
 * drop/alter user should be case sensitive (CASSANDRA-10817)
Merged from 2.1:
 * test_bulk_round_trip_blogposts is failing occasionally (CASSANDRA-10938)
 * Fix isJoined return true only after becoming cluster member (CASANDRA-11007)
 * Fix bad gossip generation seen in long-running clusters (CASSANDRA-10969)
 * Avoid NPE when incremental repair fails (CASSANDRA-10909)
 * Unmark sstables compacting once they are done in cleanup/scrub/upgradesstables (CASSANDRA-10829)
 * Allow simultaneous bootstrapping with strict consistency when no vnodes are used (CASSANDRA-11005)
 * Log a message when major compaction does not result in a single file (CASSANDRA-10847)
 * (cqlsh) fix cqlsh_copy_tests when vnodes are disabled (CASSANDRA-10997)
 * (cqlsh) Add request timeout option to cqlsh (CASSANDRA-10686)
 * Avoid AssertionError while submitting hint with LWT (CASSANDRA-10477)
 * If CompactionMetadata is not in stats file, use index summary instead (CASSANDRA-10676)
 * Retry sending gossip syn multiple times during shadow round (CASSANDRA-8072)
 * Fix pending range calculation during moves (CASSANDRA-10887)
 * Sane default (200Mbps) for inter-DC streaming througput (CASSANDRA-8708)



3.2
 * Make sure tokens don't exist in several data directories (CASSANDRA-6696)
 * Add requireAuthorization method to IAuthorizer (CASSANDRA-10852)
 * Move static JVM options to conf/jvm.options file (CASSANDRA-10494)
 * Fix CassandraVersion to accept x.y version string (CASSANDRA-10931)
 * Add forceUserDefinedCleanup to allow more flexible cleanup (CASSANDRA-10708)
 * (cqlsh) allow setting TTL with COPY (CASSANDRA-9494)
 * Fix counting of received sstables in streaming (CASSANDRA-10949)
 * Implement hints compression (CASSANDRA-9428)
 * Fix potential assertion error when reading static columns (CASSANDRA-10903)
 * Fix EstimatedHistogram creation in nodetool tablehistograms (CASSANDRA-10859)
 * Establish bootstrap stream sessions sequentially (CASSANDRA-6992)
 * Sort compactionhistory output by timestamp (CASSANDRA-10464)
 * More efficient BTree removal (CASSANDRA-9991)
 * Make tablehistograms accept the same syntax as tablestats (CASSANDRA-10149)
 * Group pending compactions based on table (CASSANDRA-10718)
 * Add compressor name in sstablemetadata output (CASSANDRA-9879)
 * Fix type casting for counter columns (CASSANDRA-10824)
 * Prevent running Cassandra as root (CASSANDRA-8142)
 * bound maximum in-flight commit log replay mutation bytes to 64 megabytes (CASSANDRA-8639)
 * Normalize all scripts (CASSANDRA-10679)
 * Make compression ratio much more accurate (CASSANDRA-10225)
 * Optimize building of Clustering object when only one is created (CASSANDRA-10409)
 * Make index building pluggable (CASSANDRA-10681)
 * Add sstable flush observer (CASSANDRA-10678)
 * Improve NTS endpoints calculation (CASSANDRA-10200)
 * Improve performance of the folderSize function (CASSANDRA-10677)
 * Add support for type casting in selection clause (CASSANDRA-10310)
 * Added graphing option to cassandra-stress (CASSANDRA-7918)
 * Abort in-progress queries that time out (CASSANDRA-7392)
 * Add transparent data encryption core classes (CASSANDRA-9945)
Merged from 3.0:
 * Better handling of SSL connection errors inter-node (CASSANDRA-10816)
 * Avoid NoSuchElementException when executing empty batch (CASSANDRA-10711)
 * Avoid building PartitionUpdate in toString (CASSANDRA-10897)
 * Reduce heap spent when receiving many SSTables (CASSANDRA-10797)
 * Add back support for 3rd party auth providers to bulk loader (CASSANDRA-10873)
 * Eliminate the dependency on jgrapht for UDT resolution (CASSANDRA-10653)
 * (Hadoop) Close Clusters and Sessions in Hadoop Input/Output classes (CASSANDRA-10837)
 * Fix sstableloader not working with upper case keyspace name (CASSANDRA-10806)
Merged from 2.2:
 * jemalloc detection fails due to quoting issues in regexv (CASSANDRA-10946)
 * (cqlsh) show correct column names for empty result sets (CASSANDRA-9813)
 * Add new types to Stress (CASSANDRA-9556)
 * Add property to allow listening on broadcast interface (CASSANDRA-9748)
Merged from 2.1:
 * Match cassandra-loader options in COPY FROM (CASSANDRA-9303)
 * Fix binding to any address in CqlBulkRecordWriter (CASSANDRA-9309)
 * cqlsh fails to decode utf-8 characters for text typed columns (CASSANDRA-10875)
 * Log error when stream session fails (CASSANDRA-9294)
 * Fix bugs in commit log archiving startup behavior (CASSANDRA-10593)
 * (cqlsh) further optimise COPY FROM (CASSANDRA-9302)
 * Allow CREATE TABLE WITH ID (CASSANDRA-9179)
 * Make Stress compiles within eclipse (CASSANDRA-10807)
 * Cassandra Daemon should print JVM arguments (CASSANDRA-10764)
 * Allow cancellation of index summary redistribution (CASSANDRA-8805)


3.1.1
Merged from 3.0:
  * Fix upgrade data loss due to range tombstone deleting more data than then should
    (CASSANDRA-10822)


3.1
Merged from 3.0:
 * Avoid MV race during node decommission (CASSANDRA-10674)
 * Disable reloading of GossipingPropertyFileSnitch (CASSANDRA-9474)
 * Handle single-column deletions correction in materialized views
   when the column is part of the view primary key (CASSANDRA-10796)
 * Fix issue with datadir migration on upgrade (CASSANDRA-10788)
 * Fix bug with range tombstones on reverse queries and test coverage for
   AbstractBTreePartition (CASSANDRA-10059)
 * Remove 64k limit on collection elements (CASSANDRA-10374)
 * Remove unclear Indexer.indexes() method (CASSANDRA-10690)
 * Fix NPE on stream read error (CASSANDRA-10771)
 * Normalize cqlsh DESC output (CASSANDRA-10431)
 * Rejects partition range deletions when columns are specified (CASSANDRA-10739)
 * Fix error when saving cached key for old format sstable (CASSANDRA-10778)
 * Invalidate prepared statements on DROP INDEX (CASSANDRA-10758)
 * Fix SELECT statement with IN restrictions on partition key,
   ORDER BY and LIMIT (CASSANDRA-10729)
 * Improve stress performance over 1k threads (CASSANDRA-7217)
 * Wait for migration responses to complete before bootstrapping (CASSANDRA-10731)
 * Unable to create a function with argument of type Inet (CASSANDRA-10741)
 * Fix backward incompatibiliy in CqlInputFormat (CASSANDRA-10717)
 * Correctly preserve deletion info on updated rows when notifying indexers
   of single-row deletions (CASSANDRA-10694)
 * Notify indexers of partition delete during cleanup (CASSANDRA-10685)
 * Keep the file open in trySkipCache (CASSANDRA-10669)
 * Updated trigger example (CASSANDRA-10257)
Merged from 2.2:
 * Verify tables in pseudo-system keyspaces at startup (CASSANDRA-10761)
 * Fix IllegalArgumentException in DataOutputBuffer.reallocate for large buffers (CASSANDRA-10592)
 * Show CQL help in cqlsh in web browser (CASSANDRA-7225)
 * Serialize on disk the proper SSTable compression ratio (CASSANDRA-10775)
 * Reject index queries while the index is building (CASSANDRA-8505)
 * CQL.textile syntax incorrectly includes optional keyspace for aggregate SFUNC and FINALFUNC (CASSANDRA-10747)
 * Fix JSON update with prepared statements (CASSANDRA-10631)
 * Don't do anticompaction after subrange repair (CASSANDRA-10422)
 * Fix SimpleDateType type compatibility (CASSANDRA-10027)
 * (Hadoop) fix splits calculation (CASSANDRA-10640)
 * (Hadoop) ensure that Cluster instances are always closed (CASSANDRA-10058)
Merged from 2.1:
 * Fix Stress profile parsing on Windows (CASSANDRA-10808)
 * Fix incremental repair hang when replica is down (CASSANDRA-10288)
 * Optimize the way we check if a token is repaired in anticompaction (CASSANDRA-10768)
 * Add proper error handling to stream receiver (CASSANDRA-10774)
 * Warn or fail when changing cluster topology live (CASSANDRA-10243)
 * Status command in debian/ubuntu init script doesn't work (CASSANDRA-10213)
 * Some DROP ... IF EXISTS incorrectly result in exceptions on non-existing KS (CASSANDRA-10658)
 * DeletionTime.compareTo wrong in rare cases (CASSANDRA-10749)
 * Force encoding when computing statement ids (CASSANDRA-10755)
 * Properly reject counters as map keys (CASSANDRA-10760)
 * Fix the sstable-needs-cleanup check (CASSANDRA-10740)
 * (cqlsh) Print column names before COPY operation (CASSANDRA-8935)
 * Fix CompressedInputStream for proper cleanup (CASSANDRA-10012)
 * (cqlsh) Support counters in COPY commands (CASSANDRA-9043)
 * Try next replica if not possible to connect to primary replica on
   ColumnFamilyRecordReader (CASSANDRA-2388)
 * Limit window size in DTCS (CASSANDRA-10280)
 * sstableloader does not use MAX_HEAP_SIZE env parameter (CASSANDRA-10188)
 * (cqlsh) Improve COPY TO performance and error handling (CASSANDRA-9304)
 * Create compression chunk for sending file only (CASSANDRA-10680)
 * Forbid compact clustering column type changes in ALTER TABLE (CASSANDRA-8879)
 * Reject incremental repair with subrange repair (CASSANDRA-10422)
 * Add a nodetool command to refresh size_estimates (CASSANDRA-9579)
 * Invalidate cache after stream receive task is completed (CASSANDRA-10341)
 * Reject counter writes in CQLSSTableWriter (CASSANDRA-10258)
 * Remove superfluous COUNTER_MUTATION stage mapping (CASSANDRA-10605)


3.0
 * Fix AssertionError while flushing memtable due to materialized views
   incorrectly inserting empty rows (CASSANDRA-10614)
 * Store UDA initcond as CQL literal in the schema table, instead of a blob (CASSANDRA-10650)
 * Don't use -1 for the position of partition key in schema (CASSANDRA-10491)
 * Fix distinct queries in mixed version cluster (CASSANDRA-10573)
 * Skip sstable on clustering in names query (CASSANDRA-10571)
 * Remove value skipping as it breaks read-repair (CASSANDRA-10655)
 * Fix bootstrapping with MVs (CASSANDRA-10621)
 * Make sure EACH_QUORUM reads are using NTS (CASSANDRA-10584)
 * Fix MV replica filtering for non-NetworkTopologyStrategy (CASSANDRA-10634)
 * (Hadoop) fix CIF describeSplits() not handling 0 size estimates (CASSANDRA-10600)
 * Fix reading of legacy sstables (CASSANDRA-10590)
 * Use CQL type names in schema metadata tables (CASSANDRA-10365)
 * Guard batchlog replay against integer division by zero (CASSANDRA-9223)
 * Fix bug when adding a column to thrift with the same name than a primary key (CASSANDRA-10608)
 * Add client address argument to IAuthenticator::newSaslNegotiator (CASSANDRA-8068)
 * Fix implementation of LegacyLayout.LegacyBoundComparator (CASSANDRA-10602)
 * Don't use 'names query' read path for counters (CASSANDRA-10572)
 * Fix backward compatibility for counters (CASSANDRA-10470)
 * Remove memory_allocator paramter from cassandra.yaml (CASSANDRA-10581,10628)
 * Execute the metadata reload task of all registered indexes on CFS::reload (CASSANDRA-10604)
 * Fix thrift cas operations with defined columns (CASSANDRA-10576)
 * Fix PartitionUpdate.operationCount()for updates with static column operations (CASSANDRA-10606)
 * Fix thrift get() queries with defined columns (CASSANDRA-10586)
 * Fix marking of indexes as built and removed (CASSANDRA-10601)
 * Skip initialization of non-registered 2i instances, remove Index::getIndexName (CASSANDRA-10595)
 * Fix batches on multiple tables (CASSANDRA-10554)
 * Ensure compaction options are validated when updating KeyspaceMetadata (CASSANDRA-10569)
 * Flatten Iterator Transformation Hierarchy (CASSANDRA-9975)
 * Remove token generator (CASSANDRA-5261)
 * RolesCache should not be created for any authenticator that does not requireAuthentication (CASSANDRA-10562)
 * Fix LogTransaction checking only a single directory for files (CASSANDRA-10421)
 * Fix handling of range tombstones when reading old format sstables (CASSANDRA-10360)
 * Aggregate with Initial Condition fails with C* 3.0 (CASSANDRA-10367)
Merged from 2.2:
 * (cqlsh) show partial trace if incomplete after max_trace_wait (CASSANDRA-7645)
 * Use most up-to-date version of schema for system tables (CASSANDRA-10652)
 * Deprecate memory_allocator in cassandra.yaml (CASSANDRA-10581,10628)
 * Expose phi values from failure detector via JMX and tweak debug
   and trace logging (CASSANDRA-9526)
 * Fix IllegalArgumentException in DataOutputBuffer.reallocate for large buffers (CASSANDRA-10592)
Merged from 2.1:
 * Shutdown compaction in drain to prevent leak (CASSANDRA-10079)
 * (cqlsh) fix COPY using wrong variable name for time_format (CASSANDRA-10633)
 * Do not run SizeEstimatesRecorder if a node is not a member of the ring (CASSANDRA-9912)
 * Improve handling of dead nodes in gossip (CASSANDRA-10298)
 * Fix logback-tools.xml incorrectly configured for outputing to System.err
   (CASSANDRA-9937)
 * Fix streaming to catch exception so retry not fail (CASSANDRA-10557)
 * Add validation method to PerRowSecondaryIndex (CASSANDRA-10092)
 * Support encrypted and plain traffic on the same port (CASSANDRA-10559)
 * Do STCS in DTCS windows (CASSANDRA-10276)
 * Avoid repetition of JVM_OPTS in debian package (CASSANDRA-10251)
 * Fix potential NPE from handling result of SIM.highestSelectivityIndex (CASSANDRA-10550)
 * Fix paging issues with partitions containing only static columns data (CASSANDRA-10381)
 * Fix conditions on static columns (CASSANDRA-10264)
 * AssertionError: attempted to delete non-existing file CommitLog (CASSANDRA-10377)
 * Fix sorting for queries with an IN condition on partition key columns (CASSANDRA-10363)


3.0-rc2
 * Fix SELECT DISTINCT queries between 2.2.2 nodes and 3.0 nodes (CASSANDRA-10473)
 * Remove circular references in SegmentedFile (CASSANDRA-10543)
 * Ensure validation of indexed values only occurs once per-partition (CASSANDRA-10536)
 * Fix handling of static columns for range tombstones in thrift (CASSANDRA-10174)
 * Support empty ColumnFilter for backward compatility on empty IN (CASSANDRA-10471)
 * Remove Pig support (CASSANDRA-10542)
 * Fix LogFile throws Exception when assertion is disabled (CASSANDRA-10522)
 * Revert CASSANDRA-7486, make CMS default GC, move GC config to
   conf/jvm.options (CASSANDRA-10403)
 * Fix TeeingAppender causing some logs to be truncated/empty (CASSANDRA-10447)
 * Allow EACH_QUORUM for reads (CASSANDRA-9602)
 * Fix potential ClassCastException while upgrading (CASSANDRA-10468)
 * Fix NPE in MVs on update (CASSANDRA-10503)
 * Only include modified cell data in indexing deltas (CASSANDRA-10438)
 * Do not load keyspace when creating sstable writer (CASSANDRA-10443)
 * If node is not yet gossiping write all MV updates to batchlog only (CASSANDRA-10413)
 * Re-populate token metadata after commit log recovery (CASSANDRA-10293)
 * Provide additional metrics for materialized views (CASSANDRA-10323)
 * Flush system schema tables after local schema changes (CASSANDRA-10429)
Merged from 2.2:
 * Reduce contention getting instances of CompositeType (CASSANDRA-10433)
 * Fix the regression when using LIMIT with aggregates (CASSANDRA-10487)
 * Avoid NoClassDefFoundError during DataDescriptor initialization on windows (CASSANDRA-10412)
 * Preserve case of quoted Role & User names (CASSANDRA-10394)
 * cqlsh pg-style-strings broken (CASSANDRA-10484)
 * cqlsh prompt includes name of keyspace after failed `use` statement (CASSANDRA-10369)
Merged from 2.1:
 * (cqlsh) Distinguish negative and positive infinity in output (CASSANDRA-10523)
 * (cqlsh) allow custom time_format for COPY TO (CASSANDRA-8970)
 * Don't allow startup if the node's rack has changed (CASSANDRA-10242)
 * (cqlsh) show partial trace if incomplete after max_trace_wait (CASSANDRA-7645)
 * Allow LOCAL_JMX to be easily overridden (CASSANDRA-10275)
 * Mark nodes as dead even if they've already left (CASSANDRA-10205)


3.0.0-rc1
 * Fix mixed version read request compatibility for compact static tables
   (CASSANDRA-10373)
 * Fix paging of DISTINCT with static and IN (CASSANDRA-10354)
 * Allow MATERIALIZED VIEW's SELECT statement to restrict primary key
   columns (CASSANDRA-9664)
 * Move crc_check_chance out of compression options (CASSANDRA-9839)
 * Fix descending iteration past end of BTreeSearchIterator (CASSANDRA-10301)
 * Transfer hints to a different node on decommission (CASSANDRA-10198)
 * Check partition keys for CAS operations during stmt validation (CASSANDRA-10338)
 * Add custom query expressions to SELECT (CASSANDRA-10217)
 * Fix minor bugs in MV handling (CASSANDRA-10362)
 * Allow custom indexes with 0,1 or multiple target columns (CASSANDRA-10124)
 * Improve MV schema representation (CASSANDRA-9921)
 * Add flag to enable/disable coordinator batchlog for MV writes (CASSANDRA-10230)
 * Update cqlsh COPY for new internal driver serialization interface (CASSANDRA-10318)
 * Give index implementations more control over rebuild operations (CASSANDRA-10312)
 * Update index file format (CASSANDRA-10314)
 * Add "shadowable" row tombstones to deal with mv timestamp issues (CASSANDRA-10261)
 * CFS.loadNewSSTables() broken for pre-3.0 sstables
 * Cache selected index in read command to reduce lookups (CASSANDRA-10215)
 * Small optimizations of sstable index serialization (CASSANDRA-10232)
 * Support for both encrypted and unencrypted native transport connections (CASSANDRA-9590)
Merged from 2.2:
 * Configurable page size in cqlsh (CASSANDRA-9855)
 * Defer default role manager setup until all nodes are on 2.2+ (CASSANDRA-9761)
 * Handle missing RoleManager in config after upgrade to 2.2 (CASSANDRA-10209)
Merged from 2.1:
 * Bulk Loader API could not tolerate even node failure (CASSANDRA-10347)
 * Avoid misleading pushed notifications when multiple nodes
   share an rpc_address (CASSANDRA-10052)
 * Fix dropping undroppable when message queue is full (CASSANDRA-10113)
 * Fix potential ClassCastException during paging (CASSANDRA-10352)
 * Prevent ALTER TYPE from creating circular references (CASSANDRA-10339)
 * Fix cache handling of 2i and base tables (CASSANDRA-10155, 10359)
 * Fix NPE in nodetool compactionhistory (CASSANDRA-9758)
 * (Pig) support BulkOutputFormat as a URL parameter (CASSANDRA-7410)
 * BATCH statement is broken in cqlsh (CASSANDRA-10272)
 * (cqlsh) Make cqlsh PEP8 Compliant (CASSANDRA-10066)
 * (cqlsh) Fix error when starting cqlsh with --debug (CASSANDRA-10282)
 * Scrub, Cleanup and Upgrade do not unmark compacting until all operations
   have completed, regardless of the occurence of exceptions (CASSANDRA-10274)


3.0.0-beta2
 * Fix columns returned by AbstractBtreePartitions (CASSANDRA-10220)
 * Fix backward compatibility issue due to AbstractBounds serialization bug (CASSANDRA-9857)
 * Fix startup error when upgrading nodes (CASSANDRA-10136)
 * Base table PRIMARY KEY can be assumed to be NOT NULL in MV creation (CASSANDRA-10147)
 * Improve batchlog write patch (CASSANDRA-9673)
 * Re-apply MaterializedView updates on commitlog replay (CASSANDRA-10164)
 * Require AbstractType.isByteOrderComparable declaration in constructor (CASSANDRA-9901)
 * Avoid digest mismatch on upgrade to 3.0 (CASSANDRA-9554)
 * Fix Materialized View builder when adding multiple MVs (CASSANDRA-10156)
 * Choose better poolingOptions for protocol v4 in cassandra-stress (CASSANDRA-10182)
 * Fix LWW bug affecting Materialized Views (CASSANDRA-10197)
 * Ensures frozen sets and maps are always sorted (CASSANDRA-10162)
 * Don't deadlock when flushing CFS backed custom indexes (CASSANDRA-10181)
 * Fix double flushing of secondary index tables (CASSANDRA-10180)
 * Fix incorrect handling of range tombstones in thrift (CASSANDRA-10046)
 * Only use batchlog when paired materialized view replica is remote (CASSANDRA-10061)
 * Reuse TemporalRow when updating multiple MaterializedViews (CASSANDRA-10060)
 * Validate gc_grace_seconds for batchlog writes and MVs (CASSANDRA-9917)
 * Fix sstablerepairedset (CASSANDRA-10132)
Merged from 2.2:
 * Cancel transaction for sstables we wont redistribute index summary
   for (CASSANDRA-10270)
 * Retry snapshot deletion after compaction and gc on Windows (CASSANDRA-10222)
 * Fix failure to start with space in directory path on Windows (CASSANDRA-10239)
 * Fix repair hang when snapshot failed (CASSANDRA-10057)
 * Fall back to 1/4 commitlog volume for commitlog_total_space on small disks
   (CASSANDRA-10199)
Merged from 2.1:
 * Added configurable warning threshold for GC duration (CASSANDRA-8907)
 * Fix handling of streaming EOF (CASSANDRA-10206)
 * Only check KeyCache when it is enabled
 * Change streaming_socket_timeout_in_ms default to 1 hour (CASSANDRA-8611)
 * (cqlsh) update list of CQL keywords (CASSANDRA-9232)
 * Add nodetool gettraceprobability command (CASSANDRA-10234)
Merged from 2.0:
 * Fix rare race where older gossip states can be shadowed (CASSANDRA-10366)
 * Fix consolidating racks violating the RF contract (CASSANDRA-10238)
 * Disallow decommission when node is in drained state (CASSANDRA-8741)


2.2.1
 * Fix race during construction of commit log (CASSANDRA-10049)
 * Fix LeveledCompactionStrategyTest (CASSANDRA-9757)
 * Fix broken UnbufferedDataOutputStreamPlus.writeUTF (CASSANDRA-10203)
 * (cqlsh) default load-from-file encoding to utf-8 (CASSANDRA-9898)
 * Avoid returning Permission.NONE when failing to query users table (CASSANDRA-10168)
 * (cqlsh) add CLEAR command (CASSANDRA-10086)
 * Support string literals as Role names for compatibility (CASSANDRA-10135)
Merged from 2.1:
 * Only check KeyCache when it is enabled
 * Change streaming_socket_timeout_in_ms default to 1 hour (CASSANDRA-8611)
 * (cqlsh) update list of CQL keywords (CASSANDRA-9232)


3.0.0-beta1
 * Redesign secondary index API (CASSANDRA-9459, 7771, 9041)
 * Fix throwing ReadFailure instead of ReadTimeout on range queries (CASSANDRA-10125)
 * Rewrite hinted handoff (CASSANDRA-6230)
 * Fix query on static compact tables (CASSANDRA-10093)
 * Fix race during construction of commit log (CASSANDRA-10049)
 * Add option to only purge repaired tombstones (CASSANDRA-6434)
 * Change authorization handling for MVs (CASSANDRA-9927)
 * Add custom JMX enabled executor for UDF sandbox (CASSANDRA-10026)
 * Fix row deletion bug for Materialized Views (CASSANDRA-10014)
 * Support mixed-version clusters with Cassandra 2.1 and 2.2 (CASSANDRA-9704)
 * Fix multiple slices on RowSearchers (CASSANDRA-10002)
 * Fix bug in merging of collections (CASSANDRA-10001)
 * Optimize batchlog replay to avoid full scans (CASSANDRA-7237)
 * Repair improvements when using vnodes (CASSANDRA-5220)
 * Disable scripted UDFs by default (CASSANDRA-9889)
 * Bytecode inspection for Java-UDFs (CASSANDRA-9890)
 * Use byte to serialize MT hash length (CASSANDRA-9792)
 * Replace usage of Adler32 with CRC32 (CASSANDRA-8684)
 * Fix migration to new format from 2.1 SSTable (CASSANDRA-10006)
 * SequentialWriter should extend BufferedDataOutputStreamPlus (CASSANDRA-9500)
 * Use the same repairedAt timestamp within incremental repair session (CASSANDRA-9111)
Merged from 2.2:
 * Allow count(*) and count(1) to be use as normal aggregation (CASSANDRA-10114)
 * An NPE is thrown if the column name is unknown for an IN relation (CASSANDRA-10043)
 * Apply commit_failure_policy to more errors on startup (CASSANDRA-9749)
 * Fix histogram overflow exception (CASSANDRA-9973)
 * Route gossip messages over dedicated socket (CASSANDRA-9237)
 * Add checksum to saved cache files (CASSANDRA-9265)
 * Log warning when using an aggregate without partition key (CASSANDRA-9737)
Merged from 2.1:
 * (cqlsh) Allow encoding to be set through command line (CASSANDRA-10004)
 * Add new JMX methods to change local compaction strategy (CASSANDRA-9965)
 * Write hints for paxos commits (CASSANDRA-7342)
 * (cqlsh) Fix timestamps before 1970 on Windows, always
   use UTC for timestamp display (CASSANDRA-10000)
 * (cqlsh) Avoid overwriting new config file with old config
   when both exist (CASSANDRA-9777)
 * Release snapshot selfRef when doing snapshot repair (CASSANDRA-9998)
 * Cannot replace token does not exist - DN node removed as Fat Client (CASSANDRA-9871)
Merged from 2.0:
 * Don't cast expected bf size to an int (CASSANDRA-9959)
 * Make getFullyExpiredSSTables less expensive (CASSANDRA-9882)


3.0.0-alpha1
 * Implement proper sandboxing for UDFs (CASSANDRA-9402)
 * Simplify (and unify) cleanup of compaction leftovers (CASSANDRA-7066)
 * Allow extra schema definitions in cassandra-stress yaml (CASSANDRA-9850)
 * Metrics should use up to date nomenclature (CASSANDRA-9448)
 * Change CREATE/ALTER TABLE syntax for compression (CASSANDRA-8384)
 * Cleanup crc and adler code for java 8 (CASSANDRA-9650)
 * Storage engine refactor (CASSANDRA-8099, 9743, 9746, 9759, 9781, 9808, 9825,
   9848, 9705, 9859, 9867, 9874, 9828, 9801)
 * Update Guava to 18.0 (CASSANDRA-9653)
 * Bloom filter false positive ratio is not honoured (CASSANDRA-8413)
 * New option for cassandra-stress to leave a ratio of columns null (CASSANDRA-9522)
 * Change hinted_handoff_enabled yaml setting, JMX (CASSANDRA-9035)
 * Add algorithmic token allocation (CASSANDRA-7032)
 * Add nodetool command to replay batchlog (CASSANDRA-9547)
 * Make file buffer cache independent of paths being read (CASSANDRA-8897)
 * Remove deprecated legacy Hadoop code (CASSANDRA-9353)
 * Decommissioned nodes will not rejoin the cluster (CASSANDRA-8801)
 * Change gossip stabilization to use endpoit size (CASSANDRA-9401)
 * Change default garbage collector to G1 (CASSANDRA-7486)
 * Populate TokenMetadata early during startup (CASSANDRA-9317)
 * Undeprecate cache recentHitRate (CASSANDRA-6591)
 * Add support for selectively varint encoding fields (CASSANDRA-9499, 9865)
 * Materialized Views (CASSANDRA-6477)
Merged from 2.2:
 * Avoid grouping sstables for anticompaction with DTCS (CASSANDRA-9900)
 * UDF / UDA execution time in trace (CASSANDRA-9723)
 * Fix broken internode SSL (CASSANDRA-9884)
Merged from 2.1:
 * Add new JMX methods to change local compaction strategy (CASSANDRA-9965)
 * Fix handling of enable/disable autocompaction (CASSANDRA-9899)
 * Add consistency level to tracing ouput (CASSANDRA-9827)
 * Remove repair snapshot leftover on startup (CASSANDRA-7357)
 * Use random nodes for batch log when only 2 racks (CASSANDRA-8735)
 * Ensure atomicity inside thrift and stream session (CASSANDRA-7757)
 * Fix nodetool info error when the node is not joined (CASSANDRA-9031)
Merged from 2.0:
 * Log when messages are dropped due to cross_node_timeout (CASSANDRA-9793)
 * Don't track hotness when opening from snapshot for validation (CASSANDRA-9382)


2.2.0
 * Allow the selection of columns together with aggregates (CASSANDRA-9767)
 * Fix cqlsh copy methods and other windows specific issues (CASSANDRA-9795)
 * Don't wrap byte arrays in SequentialWriter (CASSANDRA-9797)
 * sum() and avg() functions missing for smallint and tinyint types (CASSANDRA-9671)
 * Revert CASSANDRA-9542 (allow native functions in UDA) (CASSANDRA-9771)
Merged from 2.1:
 * Fix MarshalException when upgrading superColumn family (CASSANDRA-9582)
 * Fix broken logging for "empty" flushes in Memtable (CASSANDRA-9837)
 * Handle corrupt files on startup (CASSANDRA-9686)
 * Fix clientutil jar and tests (CASSANDRA-9760)
 * (cqlsh) Allow the SSL protocol version to be specified through the
    config file or environment variables (CASSANDRA-9544)
Merged from 2.0:
 * Add tool to find why expired sstables are not getting dropped (CASSANDRA-10015)
 * Remove erroneous pending HH tasks from tpstats/jmx (CASSANDRA-9129)
 * Don't cast expected bf size to an int (CASSANDRA-9959)
 * checkForEndpointCollision fails for legitimate collisions (CASSANDRA-9765)
 * Complete CASSANDRA-8448 fix (CASSANDRA-9519)
 * Don't include auth credentials in debug log (CASSANDRA-9682)
 * Can't transition from write survey to normal mode (CASSANDRA-9740)
 * Scrub (recover) sstables even when -Index.db is missing (CASSANDRA-9591)
 * Fix growing pending background compaction (CASSANDRA-9662)


2.2.0-rc2
 * Re-enable memory-mapped I/O on Windows (CASSANDRA-9658)
 * Warn when an extra-large partition is compacted (CASSANDRA-9643)
 * (cqlsh) Allow setting the initial connection timeout (CASSANDRA-9601)
 * BulkLoader has --transport-factory option but does not use it (CASSANDRA-9675)
 * Allow JMX over SSL directly from nodetool (CASSANDRA-9090)
 * Update cqlsh for UDFs (CASSANDRA-7556)
 * Change Windows kernel default timer resolution (CASSANDRA-9634)
 * Deprected sstable2json and json2sstable (CASSANDRA-9618)
 * Allow native functions in user-defined aggregates (CASSANDRA-9542)
 * Don't repair system_distributed by default (CASSANDRA-9621)
 * Fix mixing min, max, and count aggregates for blob type (CASSANRA-9622)
 * Rename class for DATE type in Java driver (CASSANDRA-9563)
 * Duplicate compilation of UDFs on coordinator (CASSANDRA-9475)
 * Fix connection leak in CqlRecordWriter (CASSANDRA-9576)
 * Mlockall before opening system sstables & remove boot_without_jna option (CASSANDRA-9573)
 * Add functions to convert timeuuid to date or time, deprecate dateOf and unixTimestampOf (CASSANDRA-9229)
 * Make sure we cancel non-compacting sstables from LifecycleTransaction (CASSANDRA-9566)
 * Fix deprecated repair JMX API (CASSANDRA-9570)
 * Add logback metrics (CASSANDRA-9378)
 * Update and refactor ant test/test-compression to run the tests in parallel (CASSANDRA-9583)
 * Fix upgrading to new directory for secondary index (CASSANDRA-9687)
Merged from 2.1:
 * (cqlsh) Fix bad check for CQL compatibility when DESCRIBE'ing
   COMPACT STORAGE tables with no clustering columns
 * Eliminate strong self-reference chains in sstable ref tidiers (CASSANDRA-9656)
 * Ensure StreamSession uses canonical sstable reader instances (CASSANDRA-9700)
 * Ensure memtable book keeping is not corrupted in the event we shrink usage (CASSANDRA-9681)
 * Update internal python driver for cqlsh (CASSANDRA-9064)
 * Fix IndexOutOfBoundsException when inserting tuple with too many
   elements using the string literal notation (CASSANDRA-9559)
 * Enable describe on indices (CASSANDRA-7814)
 * Fix incorrect result for IN queries where column not found (CASSANDRA-9540)
 * ColumnFamilyStore.selectAndReference may block during compaction (CASSANDRA-9637)
 * Fix bug in cardinality check when compacting (CASSANDRA-9580)
 * Fix memory leak in Ref due to ConcurrentLinkedQueue.remove() behaviour (CASSANDRA-9549)
 * Make rebuild only run one at a time (CASSANDRA-9119)
Merged from 2.0:
 * Avoid NPE in AuthSuccess#decode (CASSANDRA-9727)
 * Add listen_address to system.local (CASSANDRA-9603)
 * Bug fixes to resultset metadata construction (CASSANDRA-9636)
 * Fix setting 'durable_writes' in ALTER KEYSPACE (CASSANDRA-9560)
 * Avoids ballot clash in Paxos (CASSANDRA-9649)
 * Improve trace messages for RR (CASSANDRA-9479)
 * Fix suboptimal secondary index selection when restricted
   clustering column is also indexed (CASSANDRA-9631)
 * (cqlsh) Add min_threshold to DTCS option autocomplete (CASSANDRA-9385)
 * Fix error message when attempting to create an index on a column
   in a COMPACT STORAGE table with clustering columns (CASSANDRA-9527)
 * 'WITH WITH' in alter keyspace statements causes NPE (CASSANDRA-9565)
 * Expose some internals of SelectStatement for inspection (CASSANDRA-9532)
 * ArrivalWindow should use primitives (CASSANDRA-9496)
 * Periodically submit background compaction tasks (CASSANDRA-9592)
 * Set HAS_MORE_PAGES flag to false when PagingState is null (CASSANDRA-9571)


2.2.0-rc1
 * Compressed commit log should measure compressed space used (CASSANDRA-9095)
 * Fix comparison bug in CassandraRoleManager#collectRoles (CASSANDRA-9551)
 * Add tinyint,smallint,time,date support for UDFs (CASSANDRA-9400)
 * Deprecates SSTableSimpleWriter and SSTableSimpleUnsortedWriter (CASSANDRA-9546)
 * Empty INITCOND treated as null in aggregate (CASSANDRA-9457)
 * Remove use of Cell in Thrift MapReduce classes (CASSANDRA-8609)
 * Integrate pre-release Java Driver 2.2-rc1, custom build (CASSANDRA-9493)
 * Clean up gossiper logic for old versions (CASSANDRA-9370)
 * Fix custom payload coding/decoding to match the spec (CASSANDRA-9515)
 * ant test-all results incomplete when parsed (CASSANDRA-9463)
 * Disallow frozen<> types in function arguments and return types for
   clarity (CASSANDRA-9411)
 * Static Analysis to warn on unsafe use of Autocloseable instances (CASSANDRA-9431)
 * Update commitlog archiving examples now that commitlog segments are
   not recycled (CASSANDRA-9350)
 * Extend Transactional API to sstable lifecycle management (CASSANDRA-8568)
 * (cqlsh) Add support for native protocol 4 (CASSANDRA-9399)
 * Ensure that UDF and UDAs are keyspace-isolated (CASSANDRA-9409)
 * Revert CASSANDRA-7807 (tracing completion client notifications) (CASSANDRA-9429)
 * Add ability to stop compaction by ID (CASSANDRA-7207)
 * Let CassandraVersion handle SNAPSHOT version (CASSANDRA-9438)
Merged from 2.1:
 * (cqlsh) Fix using COPY through SOURCE or -f (CASSANDRA-9083)
 * Fix occasional lack of `system` keyspace in schema tables (CASSANDRA-8487)
 * Use ProtocolError code instead of ServerError code for native protocol
   error responses to unsupported protocol versions (CASSANDRA-9451)
 * Default commitlog_sync_batch_window_in_ms changed to 2ms (CASSANDRA-9504)
 * Fix empty partition assertion in unsorted sstable writing tools (CASSANDRA-9071)
 * Ensure truncate without snapshot cannot produce corrupt responses (CASSANDRA-9388)
 * Consistent error message when a table mixes counter and non-counter
   columns (CASSANDRA-9492)
 * Avoid getting unreadable keys during anticompaction (CASSANDRA-9508)
 * (cqlsh) Better float precision by default (CASSANDRA-9224)
 * Improve estimated row count (CASSANDRA-9107)
 * Optimize range tombstone memory footprint (CASSANDRA-8603)
 * Use configured gcgs in anticompaction (CASSANDRA-9397)
Merged from 2.0:
 * Don't accumulate more range than necessary in RangeTombstone.Tracker (CASSANDRA-9486)
 * Add broadcast and rpc addresses to system.local (CASSANDRA-9436)
 * Always mark sstable suspect when corrupted (CASSANDRA-9478)
 * Add database users and permissions to CQL3 documentation (CASSANDRA-7558)
 * Allow JVM_OPTS to be passed to standalone tools (CASSANDRA-5969)
 * Fix bad condition in RangeTombstoneList (CASSANDRA-9485)
 * Fix potential StackOverflow when setting CrcCheckChance over JMX (CASSANDRA-9488)
 * Fix null static columns in pages after the first, paged reversed
   queries (CASSANDRA-8502)
 * Fix counting cache serialization in request metrics (CASSANDRA-9466)
 * Add option not to validate atoms during scrub (CASSANDRA-9406)


2.2.0-beta1
 * Introduce Transactional API for internal state changes (CASSANDRA-8984)
 * Add a flag in cassandra.yaml to enable UDFs (CASSANDRA-9404)
 * Better support of null for UDF (CASSANDRA-8374)
 * Use ecj instead of javassist for UDFs (CASSANDRA-8241)
 * faster async logback configuration for tests (CASSANDRA-9376)
 * Add `smallint` and `tinyint` data types (CASSANDRA-8951)
 * Avoid thrift schema creation when native driver is used in stress tool (CASSANDRA-9374)
 * Make Functions.declared thread-safe
 * Add client warnings to native protocol v4 (CASSANDRA-8930)
 * Allow roles cache to be invalidated (CASSANDRA-8967)
 * Upgrade Snappy (CASSANDRA-9063)
 * Don't start Thrift rpc by default (CASSANDRA-9319)
 * Only stream from unrepaired sstables with incremental repair (CASSANDRA-8267)
 * Aggregate UDFs allow SFUNC return type to differ from STYPE if FFUNC specified (CASSANDRA-9321)
 * Remove Thrift dependencies in bundled tools (CASSANDRA-8358)
 * Disable memory mapping of hsperfdata file for JVM statistics (CASSANDRA-9242)
 * Add pre-startup checks to detect potential incompatibilities (CASSANDRA-8049)
 * Distinguish between null and unset in protocol v4 (CASSANDRA-7304)
 * Add user/role permissions for user-defined functions (CASSANDRA-7557)
 * Allow cassandra config to be updated to restart daemon without unloading classes (CASSANDRA-9046)
 * Don't initialize compaction writer before checking if iter is empty (CASSANDRA-9117)
 * Don't execute any functions at prepare-time (CASSANDRA-9037)
 * Share file handles between all instances of a SegmentedFile (CASSANDRA-8893)
 * Make it possible to major compact LCS (CASSANDRA-7272)
 * Make FunctionExecutionException extend RequestExecutionException
   (CASSANDRA-9055)
 * Add support for SELECT JSON, INSERT JSON syntax and new toJson(), fromJson()
   functions (CASSANDRA-7970)
 * Optimise max purgeable timestamp calculation in compaction (CASSANDRA-8920)
 * Constrain internode message buffer sizes, and improve IO class hierarchy (CASSANDRA-8670)
 * New tool added to validate all sstables in a node (CASSANDRA-5791)
 * Push notification when tracing completes for an operation (CASSANDRA-7807)
 * Delay "node up" and "node added" notifications until native protocol server is started (CASSANDRA-8236)
 * Compressed Commit Log (CASSANDRA-6809)
 * Optimise IntervalTree (CASSANDRA-8988)
 * Add a key-value payload for third party usage (CASSANDRA-8553, 9212)
 * Bump metrics-reporter-config dependency for metrics 3.0 (CASSANDRA-8149)
 * Partition intra-cluster message streams by size, not type (CASSANDRA-8789)
 * Add WriteFailureException to native protocol, notify coordinator of
   write failures (CASSANDRA-8592)
 * Convert SequentialWriter to nio (CASSANDRA-8709)
 * Add role based access control (CASSANDRA-7653, 8650, 7216, 8760, 8849, 8761, 8850)
 * Record client ip address in tracing sessions (CASSANDRA-8162)
 * Indicate partition key columns in response metadata for prepared
   statements (CASSANDRA-7660)
 * Merge UUIDType and TimeUUIDType parse logic (CASSANDRA-8759)
 * Avoid memory allocation when searching index summary (CASSANDRA-8793)
 * Optimise (Time)?UUIDType Comparisons (CASSANDRA-8730)
 * Make CRC32Ex into a separate maven dependency (CASSANDRA-8836)
 * Use preloaded jemalloc w/ Unsafe (CASSANDRA-8714, 9197)
 * Avoid accessing partitioner through StorageProxy (CASSANDRA-8244, 8268)
 * Upgrade Metrics library and remove depricated metrics (CASSANDRA-5657)
 * Serializing Row cache alternative, fully off heap (CASSANDRA-7438)
 * Duplicate rows returned when in clause has repeated values (CASSANDRA-6706)
 * Make CassandraException unchecked, extend RuntimeException (CASSANDRA-8560)
 * Support direct buffer decompression for reads (CASSANDRA-8464)
 * DirectByteBuffer compatible LZ4 methods (CASSANDRA-7039)
 * Group sstables for anticompaction correctly (CASSANDRA-8578)
 * Add ReadFailureException to native protocol, respond
   immediately when replicas encounter errors while handling
   a read request (CASSANDRA-7886)
 * Switch CommitLogSegment from RandomAccessFile to nio (CASSANDRA-8308)
 * Allow mixing token and partition key restrictions (CASSANDRA-7016)
 * Support index key/value entries on map collections (CASSANDRA-8473)
 * Modernize schema tables (CASSANDRA-8261)
 * Support for user-defined aggregation functions (CASSANDRA-8053)
 * Fix NPE in SelectStatement with empty IN values (CASSANDRA-8419)
 * Refactor SelectStatement, return IN results in natural order instead
   of IN value list order and ignore duplicate values in partition key IN restrictions (CASSANDRA-7981)
 * Support UDTs, tuples, and collections in user-defined
   functions (CASSANDRA-7563)
 * Fix aggregate fn results on empty selection, result column name,
   and cqlsh parsing (CASSANDRA-8229)
 * Mark sstables as repaired after full repair (CASSANDRA-7586)
 * Extend Descriptor to include a format value and refactor reader/writer
   APIs (CASSANDRA-7443)
 * Integrate JMH for microbenchmarks (CASSANDRA-8151)
 * Keep sstable levels when bootstrapping (CASSANDRA-7460)
 * Add Sigar library and perform basic OS settings check on startup (CASSANDRA-7838)
 * Support for aggregation functions (CASSANDRA-4914)
 * Remove cassandra-cli (CASSANDRA-7920)
 * Accept dollar quoted strings in CQL (CASSANDRA-7769)
 * Make assassinate a first class command (CASSANDRA-7935)
 * Support IN clause on any partition key column (CASSANDRA-7855)
 * Support IN clause on any clustering column (CASSANDRA-4762)
 * Improve compaction logging (CASSANDRA-7818)
 * Remove YamlFileNetworkTopologySnitch (CASSANDRA-7917)
 * Do anticompaction in groups (CASSANDRA-6851)
 * Support user-defined functions (CASSANDRA-7395, 7526, 7562, 7740, 7781, 7929,
   7924, 7812, 8063, 7813, 7708)
 * Permit configurable timestamps with cassandra-stress (CASSANDRA-7416)
 * Move sstable RandomAccessReader to nio2, which allows using the
   FILE_SHARE_DELETE flag on Windows (CASSANDRA-4050)
 * Remove CQL2 (CASSANDRA-5918)
 * Optimize fetching multiple cells by name (CASSANDRA-6933)
 * Allow compilation in java 8 (CASSANDRA-7028)
 * Make incremental repair default (CASSANDRA-7250)
 * Enable code coverage thru JaCoCo (CASSANDRA-7226)
 * Switch external naming of 'column families' to 'tables' (CASSANDRA-4369)
 * Shorten SSTable path (CASSANDRA-6962)
 * Use unsafe mutations for most unit tests (CASSANDRA-6969)
 * Fix race condition during calculation of pending ranges (CASSANDRA-7390)
 * Fail on very large batch sizes (CASSANDRA-8011)
 * Improve concurrency of repair (CASSANDRA-6455, 8208, 9145)
 * Select optimal CRC32 implementation at runtime (CASSANDRA-8614)
 * Evaluate MurmurHash of Token once per query (CASSANDRA-7096)
 * Generalize progress reporting (CASSANDRA-8901)
 * Resumable bootstrap streaming (CASSANDRA-8838, CASSANDRA-8942)
 * Allow scrub for secondary index (CASSANDRA-5174)
 * Save repair data to system table (CASSANDRA-5839)
 * fix nodetool names that reference column families (CASSANDRA-8872)
 Merged from 2.1:
 * Warn on misuse of unlogged batches (CASSANDRA-9282)
 * Failure detector detects and ignores local pauses (CASSANDRA-9183)
 * Add utility class to support for rate limiting a given log statement (CASSANDRA-9029)
 * Add missing consistency levels to cassandra-stess (CASSANDRA-9361)
 * Fix commitlog getCompletedTasks to not increment (CASSANDRA-9339)
 * Fix for harmless exceptions logged as ERROR (CASSANDRA-8564)
 * Delete processed sstables in sstablesplit/sstableupgrade (CASSANDRA-8606)
 * Improve sstable exclusion from partition tombstones (CASSANDRA-9298)
 * Validate the indexed column rather than the cell's contents for 2i (CASSANDRA-9057)
 * Add support for top-k custom 2i queries (CASSANDRA-8717)
 * Fix error when dropping table during compaction (CASSANDRA-9251)
 * cassandra-stress supports validation operations over user profiles (CASSANDRA-8773)
 * Add support for rate limiting log messages (CASSANDRA-9029)
 * Log the partition key with tombstone warnings (CASSANDRA-8561)
 * Reduce runWithCompactionsDisabled poll interval to 1ms (CASSANDRA-9271)
 * Fix PITR commitlog replay (CASSANDRA-9195)
 * GCInspector logs very different times (CASSANDRA-9124)
 * Fix deleting from an empty list (CASSANDRA-9198)
 * Update tuple and collection types that use a user-defined type when that UDT
   is modified (CASSANDRA-9148, CASSANDRA-9192)
 * Use higher timeout for prepair and snapshot in repair (CASSANDRA-9261)
 * Fix anticompaction blocking ANTI_ENTROPY stage (CASSANDRA-9151)
 * Repair waits for anticompaction to finish (CASSANDRA-9097)
 * Fix streaming not holding ref when stream error (CASSANDRA-9295)
 * Fix canonical view returning early opened SSTables (CASSANDRA-9396)
Merged from 2.0:
 * (cqlsh) Add LOGIN command to switch users (CASSANDRA-7212)
 * Clone SliceQueryFilter in AbstractReadCommand implementations (CASSANDRA-8940)
 * Push correct protocol notification for DROP INDEX (CASSANDRA-9310)
 * token-generator - generated tokens too long (CASSANDRA-9300)
 * Fix counting of tombstones for TombstoneOverwhelmingException (CASSANDRA-9299)
 * Fix ReconnectableSnitch reconnecting to peers during upgrade (CASSANDRA-6702)
 * Include keyspace and table name in error log for collections over the size
   limit (CASSANDRA-9286)
 * Avoid potential overlap in LCS with single-partition sstables (CASSANDRA-9322)
 * Log warning message when a table is queried before the schema has fully
   propagated (CASSANDRA-9136)
 * Overload SecondaryIndex#indexes to accept the column definition (CASSANDRA-9314)
 * (cqlsh) Add SERIAL and LOCAL_SERIAL consistency levels (CASSANDRA-8051)
 * Fix index selection during rebuild with certain table layouts (CASSANDRA-9281)
 * Fix partition-level-delete-only workload accounting (CASSANDRA-9194)
 * Allow scrub to handle corrupted compressed chunks (CASSANDRA-9140)
 * Fix assertion error when resetlocalschema is run during repair (CASSANDRA-9249)
 * Disable single sstable tombstone compactions for DTCS by default (CASSANDRA-9234)
 * IncomingTcpConnection thread is not named (CASSANDRA-9262)
 * Close incoming connections when MessagingService is stopped (CASSANDRA-9238)
 * Fix streaming hang when retrying (CASSANDRA-9132)


2.1.5
 * Re-add deprecated cold_reads_to_omit param for backwards compat (CASSANDRA-9203)
 * Make anticompaction visible in compactionstats (CASSANDRA-9098)
 * Improve nodetool getendpoints documentation about the partition
   key parameter (CASSANDRA-6458)
 * Don't check other keyspaces for schema changes when an user-defined
   type is altered (CASSANDRA-9187)
 * Add generate-idea-files target to build.xml (CASSANDRA-9123)
 * Allow takeColumnFamilySnapshot to take a list of tables (CASSANDRA-8348)
 * Limit major sstable operations to their canonical representation (CASSANDRA-8669)
 * cqlsh: Add tests for INSERT and UPDATE tab completion (CASSANDRA-9125)
 * cqlsh: quote column names when needed in COPY FROM inserts (CASSANDRA-9080)
 * Do not load read meter for offline operations (CASSANDRA-9082)
 * cqlsh: Make CompositeType data readable (CASSANDRA-8919)
 * cqlsh: Fix display of triggers (CASSANDRA-9081)
 * Fix NullPointerException when deleting or setting an element by index on
   a null list collection (CASSANDRA-9077)
 * Buffer bloom filter serialization (CASSANDRA-9066)
 * Fix anti-compaction target bloom filter size (CASSANDRA-9060)
 * Make FROZEN and TUPLE unreserved keywords in CQL (CASSANDRA-9047)
 * Prevent AssertionError from SizeEstimatesRecorder (CASSANDRA-9034)
 * Avoid overwriting index summaries for sstables with an older format that
   does not support downsampling; rebuild summaries on startup when this
   is detected (CASSANDRA-8993)
 * Fix potential data loss in CompressedSequentialWriter (CASSANDRA-8949)
 * Make PasswordAuthenticator number of hashing rounds configurable (CASSANDRA-8085)
 * Fix AssertionError when binding nested collections in DELETE (CASSANDRA-8900)
 * Check for overlap with non-early sstables in LCS (CASSANDRA-8739)
 * Only calculate max purgable timestamp if we have to (CASSANDRA-8914)
 * (cqlsh) Greatly improve performance of COPY FROM (CASSANDRA-8225)
 * IndexSummary effectiveIndexInterval is now a guideline, not a rule (CASSANDRA-8993)
 * Use correct bounds for page cache eviction of compressed files (CASSANDRA-8746)
 * SSTableScanner enforces its bounds (CASSANDRA-8946)
 * Cleanup cell equality (CASSANDRA-8947)
 * Introduce intra-cluster message coalescing (CASSANDRA-8692)
 * DatabaseDescriptor throws NPE when rpc_interface is used (CASSANDRA-8839)
 * Don't check if an sstable is live for offline compactions (CASSANDRA-8841)
 * Don't set clientMode in SSTableLoader (CASSANDRA-8238)
 * Fix SSTableRewriter with disabled early open (CASSANDRA-8535)
 * Fix cassandra-stress so it respects the CL passed in user mode (CASSANDRA-8948)
 * Fix rare NPE in ColumnDefinition#hasIndexOption() (CASSANDRA-8786)
 * cassandra-stress reports per-operation statistics, plus misc (CASSANDRA-8769)
 * Add SimpleDate (cql date) and Time (cql time) types (CASSANDRA-7523)
 * Use long for key count in cfstats (CASSANDRA-8913)
 * Make SSTableRewriter.abort() more robust to failure (CASSANDRA-8832)
 * Remove cold_reads_to_omit from STCS (CASSANDRA-8860)
 * Make EstimatedHistogram#percentile() use ceil instead of floor (CASSANDRA-8883)
 * Fix top partitions reporting wrong cardinality (CASSANDRA-8834)
 * Fix rare NPE in KeyCacheSerializer (CASSANDRA-8067)
 * Pick sstables for validation as late as possible inc repairs (CASSANDRA-8366)
 * Fix commitlog getPendingTasks to not increment (CASSANDRA-8862)
 * Fix parallelism adjustment in range and secondary index queries
   when the first fetch does not satisfy the limit (CASSANDRA-8856)
 * Check if the filtered sstables is non-empty in STCS (CASSANDRA-8843)
 * Upgrade java-driver used for cassandra-stress (CASSANDRA-8842)
 * Fix CommitLog.forceRecycleAllSegments() memory access error (CASSANDRA-8812)
 * Improve assertions in Memory (CASSANDRA-8792)
 * Fix SSTableRewriter cleanup (CASSANDRA-8802)
 * Introduce SafeMemory for CompressionMetadata.Writer (CASSANDRA-8758)
 * 'nodetool info' prints exception against older node (CASSANDRA-8796)
 * Ensure SSTableReader.last corresponds exactly with the file end (CASSANDRA-8750)
 * Make SSTableWriter.openEarly more robust and obvious (CASSANDRA-8747)
 * Enforce SSTableReader.first/last (CASSANDRA-8744)
 * Cleanup SegmentedFile API (CASSANDRA-8749)
 * Avoid overlap with early compaction replacement (CASSANDRA-8683)
 * Safer Resource Management++ (CASSANDRA-8707)
 * Write partition size estimates into a system table (CASSANDRA-7688)
 * cqlsh: Fix keys() and full() collection indexes in DESCRIBE output
   (CASSANDRA-8154)
 * Show progress of streaming in nodetool netstats (CASSANDRA-8886)
 * IndexSummaryBuilder utilises offheap memory, and shares data between
   each IndexSummary opened from it (CASSANDRA-8757)
 * markCompacting only succeeds if the exact SSTableReader instances being
   marked are in the live set (CASSANDRA-8689)
 * cassandra-stress support for varint (CASSANDRA-8882)
 * Fix Adler32 digest for compressed sstables (CASSANDRA-8778)
 * Add nodetool statushandoff/statusbackup (CASSANDRA-8912)
 * Use stdout for progress and stats in sstableloader (CASSANDRA-8982)
 * Correctly identify 2i datadir from older versions (CASSANDRA-9116)
Merged from 2.0:
 * Ignore gossip SYNs after shutdown (CASSANDRA-9238)
 * Avoid overflow when calculating max sstable size in LCS (CASSANDRA-9235)
 * Make sstable blacklisting work with compression (CASSANDRA-9138)
 * Do not attempt to rebuild indexes if no index accepts any column (CASSANDRA-9196)
 * Don't initiate snitch reconnection for dead states (CASSANDRA-7292)
 * Fix ArrayIndexOutOfBoundsException in CQLSSTableWriter (CASSANDRA-8978)
 * Add shutdown gossip state to prevent timeouts during rolling restarts (CASSANDRA-8336)
 * Fix running with java.net.preferIPv6Addresses=true (CASSANDRA-9137)
 * Fix failed bootstrap/replace attempts being persisted in system.peers (CASSANDRA-9180)
 * Flush system.IndexInfo after marking index built (CASSANDRA-9128)
 * Fix updates to min/max_compaction_threshold through cassandra-cli
   (CASSANDRA-8102)
 * Don't include tmp files when doing offline relevel (CASSANDRA-9088)
 * Use the proper CAS WriteType when finishing a previous round during Paxos
   preparation (CASSANDRA-8672)
 * Avoid race in cancelling compactions (CASSANDRA-9070)
 * More aggressive check for expired sstables in DTCS (CASSANDRA-8359)
 * Fix ignored index_interval change in ALTER TABLE statements (CASSANDRA-7976)
 * Do more aggressive compaction in old time windows in DTCS (CASSANDRA-8360)
 * java.lang.AssertionError when reading saved cache (CASSANDRA-8740)
 * "disk full" when running cleanup (CASSANDRA-9036)
 * Lower logging level from ERROR to DEBUG when a scheduled schema pull
   cannot be completed due to a node being down (CASSANDRA-9032)
 * Fix MOVED_NODE client event (CASSANDRA-8516)
 * Allow overriding MAX_OUTSTANDING_REPLAY_COUNT (CASSANDRA-7533)
 * Fix malformed JMX ObjectName containing IPv6 addresses (CASSANDRA-9027)
 * (cqlsh) Allow increasing CSV field size limit through
   cqlshrc config option (CASSANDRA-8934)
 * Stop logging range tombstones when exceeding the threshold
   (CASSANDRA-8559)
 * Fix NullPointerException when nodetool getendpoints is run
   against invalid keyspaces or tables (CASSANDRA-8950)
 * Allow specifying the tmp dir (CASSANDRA-7712)
 * Improve compaction estimated tasks estimation (CASSANDRA-8904)
 * Fix duplicate up/down messages sent to native clients (CASSANDRA-7816)
 * Expose commit log archive status via JMX (CASSANDRA-8734)
 * Provide better exceptions for invalid replication strategy parameters
   (CASSANDRA-8909)
 * Fix regression in mixed single and multi-column relation support for
   SELECT statements (CASSANDRA-8613)
 * Add ability to limit number of native connections (CASSANDRA-8086)
 * Fix CQLSSTableWriter throwing exception and spawning threads
   (CASSANDRA-8808)
 * Fix MT mismatch between empty and GC-able data (CASSANDRA-8979)
 * Fix incorrect validation when snapshotting single table (CASSANDRA-8056)
 * Add offline tool to relevel sstables (CASSANDRA-8301)
 * Preserve stream ID for more protocol errors (CASSANDRA-8848)
 * Fix combining token() function with multi-column relations on
   clustering columns (CASSANDRA-8797)
 * Make CFS.markReferenced() resistant to bad refcounting (CASSANDRA-8829)
 * Fix StreamTransferTask abort/complete bad refcounting (CASSANDRA-8815)
 * Fix AssertionError when querying a DESC clustering ordered
   table with ASC ordering and paging (CASSANDRA-8767)
 * AssertionError: "Memory was freed" when running cleanup (CASSANDRA-8716)
 * Make it possible to set max_sstable_age to fractional days (CASSANDRA-8406)
 * Fix some multi-column relations with indexes on some clustering
   columns (CASSANDRA-8275)
 * Fix memory leak in SSTableSimple*Writer and SSTableReader.validate()
   (CASSANDRA-8748)
 * Throw OOM if allocating memory fails to return a valid pointer (CASSANDRA-8726)
 * Fix SSTableSimpleUnsortedWriter ConcurrentModificationException (CASSANDRA-8619)
 * 'nodetool info' prints exception against older node (CASSANDRA-8796)
 * Ensure SSTableSimpleUnsortedWriter.close() terminates if
   disk writer has crashed (CASSANDRA-8807)


2.1.4
 * Bind JMX to localhost unless explicitly configured otherwise (CASSANDRA-9085)


2.1.3
 * Fix HSHA/offheap_objects corruption (CASSANDRA-8719)
 * Upgrade libthrift to 0.9.2 (CASSANDRA-8685)
 * Don't use the shared ref in sstableloader (CASSANDRA-8704)
 * Purge internal prepared statements if related tables or
   keyspaces are dropped (CASSANDRA-8693)
 * (cqlsh) Handle unicode BOM at start of files (CASSANDRA-8638)
 * Stop compactions before exiting offline tools (CASSANDRA-8623)
 * Update tools/stress/README.txt to match current behaviour (CASSANDRA-7933)
 * Fix schema from Thrift conversion with empty metadata (CASSANDRA-8695)
 * Safer Resource Management (CASSANDRA-7705)
 * Make sure we compact highly overlapping cold sstables with
   STCS (CASSANDRA-8635)
 * rpc_interface and listen_interface generate NPE on startup when specified
   interface doesn't exist (CASSANDRA-8677)
 * Fix ArrayIndexOutOfBoundsException in nodetool cfhistograms (CASSANDRA-8514)
 * Switch from yammer metrics for nodetool cf/proxy histograms (CASSANDRA-8662)
 * Make sure we don't add tmplink files to the compaction
   strategy (CASSANDRA-8580)
 * (cqlsh) Handle maps with blob keys (CASSANDRA-8372)
 * (cqlsh) Handle DynamicCompositeType schemas correctly (CASSANDRA-8563)
 * Duplicate rows returned when in clause has repeated values (CASSANDRA-6706)
 * Add tooling to detect hot partitions (CASSANDRA-7974)
 * Fix cassandra-stress user-mode truncation of partition generation (CASSANDRA-8608)
 * Only stream from unrepaired sstables during inc repair (CASSANDRA-8267)
 * Don't allow starting multiple inc repairs on the same sstables (CASSANDRA-8316)
 * Invalidate prepared BATCH statements when related tables
   or keyspaces are dropped (CASSANDRA-8652)
 * Fix missing results in secondary index queries on collections
   with ALLOW FILTERING (CASSANDRA-8421)
 * Expose EstimatedHistogram metrics for range slices (CASSANDRA-8627)
 * (cqlsh) Escape clqshrc passwords properly (CASSANDRA-8618)
 * Fix NPE when passing wrong argument in ALTER TABLE statement (CASSANDRA-8355)
 * Pig: Refactor and deprecate CqlStorage (CASSANDRA-8599)
 * Don't reuse the same cleanup strategy for all sstables (CASSANDRA-8537)
 * Fix case-sensitivity of index name on CREATE and DROP INDEX
   statements (CASSANDRA-8365)
 * Better detection/logging for corruption in compressed sstables (CASSANDRA-8192)
 * Use the correct repairedAt value when closing writer (CASSANDRA-8570)
 * (cqlsh) Handle a schema mismatch being detected on startup (CASSANDRA-8512)
 * Properly calculate expected write size during compaction (CASSANDRA-8532)
 * Invalidate affected prepared statements when a table's columns
   are altered (CASSANDRA-7910)
 * Stress - user defined writes should populate sequentally (CASSANDRA-8524)
 * Fix regression in SSTableRewriter causing some rows to become unreadable
   during compaction (CASSANDRA-8429)
 * Run major compactions for repaired/unrepaired in parallel (CASSANDRA-8510)
 * (cqlsh) Fix compression options in DESCRIBE TABLE output when compression
   is disabled (CASSANDRA-8288)
 * (cqlsh) Fix DESCRIBE output after keyspaces are altered (CASSANDRA-7623)
 * Make sure we set lastCompactedKey correctly (CASSANDRA-8463)
 * (cqlsh) Fix output of CONSISTENCY command (CASSANDRA-8507)
 * (cqlsh) Fixed the handling of LIST statements (CASSANDRA-8370)
 * Make sstablescrub check leveled manifest again (CASSANDRA-8432)
 * Check first/last keys in sstable when giving out positions (CASSANDRA-8458)
 * Disable mmap on Windows (CASSANDRA-6993)
 * Add missing ConsistencyLevels to cassandra-stress (CASSANDRA-8253)
 * Add auth support to cassandra-stress (CASSANDRA-7985)
 * Fix ArrayIndexOutOfBoundsException when generating error message
   for some CQL syntax errors (CASSANDRA-8455)
 * Scale memtable slab allocation logarithmically (CASSANDRA-7882)
 * cassandra-stress simultaneous inserts over same seed (CASSANDRA-7964)
 * Reduce cassandra-stress sampling memory requirements (CASSANDRA-7926)
 * Ensure memtable flush cannot expire commit log entries from its future (CASSANDRA-8383)
 * Make read "defrag" async to reclaim memtables (CASSANDRA-8459)
 * Remove tmplink files for offline compactions (CASSANDRA-8321)
 * Reduce maxHintsInProgress (CASSANDRA-8415)
 * BTree updates may call provided update function twice (CASSANDRA-8018)
 * Release sstable references after anticompaction (CASSANDRA-8386)
 * Handle abort() in SSTableRewriter properly (CASSANDRA-8320)
 * Centralize shared executors (CASSANDRA-8055)
 * Fix filtering for CONTAINS (KEY) relations on frozen collection
   clustering columns when the query is restricted to a single
   partition (CASSANDRA-8203)
 * Do more aggressive entire-sstable TTL expiry checks (CASSANDRA-8243)
 * Add more log info if readMeter is null (CASSANDRA-8238)
 * add check of the system wall clock time at startup (CASSANDRA-8305)
 * Support for frozen collections (CASSANDRA-7859)
 * Fix overflow on histogram computation (CASSANDRA-8028)
 * Have paxos reuse the timestamp generation of normal queries (CASSANDRA-7801)
 * Fix incremental repair not remove parent session on remote (CASSANDRA-8291)
 * Improve JBOD disk utilization (CASSANDRA-7386)
 * Log failed host when preparing incremental repair (CASSANDRA-8228)
 * Force config client mode in CQLSSTableWriter (CASSANDRA-8281)
 * Fix sstableupgrade throws exception (CASSANDRA-8688)
 * Fix hang when repairing empty keyspace (CASSANDRA-8694)
Merged from 2.0:
 * Fix IllegalArgumentException in dynamic snitch (CASSANDRA-8448)
 * Add support for UPDATE ... IF EXISTS (CASSANDRA-8610)
 * Fix reversal of list prepends (CASSANDRA-8733)
 * Prevent non-zero default_time_to_live on tables with counters
   (CASSANDRA-8678)
 * Fix SSTableSimpleUnsortedWriter ConcurrentModificationException
   (CASSANDRA-8619)
 * Round up time deltas lower than 1ms in BulkLoader (CASSANDRA-8645)
 * Add batch remove iterator to ABSC (CASSANDRA-8414, 8666)
 * Round up time deltas lower than 1ms in BulkLoader (CASSANDRA-8645)
 * Fix isClientMode check in Keyspace (CASSANDRA-8687)
 * Use more efficient slice size for querying internal secondary
   index tables (CASSANDRA-8550)
 * Fix potentially returning deleted rows with range tombstone (CASSANDRA-8558)
 * Check for available disk space before starting a compaction (CASSANDRA-8562)
 * Fix DISTINCT queries with LIMITs or paging when some partitions
   contain only tombstones (CASSANDRA-8490)
 * Introduce background cache refreshing to permissions cache
   (CASSANDRA-8194)
 * Fix race condition in StreamTransferTask that could lead to
   infinite loops and premature sstable deletion (CASSANDRA-7704)
 * Add an extra version check to MigrationTask (CASSANDRA-8462)
 * Ensure SSTableWriter cleans up properly after failure (CASSANDRA-8499)
 * Increase bf true positive count on key cache hit (CASSANDRA-8525)
 * Move MeteredFlusher to its own thread (CASSANDRA-8485)
 * Fix non-distinct results in DISTNCT queries on static columns when
   paging is enabled (CASSANDRA-8087)
 * Move all hints related tasks to hints internal executor (CASSANDRA-8285)
 * Fix paging for multi-partition IN queries (CASSANDRA-8408)
 * Fix MOVED_NODE topology event never being emitted when a node
   moves its token (CASSANDRA-8373)
 * Fix validation of indexes in COMPACT tables (CASSANDRA-8156)
 * Avoid StackOverflowError when a large list of IN values
   is used for a clustering column (CASSANDRA-8410)
 * Fix NPE when writetime() or ttl() calls are wrapped by
   another function call (CASSANDRA-8451)
 * Fix NPE after dropping a keyspace (CASSANDRA-8332)
 * Fix error message on read repair timeouts (CASSANDRA-7947)
 * Default DTCS base_time_seconds changed to 60 (CASSANDRA-8417)
 * Refuse Paxos operation with more than one pending endpoint (CASSANDRA-8346, 8640)
 * Throw correct exception when trying to bind a keyspace or table
   name (CASSANDRA-6952)
 * Make HHOM.compact synchronized (CASSANDRA-8416)
 * cancel latency-sampling task when CF is dropped (CASSANDRA-8401)
 * don't block SocketThread for MessagingService (CASSANDRA-8188)
 * Increase quarantine delay on replacement (CASSANDRA-8260)
 * Expose off-heap memory usage stats (CASSANDRA-7897)
 * Ignore Paxos commits for truncated tables (CASSANDRA-7538)
 * Validate size of indexed column values (CASSANDRA-8280)
 * Make LCS split compaction results over all data directories (CASSANDRA-8329)
 * Fix some failing queries that use multi-column relations
   on COMPACT STORAGE tables (CASSANDRA-8264)
 * Fix InvalidRequestException with ORDER BY (CASSANDRA-8286)
 * Disable SSLv3 for POODLE (CASSANDRA-8265)
 * Fix millisecond timestamps in Tracing (CASSANDRA-8297)
 * Include keyspace name in error message when there are insufficient
   live nodes to stream from (CASSANDRA-8221)
 * Avoid overlap in L1 when L0 contains many nonoverlapping
   sstables (CASSANDRA-8211)
 * Improve PropertyFileSnitch logging (CASSANDRA-8183)
 * Add DC-aware sequential repair (CASSANDRA-8193)
 * Use live sstables in snapshot repair if possible (CASSANDRA-8312)
 * Fix hints serialized size calculation (CASSANDRA-8587)


2.1.2
 * (cqlsh) parse_for_table_meta errors out on queries with undefined
   grammars (CASSANDRA-8262)
 * (cqlsh) Fix SELECT ... TOKEN() function broken in C* 2.1.1 (CASSANDRA-8258)
 * Fix Cassandra crash when running on JDK8 update 40 (CASSANDRA-8209)
 * Optimize partitioner tokens (CASSANDRA-8230)
 * Improve compaction of repaired/unrepaired sstables (CASSANDRA-8004)
 * Make cache serializers pluggable (CASSANDRA-8096)
 * Fix issues with CONTAINS (KEY) queries on secondary indexes
   (CASSANDRA-8147)
 * Fix read-rate tracking of sstables for some queries (CASSANDRA-8239)
 * Fix default timestamp in QueryOptions (CASSANDRA-8246)
 * Set socket timeout when reading remote version (CASSANDRA-8188)
 * Refactor how we track live size (CASSANDRA-7852)
 * Make sure unfinished compaction files are removed (CASSANDRA-8124)
 * Fix shutdown when run as Windows service (CASSANDRA-8136)
 * Fix DESCRIBE TABLE with custom indexes (CASSANDRA-8031)
 * Fix race in RecoveryManagerTest (CASSANDRA-8176)
 * Avoid IllegalArgumentException while sorting sstables in
   IndexSummaryManager (CASSANDRA-8182)
 * Shutdown JVM on file descriptor exhaustion (CASSANDRA-7579)
 * Add 'die' policy for commit log and disk failure (CASSANDRA-7927)
 * Fix installing as service on Windows (CASSANDRA-8115)
 * Fix CREATE TABLE for CQL2 (CASSANDRA-8144)
 * Avoid boxing in ColumnStats min/max trackers (CASSANDRA-8109)
Merged from 2.0:
 * Correctly handle non-text column names in cql3 (CASSANDRA-8178)
 * Fix deletion for indexes on primary key columns (CASSANDRA-8206)
 * Add 'nodetool statusgossip' (CASSANDRA-8125)
 * Improve client notification that nodes are ready for requests (CASSANDRA-7510)
 * Handle negative timestamp in writetime method (CASSANDRA-8139)
 * Pig: Remove errant LIMIT clause in CqlNativeStorage (CASSANDRA-8166)
 * Throw ConfigurationException when hsha is used with the default
   rpc_max_threads setting of 'unlimited' (CASSANDRA-8116)
 * Allow concurrent writing of the same table in the same JVM using
   CQLSSTableWriter (CASSANDRA-7463)
 * Fix totalDiskSpaceUsed calculation (CASSANDRA-8205)


2.1.1
 * Fix spin loop in AtomicSortedColumns (CASSANDRA-7546)
 * Dont notify when replacing tmplink files (CASSANDRA-8157)
 * Fix validation with multiple CONTAINS clause (CASSANDRA-8131)
 * Fix validation of collections in TriggerExecutor (CASSANDRA-8146)
 * Fix IllegalArgumentException when a list of IN values containing tuples
   is passed as a single arg to a prepared statement with the v1 or v2
   protocol (CASSANDRA-8062)
 * Fix ClassCastException in DISTINCT query on static columns with
   query paging (CASSANDRA-8108)
 * Fix NPE on null nested UDT inside a set (CASSANDRA-8105)
 * Fix exception when querying secondary index on set items or map keys
   when some clustering columns are specified (CASSANDRA-8073)
 * Send proper error response when there is an error during native
   protocol message decode (CASSANDRA-8118)
 * Gossip should ignore generation numbers too far in the future (CASSANDRA-8113)
 * Fix NPE when creating a table with frozen sets, lists (CASSANDRA-8104)
 * Fix high memory use due to tracking reads on incrementally opened sstable
   readers (CASSANDRA-8066)
 * Fix EXECUTE request with skipMetadata=false returning no metadata
   (CASSANDRA-8054)
 * Allow concurrent use of CQLBulkOutputFormat (CASSANDRA-7776)
 * Shutdown JVM on OOM (CASSANDRA-7507)
 * Upgrade netty version and enable epoll event loop (CASSANDRA-7761)
 * Don't duplicate sstables smaller than split size when using
   the sstablesplitter tool (CASSANDRA-7616)
 * Avoid re-parsing already prepared statements (CASSANDRA-7923)
 * Fix some Thrift slice deletions and updates of COMPACT STORAGE
   tables with some clustering columns omitted (CASSANDRA-7990)
 * Fix filtering for CONTAINS on sets (CASSANDRA-8033)
 * Properly track added size (CASSANDRA-7239)
 * Allow compilation in java 8 (CASSANDRA-7208)
 * Fix Assertion error on RangeTombstoneList diff (CASSANDRA-8013)
 * Release references to overlapping sstables during compaction (CASSANDRA-7819)
 * Send notification when opening compaction results early (CASSANDRA-8034)
 * Make native server start block until properly bound (CASSANDRA-7885)
 * (cqlsh) Fix IPv6 support (CASSANDRA-7988)
 * Ignore fat clients when checking for endpoint collision (CASSANDRA-7939)
 * Make sstablerepairedset take a list of files (CASSANDRA-7995)
 * (cqlsh) Tab completeion for indexes on map keys (CASSANDRA-7972)
 * (cqlsh) Fix UDT field selection in select clause (CASSANDRA-7891)
 * Fix resource leak in event of corrupt sstable
 * (cqlsh) Add command line option for cqlshrc file path (CASSANDRA-7131)
 * Provide visibility into prepared statements churn (CASSANDRA-7921, CASSANDRA-7930)
 * Invalidate prepared statements when their keyspace or table is
   dropped (CASSANDRA-7566)
 * cassandra-stress: fix support for NetworkTopologyStrategy (CASSANDRA-7945)
 * Fix saving caches when a table is dropped (CASSANDRA-7784)
 * Add better error checking of new stress profile (CASSANDRA-7716)
 * Use ThreadLocalRandom and remove FBUtilities.threadLocalRandom (CASSANDRA-7934)
 * Prevent operator mistakes due to simultaneous bootstrap (CASSANDRA-7069)
 * cassandra-stress supports whitelist mode for node config (CASSANDRA-7658)
 * GCInspector more closely tracks GC; cassandra-stress and nodetool report it (CASSANDRA-7916)
 * nodetool won't output bogus ownership info without a keyspace (CASSANDRA-7173)
 * Add human readable option to nodetool commands (CASSANDRA-5433)
 * Don't try to set repairedAt on old sstables (CASSANDRA-7913)
 * Add metrics for tracking PreparedStatement use (CASSANDRA-7719)
 * (cqlsh) tab-completion for triggers (CASSANDRA-7824)
 * (cqlsh) Support for query paging (CASSANDRA-7514)
 * (cqlsh) Show progress of COPY operations (CASSANDRA-7789)
 * Add syntax to remove multiple elements from a map (CASSANDRA-6599)
 * Support non-equals conditions in lightweight transactions (CASSANDRA-6839)
 * Add IF [NOT] EXISTS to create/drop triggers (CASSANDRA-7606)
 * (cqlsh) Display the current logged-in user (CASSANDRA-7785)
 * (cqlsh) Don't ignore CTRL-C during COPY FROM execution (CASSANDRA-7815)
 * (cqlsh) Order UDTs according to cross-type dependencies in DESCRIBE
   output (CASSANDRA-7659)
 * (cqlsh) Fix handling of CAS statement results (CASSANDRA-7671)
 * (cqlsh) COPY TO/FROM improvements (CASSANDRA-7405)
 * Support list index operations with conditions (CASSANDRA-7499)
 * Add max live/tombstoned cells to nodetool cfstats output (CASSANDRA-7731)
 * Validate IPv6 wildcard addresses properly (CASSANDRA-7680)
 * (cqlsh) Error when tracing query (CASSANDRA-7613)
 * Avoid IOOBE when building SyntaxError message snippet (CASSANDRA-7569)
 * SSTableExport uses correct validator to create string representation of partition
   keys (CASSANDRA-7498)
 * Avoid NPEs when receiving type changes for an unknown keyspace (CASSANDRA-7689)
 * Add support for custom 2i validation (CASSANDRA-7575)
 * Pig support for hadoop CqlInputFormat (CASSANDRA-6454)
 * Add duration mode to cassandra-stress (CASSANDRA-7468)
 * Add listen_interface and rpc_interface options (CASSANDRA-7417)
 * Improve schema merge performance (CASSANDRA-7444)
 * Adjust MT depth based on # of partition validating (CASSANDRA-5263)
 * Optimise NativeCell comparisons (CASSANDRA-6755)
 * Configurable client timeout for cqlsh (CASSANDRA-7516)
 * Include snippet of CQL query near syntax error in messages (CASSANDRA-7111)
 * Make repair -pr work with -local (CASSANDRA-7450)
 * Fix error in sstableloader with -cph > 1 (CASSANDRA-8007)
 * Fix snapshot repair error on indexed tables (CASSANDRA-8020)
 * Do not exit nodetool repair when receiving JMX NOTIF_LOST (CASSANDRA-7909)
 * Stream to private IP when available (CASSANDRA-8084)
Merged from 2.0:
 * Reject conditions on DELETE unless full PK is given (CASSANDRA-6430)
 * Properly reject the token function DELETE (CASSANDRA-7747)
 * Force batchlog replay before decommissioning a node (CASSANDRA-7446)
 * Fix hint replay with many accumulated expired hints (CASSANDRA-6998)
 * Fix duplicate results in DISTINCT queries on static columns with query
   paging (CASSANDRA-8108)
 * Add DateTieredCompactionStrategy (CASSANDRA-6602)
 * Properly validate ascii and utf8 string literals in CQL queries (CASSANDRA-8101)
 * (cqlsh) Fix autocompletion for alter keyspace (CASSANDRA-8021)
 * Create backup directories for commitlog archiving during startup (CASSANDRA-8111)
 * Reduce totalBlockFor() for LOCAL_* consistency levels (CASSANDRA-8058)
 * Fix merging schemas with re-dropped keyspaces (CASSANDRA-7256)
 * Fix counters in supercolumns during live upgrades from 1.2 (CASSANDRA-7188)
 * Notify DT subscribers when a column family is truncated (CASSANDRA-8088)
 * Add sanity check of $JAVA on startup (CASSANDRA-7676)
 * Schedule fat client schema pull on join (CASSANDRA-7993)
 * Don't reset nodes' versions when closing IncomingTcpConnections
   (CASSANDRA-7734)
 * Record the real messaging version in all cases in OutboundTcpConnection
   (CASSANDRA-8057)
 * SSL does not work in cassandra-cli (CASSANDRA-7899)
 * Fix potential exception when using ReversedType in DynamicCompositeType
   (CASSANDRA-7898)
 * Better validation of collection values (CASSANDRA-7833)
 * Track min/max timestamps correctly (CASSANDRA-7969)
 * Fix possible overflow while sorting CL segments for replay (CASSANDRA-7992)
 * Increase nodetool Xmx (CASSANDRA-7956)
 * Archive any commitlog segments present at startup (CASSANDRA-6904)
 * CrcCheckChance should adjust based on live CFMetadata not
   sstable metadata (CASSANDRA-7978)
 * token() should only accept columns in the partitioning
   key order (CASSANDRA-6075)
 * Add method to invalidate permission cache via JMX (CASSANDRA-7977)
 * Allow propagating multiple gossip states atomically (CASSANDRA-6125)
 * Log exceptions related to unclean native protocol client disconnects
   at DEBUG or INFO (CASSANDRA-7849)
 * Allow permissions cache to be set via JMX (CASSANDRA-7698)
 * Include schema_triggers CF in readable system resources (CASSANDRA-7967)
 * Fix RowIndexEntry to report correct serializedSize (CASSANDRA-7948)
 * Make CQLSSTableWriter sync within partitions (CASSANDRA-7360)
 * Potentially use non-local replicas in CqlConfigHelper (CASSANDRA-7906)
 * Explicitly disallow mixing multi-column and single-column
   relations on clustering columns (CASSANDRA-7711)
 * Better error message when condition is set on PK column (CASSANDRA-7804)
 * Don't send schema change responses and events for no-op DDL
   statements (CASSANDRA-7600)
 * (Hadoop) fix cluster initialisation for a split fetching (CASSANDRA-7774)
 * Throw InvalidRequestException when queries contain relations on entire
   collection columns (CASSANDRA-7506)
 * (cqlsh) enable CTRL-R history search with libedit (CASSANDRA-7577)
 * (Hadoop) allow ACFRW to limit nodes to local DC (CASSANDRA-7252)
 * (cqlsh) cqlsh should automatically disable tracing when selecting
   from system_traces (CASSANDRA-7641)
 * (Hadoop) Add CqlOutputFormat (CASSANDRA-6927)
 * Don't depend on cassandra config for nodetool ring (CASSANDRA-7508)
 * (cqlsh) Fix failing cqlsh formatting tests (CASSANDRA-7703)
 * Fix IncompatibleClassChangeError from hadoop2 (CASSANDRA-7229)
 * Add 'nodetool sethintedhandoffthrottlekb' (CASSANDRA-7635)
 * (cqlsh) Add tab-completion for CREATE/DROP USER IF [NOT] EXISTS (CASSANDRA-7611)
 * Catch errors when the JVM pulls the rug out from GCInspector (CASSANDRA-5345)
 * cqlsh fails when version number parts are not int (CASSANDRA-7524)
 * Fix NPE when table dropped during streaming (CASSANDRA-7946)
 * Fix wrong progress when streaming uncompressed (CASSANDRA-7878)
 * Fix possible infinite loop in creating repair range (CASSANDRA-7983)
 * Fix unit in nodetool for streaming throughput (CASSANDRA-7375)
Merged from 1.2:
 * Don't index tombstones (CASSANDRA-7828)
 * Improve PasswordAuthenticator default super user setup (CASSANDRA-7788)


2.1.0
 * (cqlsh) Removed "ALTER TYPE <name> RENAME TO <name>" from tab-completion
   (CASSANDRA-7895)
 * Fixed IllegalStateException in anticompaction (CASSANDRA-7892)
 * cqlsh: DESCRIBE support for frozen UDTs, tuples (CASSANDRA-7863)
 * Avoid exposing internal classes over JMX (CASSANDRA-7879)
 * Add null check for keys when freezing collection (CASSANDRA-7869)
 * Improve stress workload realism (CASSANDRA-7519)
Merged from 2.0:
 * Configure system.paxos with LeveledCompactionStrategy (CASSANDRA-7753)
 * Fix ALTER clustering column type from DateType to TimestampType when
   using DESC clustering order (CASSANRDA-7797)
 * Throw EOFException if we run out of chunks in compressed datafile
   (CASSANDRA-7664)
 * Fix PRSI handling of CQL3 row markers for row cleanup (CASSANDRA-7787)
 * Fix dropping collection when it's the last regular column (CASSANDRA-7744)
 * Make StreamReceiveTask thread safe and gc friendly (CASSANDRA-7795)
 * Validate empty cell names from counter updates (CASSANDRA-7798)
Merged from 1.2:
 * Don't allow compacted sstables to be marked as compacting (CASSANDRA-7145)
 * Track expired tombstones (CASSANDRA-7810)


2.1.0-rc7
 * Add frozen keyword and require UDT to be frozen (CASSANDRA-7857)
 * Track added sstable size correctly (CASSANDRA-7239)
 * (cqlsh) Fix case insensitivity (CASSANDRA-7834)
 * Fix failure to stream ranges when moving (CASSANDRA-7836)
 * Correctly remove tmplink files (CASSANDRA-7803)
 * (cqlsh) Fix column name formatting for functions, CAS operations,
   and UDT field selections (CASSANDRA-7806)
 * (cqlsh) Fix COPY FROM handling of null/empty primary key
   values (CASSANDRA-7792)
 * Fix ordering of static cells (CASSANDRA-7763)
Merged from 2.0:
 * Forbid re-adding dropped counter columns (CASSANDRA-7831)
 * Fix CFMetaData#isThriftCompatible() for PK-only tables (CASSANDRA-7832)
 * Always reject inequality on the partition key without token()
   (CASSANDRA-7722)
 * Always send Paxos commit to all replicas (CASSANDRA-7479)
 * Make disruptor_thrift_server invocation pool configurable (CASSANDRA-7594)
 * Make repair no-op when RF=1 (CASSANDRA-7864)


2.1.0-rc6
 * Fix OOM issue from netty caching over time (CASSANDRA-7743)
 * json2sstable couldn't import JSON for CQL table (CASSANDRA-7477)
 * Invalidate all caches on table drop (CASSANDRA-7561)
 * Skip strict endpoint selection for ranges if RF == nodes (CASSANRA-7765)
 * Fix Thrift range filtering without 2ary index lookups (CASSANDRA-7741)
 * Add tracing entries about concurrent range requests (CASSANDRA-7599)
 * (cqlsh) Fix DESCRIBE for NTS keyspaces (CASSANDRA-7729)
 * Remove netty buffer ref-counting (CASSANDRA-7735)
 * Pass mutated cf to index updater for use by PRSI (CASSANDRA-7742)
 * Include stress yaml example in release and deb (CASSANDRA-7717)
 * workaround for netty issue causing corrupted data off the wire (CASSANDRA-7695)
 * cqlsh DESC CLUSTER fails retrieving ring information (CASSANDRA-7687)
 * Fix binding null values inside UDT (CASSANDRA-7685)
 * Fix UDT field selection with empty fields (CASSANDRA-7670)
 * Bogus deserialization of static cells from sstable (CASSANDRA-7684)
 * Fix NPE on compaction leftover cleanup for dropped table (CASSANDRA-7770)
Merged from 2.0:
 * Fix race condition in StreamTransferTask that could lead to
   infinite loops and premature sstable deletion (CASSANDRA-7704)
 * (cqlsh) Wait up to 10 sec for a tracing session (CASSANDRA-7222)
 * Fix NPE in FileCacheService.sizeInBytes (CASSANDRA-7756)
 * Remove duplicates from StorageService.getJoiningNodes (CASSANDRA-7478)
 * Clone token map outside of hot gossip loops (CASSANDRA-7758)
 * Fix MS expiring map timeout for Paxos messages (CASSANDRA-7752)
 * Do not flush on truncate if durable_writes is false (CASSANDRA-7750)
 * Give CRR a default input_cql Statement (CASSANDRA-7226)
 * Better error message when adding a collection with the same name
   than a previously dropped one (CASSANDRA-6276)
 * Fix validation when adding static columns (CASSANDRA-7730)
 * (Thrift) fix range deletion of supercolumns (CASSANDRA-7733)
 * Fix potential AssertionError in RangeTombstoneList (CASSANDRA-7700)
 * Validate arguments of blobAs* functions (CASSANDRA-7707)
 * Fix potential AssertionError with 2ndary indexes (CASSANDRA-6612)
 * Avoid logging CompactionInterrupted at ERROR (CASSANDRA-7694)
 * Minor leak in sstable2jon (CASSANDRA-7709)
 * Add cassandra.auto_bootstrap system property (CASSANDRA-7650)
 * Update java driver (for hadoop) (CASSANDRA-7618)
 * Remove CqlPagingRecordReader/CqlPagingInputFormat (CASSANDRA-7570)
 * Support connecting to ipv6 jmx with nodetool (CASSANDRA-7669)


2.1.0-rc5
 * Reject counters inside user types (CASSANDRA-7672)
 * Switch to notification-based GCInspector (CASSANDRA-7638)
 * (cqlsh) Handle nulls in UDTs and tuples correctly (CASSANDRA-7656)
 * Don't use strict consistency when replacing (CASSANDRA-7568)
 * Fix min/max cell name collection on 2.0 SSTables with range
   tombstones (CASSANDRA-7593)
 * Tolerate min/max cell names of different lengths (CASSANDRA-7651)
 * Filter cached results correctly (CASSANDRA-7636)
 * Fix tracing on the new SEPExecutor (CASSANDRA-7644)
 * Remove shuffle and taketoken (CASSANDRA-7601)
 * Clean up Windows batch scripts (CASSANDRA-7619)
 * Fix native protocol drop user type notification (CASSANDRA-7571)
 * Give read access to system.schema_usertypes to all authenticated users
   (CASSANDRA-7578)
 * (cqlsh) Fix cqlsh display when zero rows are returned (CASSANDRA-7580)
 * Get java version correctly when JAVA_TOOL_OPTIONS is set (CASSANDRA-7572)
 * Fix NPE when dropping index from non-existent keyspace, AssertionError when
   dropping non-existent index with IF EXISTS (CASSANDRA-7590)
 * Fix sstablelevelresetter hang (CASSANDRA-7614)
 * (cqlsh) Fix deserialization of blobs (CASSANDRA-7603)
 * Use "keyspace updated" schema change message for UDT changes in v1 and
   v2 protocols (CASSANDRA-7617)
 * Fix tracing of range slices and secondary index lookups that are local
   to the coordinator (CASSANDRA-7599)
 * Set -Dcassandra.storagedir for all tool shell scripts (CASSANDRA-7587)
 * Don't swap max/min col names when mutating sstable metadata (CASSANDRA-7596)
 * (cqlsh) Correctly handle paged result sets (CASSANDRA-7625)
 * (cqlsh) Improve waiting for a trace to complete (CASSANDRA-7626)
 * Fix tracing of concurrent range slices and 2ary index queries (CASSANDRA-7626)
 * Fix scrub against collection type (CASSANDRA-7665)
Merged from 2.0:
 * Set gc_grace_seconds to seven days for system schema tables (CASSANDRA-7668)
 * SimpleSeedProvider no longer caches seeds forever (CASSANDRA-7663)
 * Always flush on truncate (CASSANDRA-7511)
 * Fix ReversedType(DateType) mapping to native protocol (CASSANDRA-7576)
 * Always merge ranges owned by a single node (CASSANDRA-6930)
 * Track max/min timestamps for range tombstones (CASSANDRA-7647)
 * Fix NPE when listing saved caches dir (CASSANDRA-7632)


2.1.0-rc4
 * Fix word count hadoop example (CASSANDRA-7200)
 * Updated memtable_cleanup_threshold and memtable_flush_writers defaults
   (CASSANDRA-7551)
 * (Windows) fix startup when WMI memory query fails (CASSANDRA-7505)
 * Anti-compaction proceeds if any part of the repair failed (CASSANDRA-7521)
 * Add missing table name to DROP INDEX responses and notifications (CASSANDRA-7539)
 * Bump CQL version to 3.2.0 and update CQL documentation (CASSANDRA-7527)
 * Fix configuration error message when running nodetool ring (CASSANDRA-7508)
 * Support conditional updates, tuple type, and the v3 protocol in cqlsh (CASSANDRA-7509)
 * Handle queries on multiple secondary index types (CASSANDRA-7525)
 * Fix cqlsh authentication with v3 native protocol (CASSANDRA-7564)
 * Fix NPE when unknown prepared statement ID is used (CASSANDRA-7454)
Merged from 2.0:
 * (Windows) force range-based repair to non-sequential mode (CASSANDRA-7541)
 * Fix range merging when DES scores are zero (CASSANDRA-7535)
 * Warn when SSL certificates have expired (CASSANDRA-7528)
 * Fix error when doing reversed queries with static columns (CASSANDRA-7490)
Merged from 1.2:
 * Set correct stream ID on responses when non-Exception Throwables
   are thrown while handling native protocol messages (CASSANDRA-7470)


2.1.0-rc3
 * Consider expiry when reconciling otherwise equal cells (CASSANDRA-7403)
 * Introduce CQL support for stress tool (CASSANDRA-6146)
 * Fix ClassCastException processing expired messages (CASSANDRA-7496)
 * Fix prepared marker for collections inside UDT (CASSANDRA-7472)
 * Remove left-over populate_io_cache_on_flush and replicate_on_write
   uses (CASSANDRA-7493)
 * (Windows) handle spaces in path names (CASSANDRA-7451)
 * Ensure writes have completed after dropping a table, before recycling
   commit log segments (CASSANDRA-7437)
 * Remove left-over rows_per_partition_to_cache (CASSANDRA-7493)
 * Fix error when CONTAINS is used with a bind marker (CASSANDRA-7502)
 * Properly reject unknown UDT field (CASSANDRA-7484)
Merged from 2.0:
 * Fix CC#collectTimeOrderedData() tombstone optimisations (CASSANDRA-7394)
 * Support DISTINCT for static columns and fix behaviour when DISTINC is
   not use (CASSANDRA-7305).
 * Workaround JVM NPE on JMX bind failure (CASSANDRA-7254)
 * Fix race in FileCacheService RemovalListener (CASSANDRA-7278)
 * Fix inconsistent use of consistencyForCommit that allowed LOCAL_QUORUM
   operations to incorrect become full QUORUM (CASSANDRA-7345)
 * Properly handle unrecognized opcodes and flags (CASSANDRA-7440)
 * (Hadoop) close CqlRecordWriter clients when finished (CASSANDRA-7459)
 * Commit disk failure policy (CASSANDRA-7429)
 * Make sure high level sstables get compacted (CASSANDRA-7414)
 * Fix AssertionError when using empty clustering columns and static columns
   (CASSANDRA-7455)
 * Add option to disable STCS in L0 (CASSANDRA-6621)
 * Upgrade to snappy-java 1.0.5.2 (CASSANDRA-7476)


2.1.0-rc2
 * Fix heap size calculation for CompoundSparseCellName and
   CompoundSparseCellName.WithCollection (CASSANDRA-7421)
 * Allow counter mutations in UNLOGGED batches (CASSANDRA-7351)
 * Modify reconcile logic to always pick a tombstone over a counter cell
   (CASSANDRA-7346)
 * Avoid incremental compaction on Windows (CASSANDRA-7365)
 * Fix exception when querying a composite-keyed table with a collection index
   (CASSANDRA-7372)
 * Use node's host id in place of counter ids (CASSANDRA-7366)
 * Fix error when doing reversed queries with static columns (CASSANDRA-7490)
 * Backport CASSANDRA-6747 (CASSANDRA-7560)
 * Track max/min timestamps for range tombstones (CASSANDRA-7647)
 * Fix NPE when listing saved caches dir (CASSANDRA-7632)
 * Fix sstableloader unable to connect encrypted node (CASSANDRA-7585)
Merged from 1.2:
 * Clone token map outside of hot gossip loops (CASSANDRA-7758)
 * Add stop method to EmbeddedCassandraService (CASSANDRA-7595)
 * Support connecting to ipv6 jmx with nodetool (CASSANDRA-7669)
 * Set gc_grace_seconds to seven days for system schema tables (CASSANDRA-7668)
 * SimpleSeedProvider no longer caches seeds forever (CASSANDRA-7663)
 * Set correct stream ID on responses when non-Exception Throwables
   are thrown while handling native protocol messages (CASSANDRA-7470)
 * Fix row size miscalculation in LazilyCompactedRow (CASSANDRA-7543)
 * Fix race in background compaction check (CASSANDRA-7745)
 * Don't clear out range tombstones during compaction (CASSANDRA-7808)


2.1.0-rc1
 * Revert flush directory (CASSANDRA-6357)
 * More efficient executor service for fast operations (CASSANDRA-4718)
 * Move less common tools into a new cassandra-tools package (CASSANDRA-7160)
 * Support more concurrent requests in native protocol (CASSANDRA-7231)
 * Add tab-completion to debian nodetool packaging (CASSANDRA-6421)
 * Change concurrent_compactors defaults (CASSANDRA-7139)
 * Add PowerShell Windows launch scripts (CASSANDRA-7001)
 * Make commitlog archive+restore more robust (CASSANDRA-6974)
 * Fix marking commitlogsegments clean (CASSANDRA-6959)
 * Add snapshot "manifest" describing files included (CASSANDRA-6326)
 * Parallel streaming for sstableloader (CASSANDRA-3668)
 * Fix bugs in supercolumns handling (CASSANDRA-7138)
 * Fix ClassClassException on composite dense tables (CASSANDRA-7112)
 * Cleanup and optimize collation and slice iterators (CASSANDRA-7107)
 * Upgrade NBHM lib (CASSANDRA-7128)
 * Optimize netty server (CASSANDRA-6861)
 * Fix repair hang when given CF does not exist (CASSANDRA-7189)
 * Allow c* to be shutdown in an embedded mode (CASSANDRA-5635)
 * Add server side batching to native transport (CASSANDRA-5663)
 * Make batchlog replay asynchronous (CASSANDRA-6134)
 * remove unused classes (CASSANDRA-7197)
 * Limit user types to the keyspace they are defined in (CASSANDRA-6643)
 * Add validate method to CollectionType (CASSANDRA-7208)
 * New serialization format for UDT values (CASSANDRA-7209, CASSANDRA-7261)
 * Fix nodetool netstats (CASSANDRA-7270)
 * Fix potential ClassCastException in HintedHandoffManager (CASSANDRA-7284)
 * Use prepared statements internally (CASSANDRA-6975)
 * Fix broken paging state with prepared statement (CASSANDRA-7120)
 * Fix IllegalArgumentException in CqlStorage (CASSANDRA-7287)
 * Allow nulls/non-existant fields in UDT (CASSANDRA-7206)
 * Add Thrift MultiSliceRequest (CASSANDRA-6757, CASSANDRA-7027)
 * Handle overlapping MultiSlices (CASSANDRA-7279)
 * Fix DataOutputTest on Windows (CASSANDRA-7265)
 * Embedded sets in user defined data-types are not updating (CASSANDRA-7267)
 * Add tuple type to CQL/native protocol (CASSANDRA-7248)
 * Fix CqlPagingRecordReader on tables with few rows (CASSANDRA-7322)
Merged from 2.0:
 * Copy compaction options to make sure they are reloaded (CASSANDRA-7290)
 * Add option to do more aggressive tombstone compactions (CASSANDRA-6563)
 * Don't try to compact already-compacting files in HHOM (CASSANDRA-7288)
 * Always reallocate buffers in HSHA (CASSANDRA-6285)
 * (Hadoop) support authentication in CqlRecordReader (CASSANDRA-7221)
 * (Hadoop) Close java driver Cluster in CQLRR.close (CASSANDRA-7228)
 * Warn when 'USING TIMESTAMP' is used on a CAS BATCH (CASSANDRA-7067)
 * return all cpu values from BackgroundActivityMonitor.readAndCompute (CASSANDRA-7183)
 * Correctly delete scheduled range xfers (CASSANDRA-7143)
 * return all cpu values from BackgroundActivityMonitor.readAndCompute (CASSANDRA-7183)
 * reduce garbage creation in calculatePendingRanges (CASSANDRA-7191)
 * fix c* launch issues on Russian os's due to output of linux 'free' cmd (CASSANDRA-6162)
 * Fix disabling autocompaction (CASSANDRA-7187)
 * Fix potential NumberFormatException when deserializing IntegerType (CASSANDRA-7088)
 * cqlsh can't tab-complete disabling compaction (CASSANDRA-7185)
 * cqlsh: Accept and execute CQL statement(s) from command-line parameter (CASSANDRA-7172)
 * Fix IllegalStateException in CqlPagingRecordReader (CASSANDRA-7198)
 * Fix the InvertedIndex trigger example (CASSANDRA-7211)
 * Add --resolve-ip option to 'nodetool ring' (CASSANDRA-7210)
 * reduce garbage on codec flag deserialization (CASSANDRA-7244)
 * Fix duplicated error messages on directory creation error at startup (CASSANDRA-5818)
 * Proper null handle for IF with map element access (CASSANDRA-7155)
 * Improve compaction visibility (CASSANDRA-7242)
 * Correctly delete scheduled range xfers (CASSANDRA-7143)
 * Make batchlog replica selection rack-aware (CASSANDRA-6551)
 * Fix CFMetaData#getColumnDefinitionFromColumnName() (CASSANDRA-7074)
 * Fix writetime/ttl functions for static columns (CASSANDRA-7081)
 * Suggest CTRL-C or semicolon after three blank lines in cqlsh (CASSANDRA-7142)
 * Fix 2ndary index queries with DESC clustering order (CASSANDRA-6950)
 * Invalid key cache entries on DROP (CASSANDRA-6525)
 * Fix flapping RecoveryManagerTest (CASSANDRA-7084)
 * Add missing iso8601 patterns for date strings (CASSANDRA-6973)
 * Support selecting multiple rows in a partition using IN (CASSANDRA-6875)
 * Add authentication support to shuffle (CASSANDRA-6484)
 * Swap local and global default read repair chances (CASSANDRA-7320)
 * Add conditional CREATE/DROP USER support (CASSANDRA-7264)
 * Cqlsh counts non-empty lines for "Blank lines" warning (CASSANDRA-7325)
Merged from 1.2:
 * Add Cloudstack snitch (CASSANDRA-7147)
 * Update system.peers correctly when relocating tokens (CASSANDRA-7126)
 * Add Google Compute Engine snitch (CASSANDRA-7132)
 * remove duplicate query for local tokens (CASSANDRA-7182)
 * exit CQLSH with error status code if script fails (CASSANDRA-6344)
 * Fix bug with some IN queries missig results (CASSANDRA-7105)
 * Fix availability validation for LOCAL_ONE CL (CASSANDRA-7319)
 * Hint streaming can cause decommission to fail (CASSANDRA-7219)


2.1.0-beta2
 * Increase default CL space to 8GB (CASSANDRA-7031)
 * Add range tombstones to read repair digests (CASSANDRA-6863)
 * Fix BTree.clear for large updates (CASSANDRA-6943)
 * Fail write instead of logging a warning when unable to append to CL
   (CASSANDRA-6764)
 * Eliminate possibility of CL segment appearing twice in active list
   (CASSANDRA-6557)
 * Apply DONTNEED fadvise to commitlog segments (CASSANDRA-6759)
 * Switch CRC component to Adler and include it for compressed sstables
   (CASSANDRA-4165)
 * Allow cassandra-stress to set compaction strategy options (CASSANDRA-6451)
 * Add broadcast_rpc_address option to cassandra.yaml (CASSANDRA-5899)
 * Auto reload GossipingPropertyFileSnitch config (CASSANDRA-5897)
 * Fix overflow of memtable_total_space_in_mb (CASSANDRA-6573)
 * Fix ABTC NPE and apply update function correctly (CASSANDRA-6692)
 * Allow nodetool to use a file or prompt for password (CASSANDRA-6660)
 * Fix AIOOBE when concurrently accessing ABSC (CASSANDRA-6742)
 * Fix assertion error in ALTER TYPE RENAME (CASSANDRA-6705)
 * Scrub should not always clear out repaired status (CASSANDRA-5351)
 * Improve handling of range tombstone for wide partitions (CASSANDRA-6446)
 * Fix ClassCastException for compact table with composites (CASSANDRA-6738)
 * Fix potentially repairing with wrong nodes (CASSANDRA-6808)
 * Change caching option syntax (CASSANDRA-6745)
 * Fix stress to do proper counter reads (CASSANDRA-6835)
 * Fix help message for stress counter_write (CASSANDRA-6824)
 * Fix stress smart Thrift client to pick servers correctly (CASSANDRA-6848)
 * Add logging levels (minimal, normal or verbose) to stress tool (CASSANDRA-6849)
 * Fix race condition in Batch CLE (CASSANDRA-6860)
 * Improve cleanup/scrub/upgradesstables failure handling (CASSANDRA-6774)
 * ByteBuffer write() methods for serializing sstables (CASSANDRA-6781)
 * Proper compare function for CollectionType (CASSANDRA-6783)
 * Update native server to Netty 4 (CASSANDRA-6236)
 * Fix off-by-one error in stress (CASSANDRA-6883)
 * Make OpOrder AutoCloseable (CASSANDRA-6901)
 * Remove sync repair JMX interface (CASSANDRA-6900)
 * Add multiple memory allocation options for memtables (CASSANDRA-6689, 6694)
 * Remove adjusted op rate from stress output (CASSANDRA-6921)
 * Add optimized CF.hasColumns() implementations (CASSANDRA-6941)
 * Serialize batchlog mutations with the version of the target node
   (CASSANDRA-6931)
 * Optimize CounterColumn#reconcile() (CASSANDRA-6953)
 * Properly remove 1.2 sstable support in 2.1 (CASSANDRA-6869)
 * Lock counter cells, not partitions (CASSANDRA-6880)
 * Track presence of legacy counter shards in sstables (CASSANDRA-6888)
 * Ensure safe resource cleanup when replacing sstables (CASSANDRA-6912)
 * Add failure handler to async callback (CASSANDRA-6747)
 * Fix AE when closing SSTable without releasing reference (CASSANDRA-7000)
 * Clean up IndexInfo on keyspace/table drops (CASSANDRA-6924)
 * Only snapshot relative SSTables when sequential repair (CASSANDRA-7024)
 * Require nodetool rebuild_index to specify index names (CASSANDRA-7038)
 * fix cassandra stress errors on reads with native protocol (CASSANDRA-7033)
 * Use OpOrder to guard sstable references for reads (CASSANDRA-6919)
 * Preemptive opening of compaction result (CASSANDRA-6916)
 * Multi-threaded scrub/cleanup/upgradesstables (CASSANDRA-5547)
 * Optimize cellname comparison (CASSANDRA-6934)
 * Native protocol v3 (CASSANDRA-6855)
 * Optimize Cell liveness checks and clean up Cell (CASSANDRA-7119)
 * Support consistent range movements (CASSANDRA-2434)
 * Display min timestamp in sstablemetadata viewer (CASSANDRA-6767)
Merged from 2.0:
 * Avoid race-prone second "scrub" of system keyspace (CASSANDRA-6797)
 * Pool CqlRecordWriter clients by inetaddress rather than Range
   (CASSANDRA-6665)
 * Fix compaction_history timestamps (CASSANDRA-6784)
 * Compare scores of full replica ordering in DES (CASSANDRA-6683)
 * fix CME in SessionInfo updateProgress affecting netstats (CASSANDRA-6577)
 * Allow repairing between specific replicas (CASSANDRA-6440)
 * Allow per-dc enabling of hints (CASSANDRA-6157)
 * Add compatibility for Hadoop 0.2.x (CASSANDRA-5201)
 * Fix EstimatedHistogram races (CASSANDRA-6682)
 * Failure detector correctly converts initial value to nanos (CASSANDRA-6658)
 * Add nodetool taketoken to relocate vnodes (CASSANDRA-4445)
 * Expose bulk loading progress over JMX (CASSANDRA-4757)
 * Correctly handle null with IF conditions and TTL (CASSANDRA-6623)
 * Account for range/row tombstones in tombstone drop
   time histogram (CASSANDRA-6522)
 * Stop CommitLogSegment.close() from calling sync() (CASSANDRA-6652)
 * Make commitlog failure handling configurable (CASSANDRA-6364)
 * Avoid overlaps in LCS (CASSANDRA-6688)
 * Improve support for paginating over composites (CASSANDRA-4851)
 * Fix count(*) queries in a mixed cluster (CASSANDRA-6707)
 * Improve repair tasks(snapshot, differencing) concurrency (CASSANDRA-6566)
 * Fix replaying pre-2.0 commit logs (CASSANDRA-6714)
 * Add static columns to CQL3 (CASSANDRA-6561)
 * Optimize single partition batch statements (CASSANDRA-6737)
 * Disallow post-query re-ordering when paging (CASSANDRA-6722)
 * Fix potential paging bug with deleted columns (CASSANDRA-6748)
 * Fix NPE on BulkLoader caused by losing StreamEvent (CASSANDRA-6636)
 * Fix truncating compression metadata (CASSANDRA-6791)
 * Add CMSClassUnloadingEnabled JVM option (CASSANDRA-6541)
 * Catch memtable flush exceptions during shutdown (CASSANDRA-6735)
 * Fix upgradesstables NPE for non-CF-based indexes (CASSANDRA-6645)
 * Fix UPDATE updating PRIMARY KEY columns implicitly (CASSANDRA-6782)
 * Fix IllegalArgumentException when updating from 1.2 with SuperColumns
   (CASSANDRA-6733)
 * FBUtilities.singleton() should use the CF comparator (CASSANDRA-6778)
 * Fix CQLSStableWriter.addRow(Map<String, Object>) (CASSANDRA-6526)
 * Fix HSHA server introducing corrupt data (CASSANDRA-6285)
 * Fix CAS conditions for COMPACT STORAGE tables (CASSANDRA-6813)
 * Starting threads in OutboundTcpConnectionPool constructor causes race conditions (CASSANDRA-7177)
 * Allow overriding cassandra-rackdc.properties file (CASSANDRA-7072)
 * Set JMX RMI port to 7199 (CASSANDRA-7087)
 * Use LOCAL_QUORUM for data reads at LOCAL_SERIAL (CASSANDRA-6939)
 * Log a warning for large batches (CASSANDRA-6487)
 * Put nodes in hibernate when join_ring is false (CASSANDRA-6961)
 * Avoid early loading of non-system keyspaces before compaction-leftovers
   cleanup at startup (CASSANDRA-6913)
 * Restrict Windows to parallel repairs (CASSANDRA-6907)
 * (Hadoop) Allow manually specifying start/end tokens in CFIF (CASSANDRA-6436)
 * Fix NPE in MeteredFlusher (CASSANDRA-6820)
 * Fix race processing range scan responses (CASSANDRA-6820)
 * Allow deleting snapshots from dropped keyspaces (CASSANDRA-6821)
 * Add uuid() function (CASSANDRA-6473)
 * Omit tombstones from schema digests (CASSANDRA-6862)
 * Include correct consistencyLevel in LWT timeout (CASSANDRA-6884)
 * Lower chances for losing new SSTables during nodetool refresh and
   ColumnFamilyStore.loadNewSSTables (CASSANDRA-6514)
 * Add support for DELETE ... IF EXISTS to CQL3 (CASSANDRA-5708)
 * Update hadoop_cql3_word_count example (CASSANDRA-6793)
 * Fix handling of RejectedExecution in sync Thrift server (CASSANDRA-6788)
 * Log more information when exceeding tombstone_warn_threshold (CASSANDRA-6865)
 * Fix truncate to not abort due to unreachable fat clients (CASSANDRA-6864)
 * Fix schema concurrency exceptions (CASSANDRA-6841)
 * Fix leaking validator FH in StreamWriter (CASSANDRA-6832)
 * Fix saving triggers to schema (CASSANDRA-6789)
 * Fix trigger mutations when base mutation list is immutable (CASSANDRA-6790)
 * Fix accounting in FileCacheService to allow re-using RAR (CASSANDRA-6838)
 * Fix static counter columns (CASSANDRA-6827)
 * Restore expiring->deleted (cell) compaction optimization (CASSANDRA-6844)
 * Fix CompactionManager.needsCleanup (CASSANDRA-6845)
 * Correctly compare BooleanType values other than 0 and 1 (CASSANDRA-6779)
 * Read message id as string from earlier versions (CASSANDRA-6840)
 * Properly use the Paxos consistency for (non-protocol) batch (CASSANDRA-6837)
 * Add paranoid disk failure option (CASSANDRA-6646)
 * Improve PerRowSecondaryIndex performance (CASSANDRA-6876)
 * Extend triggers to support CAS updates (CASSANDRA-6882)
 * Static columns with IF NOT EXISTS don't always work as expected (CASSANDRA-6873)
 * Fix paging with SELECT DISTINCT (CASSANDRA-6857)
 * Fix UnsupportedOperationException on CAS timeout (CASSANDRA-6923)
 * Improve MeteredFlusher handling of MF-unaffected column families
   (CASSANDRA-6867)
 * Add CqlRecordReader using native pagination (CASSANDRA-6311)
 * Add QueryHandler interface (CASSANDRA-6659)
 * Track liveRatio per-memtable, not per-CF (CASSANDRA-6945)
 * Make sure upgradesstables keeps sstable level (CASSANDRA-6958)
 * Fix LIMIT with static columns (CASSANDRA-6956)
 * Fix clash with CQL column name in thrift validation (CASSANDRA-6892)
 * Fix error with super columns in mixed 1.2-2.0 clusters (CASSANDRA-6966)
 * Fix bad skip of sstables on slice query with composite start/finish (CASSANDRA-6825)
 * Fix unintended update with conditional statement (CASSANDRA-6893)
 * Fix map element access in IF (CASSANDRA-6914)
 * Avoid costly range calculations for range queries on system keyspaces
   (CASSANDRA-6906)
 * Fix SSTable not released if stream session fails (CASSANDRA-6818)
 * Avoid build failure due to ANTLR timeout (CASSANDRA-6991)
 * Queries on compact tables can return more rows that requested (CASSANDRA-7052)
 * USING TIMESTAMP for batches does not work (CASSANDRA-7053)
 * Fix performance regression from CASSANDRA-5614 (CASSANDRA-6949)
 * Ensure that batchlog and hint timeouts do not produce hints (CASSANDRA-7058)
 * Merge groupable mutations in TriggerExecutor#execute() (CASSANDRA-7047)
 * Plug holes in resource release when wiring up StreamSession (CASSANDRA-7073)
 * Re-add parameter columns to tracing session (CASSANDRA-6942)
 * Preserves CQL metadata when updating table from thrift (CASSANDRA-6831)
Merged from 1.2:
 * Fix nodetool display with vnodes (CASSANDRA-7082)
 * Add UNLOGGED, COUNTER options to BATCH documentation (CASSANDRA-6816)
 * add extra SSL cipher suites (CASSANDRA-6613)
 * fix nodetool getsstables for blob PK (CASSANDRA-6803)
 * Fix BatchlogManager#deleteBatch() use of millisecond timestamps
   (CASSANDRA-6822)
 * Continue assassinating even if the endpoint vanishes (CASSANDRA-6787)
 * Schedule schema pulls on change (CASSANDRA-6971)
 * Non-droppable verbs shouldn't be dropped from OTC (CASSANDRA-6980)
 * Shutdown batchlog executor in SS#drain() (CASSANDRA-7025)
 * Fix batchlog to account for CF truncation records (CASSANDRA-6999)
 * Fix CQLSH parsing of functions and BLOB literals (CASSANDRA-7018)
 * Properly load trustore in the native protocol (CASSANDRA-6847)
 * Always clean up references in SerializingCache (CASSANDRA-6994)
 * Don't shut MessagingService down when replacing a node (CASSANDRA-6476)
 * fix npe when doing -Dcassandra.fd_initial_value_ms (CASSANDRA-6751)


2.1.0-beta1
 * Add flush directory distinct from compaction directories (CASSANDRA-6357)
 * Require JNA by default (CASSANDRA-6575)
 * add listsnapshots command to nodetool (CASSANDRA-5742)
 * Introduce AtomicBTreeColumns (CASSANDRA-6271, 6692)
 * Multithreaded commitlog (CASSANDRA-3578)
 * allocate fixed index summary memory pool and resample cold index summaries
   to use less memory (CASSANDRA-5519)
 * Removed multithreaded compaction (CASSANDRA-6142)
 * Parallelize fetching rows for low-cardinality indexes (CASSANDRA-1337)
 * change logging from log4j to logback (CASSANDRA-5883)
 * switch to LZ4 compression for internode communication (CASSANDRA-5887)
 * Stop using Thrift-generated Index* classes internally (CASSANDRA-5971)
 * Remove 1.2 network compatibility code (CASSANDRA-5960)
 * Remove leveled json manifest migration code (CASSANDRA-5996)
 * Remove CFDefinition (CASSANDRA-6253)
 * Use AtomicIntegerFieldUpdater in RefCountedMemory (CASSANDRA-6278)
 * User-defined types for CQL3 (CASSANDRA-5590)
 * Use of o.a.c.metrics in nodetool (CASSANDRA-5871, 6406)
 * Batch read from OTC's queue and cleanup (CASSANDRA-1632)
 * Secondary index support for collections (CASSANDRA-4511, 6383)
 * SSTable metadata(Stats.db) format change (CASSANDRA-6356)
 * Push composites support in the storage engine
   (CASSANDRA-5417, CASSANDRA-6520)
 * Add snapshot space used to cfstats (CASSANDRA-6231)
 * Add cardinality estimator for key count estimation (CASSANDRA-5906)
 * CF id is changed to be non-deterministic. Data dir/key cache are created
   uniquely for CF id (CASSANDRA-5202)
 * New counters implementation (CASSANDRA-6504)
 * Replace UnsortedColumns, EmptyColumns, TreeMapBackedSortedColumns with new
   ArrayBackedSortedColumns (CASSANDRA-6630, CASSANDRA-6662, CASSANDRA-6690)
 * Add option to use row cache with a given amount of rows (CASSANDRA-5357)
 * Avoid repairing already repaired data (CASSANDRA-5351)
 * Reject counter updates with USING TTL/TIMESTAMP (CASSANDRA-6649)
 * Replace index_interval with min/max_index_interval (CASSANDRA-6379)
 * Lift limitation that order by columns must be selected for IN queries (CASSANDRA-4911)


2.0.5
 * Reduce garbage generated by bloom filter lookups (CASSANDRA-6609)
 * Add ks.cf names to tombstone logging (CASSANDRA-6597)
 * Use LOCAL_QUORUM for LWT operations at LOCAL_SERIAL (CASSANDRA-6495)
 * Wait for gossip to settle before accepting client connections (CASSANDRA-4288)
 * Delete unfinished compaction incrementally (CASSANDRA-6086)
 * Allow specifying custom secondary index options in CQL3 (CASSANDRA-6480)
 * Improve replica pinning for cache efficiency in DES (CASSANDRA-6485)
 * Fix LOCAL_SERIAL from thrift (CASSANDRA-6584)
 * Don't special case received counts in CAS timeout exceptions (CASSANDRA-6595)
 * Add support for 2.1 global counter shards (CASSANDRA-6505)
 * Fix NPE when streaming connection is not yet established (CASSANDRA-6210)
 * Avoid rare duplicate read repair triggering (CASSANDRA-6606)
 * Fix paging discardFirst (CASSANDRA-6555)
 * Fix ArrayIndexOutOfBoundsException in 2ndary index query (CASSANDRA-6470)
 * Release sstables upon rebuilding 2i (CASSANDRA-6635)
 * Add AbstractCompactionStrategy.startup() method (CASSANDRA-6637)
 * SSTableScanner may skip rows during cleanup (CASSANDRA-6638)
 * sstables from stalled repair sessions can resurrect deleted data (CASSANDRA-6503)
 * Switch stress to use ITransportFactory (CASSANDRA-6641)
 * Fix IllegalArgumentException during prepare (CASSANDRA-6592)
 * Fix possible loss of 2ndary index entries during compaction (CASSANDRA-6517)
 * Fix direct Memory on architectures that do not support unaligned long access
   (CASSANDRA-6628)
 * Let scrub optionally skip broken counter partitions (CASSANDRA-5930)
Merged from 1.2:
 * fsync compression metadata (CASSANDRA-6531)
 * Validate CF existence on execution for prepared statement (CASSANDRA-6535)
 * Add ability to throttle batchlog replay (CASSANDRA-6550)
 * Fix executing LOCAL_QUORUM with SimpleStrategy (CASSANDRA-6545)
 * Avoid StackOverflow when using large IN queries (CASSANDRA-6567)
 * Nodetool upgradesstables includes secondary indexes (CASSANDRA-6598)
 * Paginate batchlog replay (CASSANDRA-6569)
 * skip blocking on streaming during drain (CASSANDRA-6603)
 * Improve error message when schema doesn't match loaded sstable (CASSANDRA-6262)
 * Add properties to adjust FD initial value and max interval (CASSANDRA-4375)
 * Fix preparing with batch and delete from collection (CASSANDRA-6607)
 * Fix ABSC reverse iterator's remove() method (CASSANDRA-6629)
 * Handle host ID conflicts properly (CASSANDRA-6615)
 * Move handling of migration event source to solve bootstrap race. (CASSANDRA-6648)
 * Make sure compaction throughput value doesn't overflow with int math (CASSANDRA-6647)


2.0.4
 * Allow removing snapshots of no-longer-existing CFs (CASSANDRA-6418)
 * add StorageService.stopDaemon() (CASSANDRA-4268)
 * add IRE for invalid CF supplied to get_count (CASSANDRA-5701)
 * add client encryption support to sstableloader (CASSANDRA-6378)
 * Fix accept() loop for SSL sockets post-shutdown (CASSANDRA-6468)
 * Fix size-tiered compaction in LCS L0 (CASSANDRA-6496)
 * Fix assertion failure in filterColdSSTables (CASSANDRA-6483)
 * Fix row tombstones in larger-than-memory compactions (CASSANDRA-6008)
 * Fix cleanup ClassCastException (CASSANDRA-6462)
 * Reduce gossip memory use by interning VersionedValue strings (CASSANDRA-6410)
 * Allow specifying datacenters to participate in a repair (CASSANDRA-6218)
 * Fix divide-by-zero in PCI (CASSANDRA-6403)
 * Fix setting last compacted key in the wrong level for LCS (CASSANDRA-6284)
 * Add millisecond precision formats to the timestamp parser (CASSANDRA-6395)
 * Expose a total memtable size metric for a CF (CASSANDRA-6391)
 * cqlsh: handle symlinks properly (CASSANDRA-6425)
 * Fix potential infinite loop when paging query with IN (CASSANDRA-6464)
 * Fix assertion error in AbstractQueryPager.discardFirst (CASSANDRA-6447)
 * Fix streaming older SSTable yields unnecessary tombstones (CASSANDRA-6527)
Merged from 1.2:
 * Improved error message on bad properties in DDL queries (CASSANDRA-6453)
 * Randomize batchlog candidates selection (CASSANDRA-6481)
 * Fix thundering herd on endpoint cache invalidation (CASSANDRA-6345, 6485)
 * Improve batchlog write performance with vnodes (CASSANDRA-6488)
 * cqlsh: quote single quotes in strings inside collections (CASSANDRA-6172)
 * Improve gossip performance for typical messages (CASSANDRA-6409)
 * Throw IRE if a prepared statement has more markers than supported
   (CASSANDRA-5598)
 * Expose Thread metrics for the native protocol server (CASSANDRA-6234)
 * Change snapshot response message verb to INTERNAL to avoid dropping it
   (CASSANDRA-6415)
 * Warn when collection read has > 65K elements (CASSANDRA-5428)
 * Fix cache persistence when both row and key cache are enabled
   (CASSANDRA-6413)
 * (Hadoop) add describe_local_ring (CASSANDRA-6268)
 * Fix handling of concurrent directory creation failure (CASSANDRA-6459)
 * Allow executing CREATE statements multiple times (CASSANDRA-6471)
 * Don't send confusing info with timeouts (CASSANDRA-6491)
 * Don't resubmit counter mutation runnables internally (CASSANDRA-6427)
 * Don't drop local mutations without a hint (CASSANDRA-6510)
 * Don't allow null max_hint_window_in_ms (CASSANDRA-6419)
 * Validate SliceRange start and finish lengths (CASSANDRA-6521)


2.0.3
 * Fix FD leak on slice read path (CASSANDRA-6275)
 * Cancel read meter task when closing SSTR (CASSANDRA-6358)
 * free off-heap IndexSummary during bulk (CASSANDRA-6359)
 * Recover from IOException in accept() thread (CASSANDRA-6349)
 * Improve Gossip tolerance of abnormally slow tasks (CASSANDRA-6338)
 * Fix trying to hint timed out counter writes (CASSANDRA-6322)
 * Allow restoring specific columnfamilies from archived CL (CASSANDRA-4809)
 * Avoid flushing compaction_history after each operation (CASSANDRA-6287)
 * Fix repair assertion error when tombstones expire (CASSANDRA-6277)
 * Skip loading corrupt key cache (CASSANDRA-6260)
 * Fixes for compacting larger-than-memory rows (CASSANDRA-6274)
 * Compact hottest sstables first and optionally omit coldest from
   compaction entirely (CASSANDRA-6109)
 * Fix modifying column_metadata from thrift (CASSANDRA-6182)
 * cqlsh: fix LIST USERS output (CASSANDRA-6242)
 * Add IRequestSink interface (CASSANDRA-6248)
 * Update memtable size while flushing (CASSANDRA-6249)
 * Provide hooks around CQL2/CQL3 statement execution (CASSANDRA-6252)
 * Require Permission.SELECT for CAS updates (CASSANDRA-6247)
 * New CQL-aware SSTableWriter (CASSANDRA-5894)
 * Reject CAS operation when the protocol v1 is used (CASSANDRA-6270)
 * Correctly throw error when frame too large (CASSANDRA-5981)
 * Fix serialization bug in PagedRange with 2ndary indexes (CASSANDRA-6299)
 * Fix CQL3 table validation in Thrift (CASSANDRA-6140)
 * Fix bug missing results with IN clauses (CASSANDRA-6327)
 * Fix paging with reversed slices (CASSANDRA-6343)
 * Set minTimestamp correctly to be able to drop expired sstables (CASSANDRA-6337)
 * Support NaN and Infinity as float literals (CASSANDRA-6003)
 * Remove RF from nodetool ring output (CASSANDRA-6289)
 * Fix attempting to flush empty rows (CASSANDRA-6374)
 * Fix potential out of bounds exception when paging (CASSANDRA-6333)
Merged from 1.2:
 * Optimize FD phi calculation (CASSANDRA-6386)
 * Improve initial FD phi estimate when starting up (CASSANDRA-6385)
 * Don't list CQL3 table in CLI describe even if named explicitely
   (CASSANDRA-5750)
 * Invalidate row cache when dropping CF (CASSANDRA-6351)
 * add non-jamm path for cached statements (CASSANDRA-6293)
 * add windows bat files for shell commands (CASSANDRA-6145)
 * Require logging in for Thrift CQL2/3 statement preparation (CASSANDRA-6254)
 * restrict max_num_tokens to 1536 (CASSANDRA-6267)
 * Nodetool gets default JMX port from cassandra-env.sh (CASSANDRA-6273)
 * make calculatePendingRanges asynchronous (CASSANDRA-6244)
 * Remove blocking flushes in gossip thread (CASSANDRA-6297)
 * Fix potential socket leak in connectionpool creation (CASSANDRA-6308)
 * Allow LOCAL_ONE/LOCAL_QUORUM to work with SimpleStrategy (CASSANDRA-6238)
 * cqlsh: handle 'null' as session duration (CASSANDRA-6317)
 * Fix json2sstable handling of range tombstones (CASSANDRA-6316)
 * Fix missing one row in reverse query (CASSANDRA-6330)
 * Fix reading expired row value from row cache (CASSANDRA-6325)
 * Fix AssertionError when doing set element deletion (CASSANDRA-6341)
 * Make CL code for the native protocol match the one in C* 2.0
   (CASSANDRA-6347)
 * Disallow altering CQL3 table from thrift (CASSANDRA-6370)
 * Fix size computation of prepared statement (CASSANDRA-6369)


2.0.2
 * Update FailureDetector to use nanontime (CASSANDRA-4925)
 * Fix FileCacheService regressions (CASSANDRA-6149)
 * Never return WriteTimeout for CL.ANY (CASSANDRA-6132)
 * Fix race conditions in bulk loader (CASSANDRA-6129)
 * Add configurable metrics reporting (CASSANDRA-4430)
 * drop queries exceeding a configurable number of tombstones (CASSANDRA-6117)
 * Track and persist sstable read activity (CASSANDRA-5515)
 * Fixes for speculative retry (CASSANDRA-5932, CASSANDRA-6194)
 * Improve memory usage of metadata min/max column names (CASSANDRA-6077)
 * Fix thrift validation refusing row markers on CQL3 tables (CASSANDRA-6081)
 * Fix insertion of collections with CAS (CASSANDRA-6069)
 * Correctly send metadata on SELECT COUNT (CASSANDRA-6080)
 * Track clients' remote addresses in ClientState (CASSANDRA-6070)
 * Create snapshot dir if it does not exist when migrating
   leveled manifest (CASSANDRA-6093)
 * make sequential nodetool repair the default (CASSANDRA-5950)
 * Add more hooks for compaction strategy implementations (CASSANDRA-6111)
 * Fix potential NPE on composite 2ndary indexes (CASSANDRA-6098)
 * Delete can potentially be skipped in batch (CASSANDRA-6115)
 * Allow alter keyspace on system_traces (CASSANDRA-6016)
 * Disallow empty column names in cql (CASSANDRA-6136)
 * Use Java7 file-handling APIs and fix file moving on Windows (CASSANDRA-5383)
 * Save compaction history to system keyspace (CASSANDRA-5078)
 * Fix NPE if StorageService.getOperationMode() is executed before full startup (CASSANDRA-6166)
 * CQL3: support pre-epoch longs for TimestampType (CASSANDRA-6212)
 * Add reloadtriggers command to nodetool (CASSANDRA-4949)
 * cqlsh: ignore empty 'value alias' in DESCRIBE (CASSANDRA-6139)
 * Fix sstable loader (CASSANDRA-6205)
 * Reject bootstrapping if the node already exists in gossip (CASSANDRA-5571)
 * Fix NPE while loading paxos state (CASSANDRA-6211)
 * cqlsh: add SHOW SESSION <tracing-session> command (CASSANDRA-6228)
Merged from 1.2:
 * (Hadoop) Require CFRR batchSize to be at least 2 (CASSANDRA-6114)
 * Add a warning for small LCS sstable size (CASSANDRA-6191)
 * Add ability to list specific KS/CF combinations in nodetool cfstats (CASSANDRA-4191)
 * Mark CF clean if a mutation raced the drop and got it marked dirty (CASSANDRA-5946)
 * Add a LOCAL_ONE consistency level (CASSANDRA-6202)
 * Limit CQL prepared statement cache by size instead of count (CASSANDRA-6107)
 * Tracing should log write failure rather than raw exceptions (CASSANDRA-6133)
 * lock access to TM.endpointToHostIdMap (CASSANDRA-6103)
 * Allow estimated memtable size to exceed slab allocator size (CASSANDRA-6078)
 * Start MeteredFlusher earlier to prevent OOM during CL replay (CASSANDRA-6087)
 * Avoid sending Truncate command to fat clients (CASSANDRA-6088)
 * Allow where clause conditions to be in parenthesis (CASSANDRA-6037)
 * Do not open non-ssl storage port if encryption option is all (CASSANDRA-3916)
 * Move batchlog replay to its own executor (CASSANDRA-6079)
 * Add tombstone debug threshold and histogram (CASSANDRA-6042, 6057)
 * Enable tcp keepalive on incoming connections (CASSANDRA-4053)
 * Fix fat client schema pull NPE (CASSANDRA-6089)
 * Fix memtable flushing for indexed tables (CASSANDRA-6112)
 * Fix skipping columns with multiple slices (CASSANDRA-6119)
 * Expose connected thrift + native client counts (CASSANDRA-5084)
 * Optimize auth setup (CASSANDRA-6122)
 * Trace index selection (CASSANDRA-6001)
 * Update sstablesPerReadHistogram to use biased sampling (CASSANDRA-6164)
 * Log UnknownColumnfamilyException when closing socket (CASSANDRA-5725)
 * Properly error out on CREATE INDEX for counters table (CASSANDRA-6160)
 * Handle JMX notification failure for repair (CASSANDRA-6097)
 * (Hadoop) Fetch no more than 128 splits in parallel (CASSANDRA-6169)
 * stress: add username/password authentication support (CASSANDRA-6068)
 * Fix indexed queries with row cache enabled on parent table (CASSANDRA-5732)
 * Fix compaction race during columnfamily drop (CASSANDRA-5957)
 * Fix validation of empty column names for compact tables (CASSANDRA-6152)
 * Skip replaying mutations that pass CRC but fail to deserialize (CASSANDRA-6183)
 * Rework token replacement to use replace_address (CASSANDRA-5916)
 * Fix altering column types (CASSANDRA-6185)
 * cqlsh: fix CREATE/ALTER WITH completion (CASSANDRA-6196)
 * add windows bat files for shell commands (CASSANDRA-6145)
 * Fix potential stack overflow during range tombstones insertion (CASSANDRA-6181)
 * (Hadoop) Make LOCAL_ONE the default consistency level (CASSANDRA-6214)


2.0.1
 * Fix bug that could allow reading deleted data temporarily (CASSANDRA-6025)
 * Improve memory use defaults (CASSANDRA-6059)
 * Make ThriftServer more easlly extensible (CASSANDRA-6058)
 * Remove Hadoop dependency from ITransportFactory (CASSANDRA-6062)
 * add file_cache_size_in_mb setting (CASSANDRA-5661)
 * Improve error message when yaml contains invalid properties (CASSANDRA-5958)
 * Improve leveled compaction's ability to find non-overlapping L0 compactions
   to work on concurrently (CASSANDRA-5921)
 * Notify indexer of columns shadowed by range tombstones (CASSANDRA-5614)
 * Log Merkle tree stats (CASSANDRA-2698)
 * Switch from crc32 to adler32 for compressed sstable checksums (CASSANDRA-5862)
 * Improve offheap memcpy performance (CASSANDRA-5884)
 * Use a range aware scanner for cleanup (CASSANDRA-2524)
 * Cleanup doesn't need to inspect sstables that contain only local data
   (CASSANDRA-5722)
 * Add ability for CQL3 to list partition keys (CASSANDRA-4536)
 * Improve native protocol serialization (CASSANDRA-5664)
 * Upgrade Thrift to 0.9.1 (CASSANDRA-5923)
 * Require superuser status for adding triggers (CASSANDRA-5963)
 * Make standalone scrubber handle old and new style leveled manifest
   (CASSANDRA-6005)
 * Fix paxos bugs (CASSANDRA-6012, 6013, 6023)
 * Fix paged ranges with multiple replicas (CASSANDRA-6004)
 * Fix potential AssertionError during tracing (CASSANDRA-6041)
 * Fix NPE in sstablesplit (CASSANDRA-6027)
 * Migrate pre-2.0 key/value/column aliases to system.schema_columns
   (CASSANDRA-6009)
 * Paging filter empty rows too agressively (CASSANDRA-6040)
 * Support variadic parameters for IN clauses (CASSANDRA-4210)
 * cqlsh: return the result of CAS writes (CASSANDRA-5796)
 * Fix validation of IN clauses with 2ndary indexes (CASSANDRA-6050)
 * Support named bind variables in CQL (CASSANDRA-6033)
Merged from 1.2:
 * Allow cache-keys-to-save to be set at runtime (CASSANDRA-5980)
 * Avoid second-guessing out-of-space state (CASSANDRA-5605)
 * Tuning knobs for dealing with large blobs and many CFs (CASSANDRA-5982)
 * (Hadoop) Fix CQLRW for thrift tables (CASSANDRA-6002)
 * Fix possible divide-by-zero in HHOM (CASSANDRA-5990)
 * Allow local batchlog writes for CL.ANY (CASSANDRA-5967)
 * Upgrade metrics-core to version 2.2.0 (CASSANDRA-5947)
 * Fix CqlRecordWriter with composite keys (CASSANDRA-5949)
 * Add snitch, schema version, cluster, partitioner to JMX (CASSANDRA-5881)
 * Allow disabling SlabAllocator (CASSANDRA-5935)
 * Make user-defined compaction JMX blocking (CASSANDRA-4952)
 * Fix streaming does not transfer wrapped range (CASSANDRA-5948)
 * Fix loading index summary containing empty key (CASSANDRA-5965)
 * Correctly handle limits in CompositesSearcher (CASSANDRA-5975)
 * Pig: handle CQL collections (CASSANDRA-5867)
 * Pass the updated cf to the PRSI index() method (CASSANDRA-5999)
 * Allow empty CQL3 batches (as no-op) (CASSANDRA-5994)
 * Support null in CQL3 functions (CASSANDRA-5910)
 * Replace the deprecated MapMaker with CacheLoader (CASSANDRA-6007)
 * Add SSTableDeletingNotification to DataTracker (CASSANDRA-6010)
 * Fix snapshots in use get deleted during snapshot repair (CASSANDRA-6011)
 * Move hints and exception count to o.a.c.metrics (CASSANDRA-6017)
 * Fix memory leak in snapshot repair (CASSANDRA-6047)
 * Fix sstable2sjon for CQL3 tables (CASSANDRA-5852)


2.0.0
 * Fix thrift validation when inserting into CQL3 tables (CASSANDRA-5138)
 * Fix periodic memtable flushing behavior with clean memtables (CASSANDRA-5931)
 * Fix dateOf() function for pre-2.0 timestamp columns (CASSANDRA-5928)
 * Fix SSTable unintentionally loads BF when opened for batch (CASSANDRA-5938)
 * Add stream session progress to JMX (CASSANDRA-4757)
 * Fix NPE during CAS operation (CASSANDRA-5925)
Merged from 1.2:
 * Fix getBloomFilterDiskSpaceUsed for AlwaysPresentFilter (CASSANDRA-5900)
 * Don't announce schema version until we've loaded the changes locally
   (CASSANDRA-5904)
 * Fix to support off heap bloom filters size greater than 2 GB (CASSANDRA-5903)
 * Properly handle parsing huge map and set literals (CASSANDRA-5893)


2.0.0-rc2
 * enable vnodes by default (CASSANDRA-5869)
 * fix CAS contention timeout (CASSANDRA-5830)
 * fix HsHa to respect max frame size (CASSANDRA-4573)
 * Fix (some) 2i on composite components omissions (CASSANDRA-5851)
 * cqlsh: add DESCRIBE FULL SCHEMA variant (CASSANDRA-5880)
Merged from 1.2:
 * Correctly validate sparse composite cells in scrub (CASSANDRA-5855)
 * Add KeyCacheHitRate metric to CF metrics (CASSANDRA-5868)
 * cqlsh: add support for multiline comments (CASSANDRA-5798)
 * Handle CQL3 SELECT duplicate IN restrictions on clustering columns
   (CASSANDRA-5856)


2.0.0-rc1
 * improve DecimalSerializer performance (CASSANDRA-5837)
 * fix potential spurious wakeup in AsyncOneResponse (CASSANDRA-5690)
 * fix schema-related trigger issues (CASSANDRA-5774)
 * Better validation when accessing CQL3 table from thrift (CASSANDRA-5138)
 * Fix assertion error during repair (CASSANDRA-5801)
 * Fix range tombstone bug (CASSANDRA-5805)
 * DC-local CAS (CASSANDRA-5797)
 * Add a native_protocol_version column to the system.local table (CASSANRDA-5819)
 * Use index_interval from cassandra.yaml when upgraded (CASSANDRA-5822)
 * Fix buffer underflow on socket close (CASSANDRA-5792)
Merged from 1.2:
 * Fix reading DeletionTime from 1.1-format sstables (CASSANDRA-5814)
 * cqlsh: add collections support to COPY (CASSANDRA-5698)
 * retry important messages for any IOException (CASSANDRA-5804)
 * Allow empty IN relations in SELECT/UPDATE/DELETE statements (CASSANDRA-5626)
 * cqlsh: fix crashing on Windows due to libedit detection (CASSANDRA-5812)
 * fix bulk-loading compressed sstables (CASSANDRA-5820)
 * (Hadoop) fix quoting in CqlPagingRecordReader and CqlRecordWriter
   (CASSANDRA-5824)
 * update default LCS sstable size to 160MB (CASSANDRA-5727)
 * Allow compacting 2Is via nodetool (CASSANDRA-5670)
 * Hex-encode non-String keys in OPP (CASSANDRA-5793)
 * nodetool history logging (CASSANDRA-5823)
 * (Hadoop) fix support for Thrift tables in CqlPagingRecordReader
   (CASSANDRA-5752)
 * add "all time blocked" to StatusLogger output (CASSANDRA-5825)
 * Future-proof inter-major-version schema migrations (CASSANDRA-5845)
 * (Hadoop) add CqlPagingRecordReader support for ReversedType in Thrift table
   (CASSANDRA-5718)
 * Add -no-snapshot option to scrub (CASSANDRA-5891)
 * Fix to support off heap bloom filters size greater than 2 GB (CASSANDRA-5903)
 * Properly handle parsing huge map and set literals (CASSANDRA-5893)
 * Fix LCS L0 compaction may overlap in L1 (CASSANDRA-5907)
 * New sstablesplit tool to split large sstables offline (CASSANDRA-4766)
 * Fix potential deadlock in native protocol server (CASSANDRA-5926)
 * Disallow incompatible type change in CQL3 (CASSANDRA-5882)
Merged from 1.1:
 * Correctly validate sparse composite cells in scrub (CASSANDRA-5855)


2.0.0-beta2
 * Replace countPendingHints with Hints Created metric (CASSANDRA-5746)
 * Allow nodetool with no args, and with help to run without a server (CASSANDRA-5734)
 * Cleanup AbstractType/TypeSerializer classes (CASSANDRA-5744)
 * Remove unimplemented cli option schema-mwt (CASSANDRA-5754)
 * Support range tombstones in thrift (CASSANDRA-5435)
 * Normalize table-manipulating CQL3 statements' class names (CASSANDRA-5759)
 * cqlsh: add missing table options to DESCRIBE output (CASSANDRA-5749)
 * Fix assertion error during repair (CASSANDRA-5757)
 * Fix bulkloader (CASSANDRA-5542)
 * Add LZ4 compression to the native protocol (CASSANDRA-5765)
 * Fix bugs in the native protocol v2 (CASSANDRA-5770)
 * CAS on 'primary key only' table (CASSANDRA-5715)
 * Support streaming SSTables of old versions (CASSANDRA-5772)
 * Always respect protocol version in native protocol (CASSANDRA-5778)
 * Fix ConcurrentModificationException during streaming (CASSANDRA-5782)
 * Update deletion timestamp in Commit#updatesWithPaxosTime (CASSANDRA-5787)
 * Thrift cas() method crashes if input columns are not sorted (CASSANDRA-5786)
 * Order columns names correctly when querying for CAS (CASSANDRA-5788)
 * Fix streaming retry (CASSANDRA-5775)
Merged from 1.2:
 * if no seeds can be a reached a node won't start in a ring by itself (CASSANDRA-5768)
 * add cassandra.unsafesystem property (CASSANDRA-5704)
 * (Hadoop) quote identifiers in CqlPagingRecordReader (CASSANDRA-5763)
 * Add replace_node functionality for vnodes (CASSANDRA-5337)
 * Add timeout events to query traces (CASSANDRA-5520)
 * Fix serialization of the LEFT gossip value (CASSANDRA-5696)
 * Pig: support for cql3 tables (CASSANDRA-5234)
 * Fix skipping range tombstones with reverse queries (CASSANDRA-5712)
 * Expire entries out of ThriftSessionManager (CASSANDRA-5719)
 * Don't keep ancestor information in memory (CASSANDRA-5342)
 * Expose native protocol server status in nodetool info (CASSANDRA-5735)
 * Fix pathetic performance of range tombstones (CASSANDRA-5677)
 * Fix querying with an empty (impossible) range (CASSANDRA-5573)
 * cqlsh: handle CUSTOM 2i in DESCRIBE output (CASSANDRA-5760)
 * Fix minor bug in Range.intersects(Bound) (CASSANDRA-5771)
 * cqlsh: handle disabled compression in DESCRIBE output (CASSANDRA-5766)
 * Ensure all UP events are notified on the native protocol (CASSANDRA-5769)
 * Fix formatting of sstable2json with multiple -k arguments (CASSANDRA-5781)
 * Don't rely on row marker for queries in general to hide lost markers
   after TTL expires (CASSANDRA-5762)
 * Sort nodetool help output (CASSANDRA-5776)
 * Fix column expiring during 2 phases compaction (CASSANDRA-5799)
 * now() is being rejected in INSERTs when inside collections (CASSANDRA-5795)


2.0.0-beta1
 * Add support for indexing clustered columns (CASSANDRA-5125)
 * Removed on-heap row cache (CASSANDRA-5348)
 * use nanotime consistently for node-local timeouts (CASSANDRA-5581)
 * Avoid unnecessary second pass on name-based queries (CASSANDRA-5577)
 * Experimental triggers (CASSANDRA-1311)
 * JEMalloc support for off-heap allocation (CASSANDRA-3997)
 * Single-pass compaction (CASSANDRA-4180)
 * Removed token range bisection (CASSANDRA-5518)
 * Removed compatibility with pre-1.2.5 sstables and network messages
   (CASSANDRA-5511)
 * removed PBSPredictor (CASSANDRA-5455)
 * CAS support (CASSANDRA-5062, 5441, 5442, 5443, 5619, 5667)
 * Leveled compaction performs size-tiered compactions in L0
   (CASSANDRA-5371, 5439)
 * Add yaml network topology snitch for mixed ec2/other envs (CASSANDRA-5339)
 * Log when a node is down longer than the hint window (CASSANDRA-4554)
 * Optimize tombstone creation for ExpiringColumns (CASSANDRA-4917)
 * Improve LeveledScanner work estimation (CASSANDRA-5250, 5407)
 * Replace compaction lock with runWithCompactionsDisabled (CASSANDRA-3430)
 * Change Message IDs to ints (CASSANDRA-5307)
 * Move sstable level information into the Stats component, removing the
   need for a separate Manifest file (CASSANDRA-4872)
 * avoid serializing to byte[] on commitlog append (CASSANDRA-5199)
 * make index_interval configurable per columnfamily (CASSANDRA-3961, CASSANDRA-5650)
 * add default_time_to_live (CASSANDRA-3974)
 * add memtable_flush_period_in_ms (CASSANDRA-4237)
 * replace supercolumns internally by composites (CASSANDRA-3237, 5123)
 * upgrade thrift to 0.9.0 (CASSANDRA-3719)
 * drop unnecessary keyspace parameter from user-defined compaction API
   (CASSANDRA-5139)
 * more robust solution to incomplete compactions + counters (CASSANDRA-5151)
 * Change order of directory searching for c*.in.sh (CASSANDRA-3983)
 * Add tool to reset SSTable compaction level for LCS (CASSANDRA-5271)
 * Allow custom configuration loader (CASSANDRA-5045)
 * Remove memory emergency pressure valve logic (CASSANDRA-3534)
 * Reduce request latency with eager retry (CASSANDRA-4705)
 * cqlsh: Remove ASSUME command (CASSANDRA-5331)
 * Rebuild BF when loading sstables if bloom_filter_fp_chance
   has changed since compaction (CASSANDRA-5015)
 * remove row-level bloom filters (CASSANDRA-4885)
 * Change Kernel Page Cache skipping into row preheating (disabled by default)
   (CASSANDRA-4937)
 * Improve repair by deciding on a gcBefore before sending
   out TreeRequests (CASSANDRA-4932)
 * Add an official way to disable compactions (CASSANDRA-5074)
 * Reenable ALTER TABLE DROP with new semantics (CASSANDRA-3919)
 * Add binary protocol versioning (CASSANDRA-5436)
 * Swap THshaServer for TThreadedSelectorServer (CASSANDRA-5530)
 * Add alias support to SELECT statement (CASSANDRA-5075)
 * Don't create empty RowMutations in CommitLogReplayer (CASSANDRA-5541)
 * Use range tombstones when dropping cfs/columns from schema (CASSANDRA-5579)
 * cqlsh: drop CQL2/CQL3-beta support (CASSANDRA-5585)
 * Track max/min column names in sstables to be able to optimize slice
   queries (CASSANDRA-5514, CASSANDRA-5595, CASSANDRA-5600)
 * Binary protocol: allow batching already prepared statements (CASSANDRA-4693)
 * Allow preparing timestamp, ttl and limit in CQL3 queries (CASSANDRA-4450)
 * Support native link w/o JNA in Java7 (CASSANDRA-3734)
 * Use SASL authentication in binary protocol v2 (CASSANDRA-5545)
 * Replace Thrift HsHa with LMAX Disruptor based implementation (CASSANDRA-5582)
 * cqlsh: Add row count to SELECT output (CASSANDRA-5636)
 * Include a timestamp with all read commands to determine column expiration
   (CASSANDRA-5149)
 * Streaming 2.0 (CASSANDRA-5286, 5699)
 * Conditional create/drop ks/table/index statements in CQL3 (CASSANDRA-2737)
 * more pre-table creation property validation (CASSANDRA-5693)
 * Redesign repair messages (CASSANDRA-5426)
 * Fix ALTER RENAME post-5125 (CASSANDRA-5702)
 * Disallow renaming a 2ndary indexed column (CASSANDRA-5705)
 * Rename Table to Keyspace (CASSANDRA-5613)
 * Ensure changing column_index_size_in_kb on different nodes don't corrupt the
   sstable (CASSANDRA-5454)
 * Move resultset type information into prepare, not execute (CASSANDRA-5649)
 * Auto paging in binary protocol (CASSANDRA-4415, 5714)
 * Don't tie client side use of AbstractType to JDBC (CASSANDRA-4495)
 * Adds new TimestampType to replace DateType (CASSANDRA-5723, CASSANDRA-5729)
Merged from 1.2:
 * make starting native protocol server idempotent (CASSANDRA-5728)
 * Fix loading key cache when a saved entry is no longer valid (CASSANDRA-5706)
 * Fix serialization of the LEFT gossip value (CASSANDRA-5696)
 * cqlsh: Don't show 'null' in place of empty values (CASSANDRA-5675)
 * Race condition in detecting version on a mixed 1.1/1.2 cluster
   (CASSANDRA-5692)
 * Fix skipping range tombstones with reverse queries (CASSANDRA-5712)
 * Expire entries out of ThriftSessionManager (CASSANRDA-5719)
 * Don't keep ancestor information in memory (CASSANDRA-5342)
 * cqlsh: fix handling of semicolons inside BATCH queries (CASSANDRA-5697)


1.2.6
 * Fix tracing when operation completes before all responses arrive
   (CASSANDRA-5668)
 * Fix cross-DC mutation forwarding (CASSANDRA-5632)
 * Reduce SSTableLoader memory usage (CASSANDRA-5555)
 * Scale hinted_handoff_throttle_in_kb to cluster size (CASSANDRA-5272)
 * (Hadoop) Add CQL3 input/output formats (CASSANDRA-4421, 5622)
 * (Hadoop) Fix InputKeyRange in CFIF (CASSANDRA-5536)
 * Fix dealing with ridiculously large max sstable sizes in LCS (CASSANDRA-5589)
 * Ignore pre-truncate hints (CASSANDRA-4655)
 * Move System.exit on OOM into a separate thread (CASSANDRA-5273)
 * Write row markers when serializing schema (CASSANDRA-5572)
 * Check only SSTables for the requested range when streaming (CASSANDRA-5569)
 * Improve batchlog replay behavior and hint ttl handling (CASSANDRA-5314)
 * Exclude localTimestamp from validation for tombstones (CASSANDRA-5398)
 * cqlsh: add custom prompt support (CASSANDRA-5539)
 * Reuse prepared statements in hot auth queries (CASSANDRA-5594)
 * cqlsh: add vertical output option (see EXPAND) (CASSANDRA-5597)
 * Add a rate limit option to stress (CASSANDRA-5004)
 * have BulkLoader ignore snapshots directories (CASSANDRA-5587)
 * fix SnitchProperties logging context (CASSANDRA-5602)
 * Expose whether jna is enabled and memory is locked via JMX (CASSANDRA-5508)
 * cqlsh: fix COPY FROM with ReversedType (CASSANDRA-5610)
 * Allow creating CUSTOM indexes on collections (CASSANDRA-5615)
 * Evaluate now() function at execution time (CASSANDRA-5616)
 * Expose detailed read repair metrics (CASSANDRA-5618)
 * Correct blob literal + ReversedType parsing (CASSANDRA-5629)
 * Allow GPFS to prefer the internal IP like EC2MRS (CASSANDRA-5630)
 * fix help text for -tspw cassandra-cli (CASSANDRA-5643)
 * don't throw away initial causes exceptions for internode encryption issues
   (CASSANDRA-5644)
 * Fix message spelling errors for cql select statements (CASSANDRA-5647)
 * Suppress custom exceptions thru jmx (CASSANDRA-5652)
 * Update CREATE CUSTOM INDEX syntax (CASSANDRA-5639)
 * Fix PermissionDetails.equals() method (CASSANDRA-5655)
 * Never allow partition key ranges in CQL3 without token() (CASSANDRA-5666)
 * Gossiper incorrectly drops AppState for an upgrading node (CASSANDRA-5660)
 * Connection thrashing during multi-region ec2 during upgrade, due to
   messaging version (CASSANDRA-5669)
 * Avoid over reconnecting in EC2MRS (CASSANDRA-5678)
 * Fix ReadResponseSerializer.serializedSize() for digest reads (CASSANDRA-5476)
 * allow sstable2json on 2i CFs (CASSANDRA-5694)
Merged from 1.1:
 * Remove buggy thrift max message length option (CASSANDRA-5529)
 * Fix NPE in Pig's widerow mode (CASSANDRA-5488)
 * Add split size parameter to Pig and disable split combination (CASSANDRA-5544)


1.2.5
 * make BytesToken.toString only return hex bytes (CASSANDRA-5566)
 * Ensure that submitBackground enqueues at least one task (CASSANDRA-5554)
 * fix 2i updates with identical values and timestamps (CASSANDRA-5540)
 * fix compaction throttling bursty-ness (CASSANDRA-4316)
 * reduce memory consumption of IndexSummary (CASSANDRA-5506)
 * remove per-row column name bloom filters (CASSANDRA-5492)
 * Include fatal errors in trace events (CASSANDRA-5447)
 * Ensure that PerRowSecondaryIndex is notified of row-level deletes
   (CASSANDRA-5445)
 * Allow empty blob literals in CQL3 (CASSANDRA-5452)
 * Fix streaming RangeTombstones at column index boundary (CASSANDRA-5418)
 * Fix preparing statements when current keyspace is not set (CASSANDRA-5468)
 * Fix SemanticVersion.isSupportedBy minor/patch handling (CASSANDRA-5496)
 * Don't provide oldCfId for post-1.1 system cfs (CASSANDRA-5490)
 * Fix primary range ignores replication strategy (CASSANDRA-5424)
 * Fix shutdown of binary protocol server (CASSANDRA-5507)
 * Fix repair -snapshot not working (CASSANDRA-5512)
 * Set isRunning flag later in binary protocol server (CASSANDRA-5467)
 * Fix use of CQL3 functions with descending clustering order (CASSANDRA-5472)
 * Disallow renaming columns one at a time for thrift table in CQL3
   (CASSANDRA-5531)
 * cqlsh: add CLUSTERING ORDER BY support to DESCRIBE (CASSANDRA-5528)
 * Add custom secondary index support to CQL3 (CASSANDRA-5484)
 * Fix repair hanging silently on unexpected error (CASSANDRA-5229)
 * Fix Ec2Snitch regression introduced by CASSANDRA-5171 (CASSANDRA-5432)
 * Add nodetool enablebackup/disablebackup (CASSANDRA-5556)
 * cqlsh: fix DESCRIBE after case insensitive USE (CASSANDRA-5567)
Merged from 1.1
 * Add retry mechanism to OTC for non-droppable_verbs (CASSANDRA-5393)
 * Use allocator information to improve memtable memory usage estimate
   (CASSANDRA-5497)
 * Fix trying to load deleted row into row cache on startup (CASSANDRA-4463)
 * fsync leveled manifest to avoid corruption (CASSANDRA-5535)
 * Fix Bound intersection computation (CASSANDRA-5551)
 * sstablescrub now respects max memory size in cassandra.in.sh (CASSANDRA-5562)


1.2.4
 * Ensure that PerRowSecondaryIndex updates see the most recent values
   (CASSANDRA-5397)
 * avoid duplicate index entries ind PrecompactedRow and
   ParallelCompactionIterable (CASSANDRA-5395)
 * remove the index entry on oldColumn when new column is a tombstone
   (CASSANDRA-5395)
 * Change default stream throughput from 400 to 200 mbps (CASSANDRA-5036)
 * Gossiper logs DOWN for symmetry with UP (CASSANDRA-5187)
 * Fix mixing prepared statements between keyspaces (CASSANDRA-5352)
 * Fix consistency level during bootstrap - strike 3 (CASSANDRA-5354)
 * Fix transposed arguments in AlreadyExistsException (CASSANDRA-5362)
 * Improve asynchronous hint delivery (CASSANDRA-5179)
 * Fix Guava dependency version (12.0 -> 13.0.1) for Maven (CASSANDRA-5364)
 * Validate that provided CQL3 collection value are < 64K (CASSANDRA-5355)
 * Make upgradeSSTable skip current version sstables by default (CASSANDRA-5366)
 * Optimize min/max timestamp collection (CASSANDRA-5373)
 * Invalid streamId in cql binary protocol when using invalid CL
   (CASSANDRA-5164)
 * Fix validation for IN where clauses with collections (CASSANDRA-5376)
 * Copy resultSet on count query to avoid ConcurrentModificationException
   (CASSANDRA-5382)
 * Correctly typecheck in CQL3 even with ReversedType (CASSANDRA-5386)
 * Fix streaming compressed files when using encryption (CASSANDRA-5391)
 * cassandra-all 1.2.0 pom missing netty dependency (CASSANDRA-5392)
 * Fix writetime/ttl functions on null values (CASSANDRA-5341)
 * Fix NPE during cql3 select with token() (CASSANDRA-5404)
 * IndexHelper.skipBloomFilters won't skip non-SHA filters (CASSANDRA-5385)
 * cqlsh: Print maps ordered by key, sort sets (CASSANDRA-5413)
 * Add null syntax support in CQL3 for inserts (CASSANDRA-3783)
 * Allow unauthenticated set_keyspace() calls (CASSANDRA-5423)
 * Fix potential incremental backups race (CASSANDRA-5410)
 * Fix prepared BATCH statements with batch-level timestamps (CASSANDRA-5415)
 * Allow overriding superuser setup delay (CASSANDRA-5430)
 * cassandra-shuffle with JMX usernames and passwords (CASSANDRA-5431)
Merged from 1.1:
 * cli: Quote ks and cf names in schema output when needed (CASSANDRA-5052)
 * Fix bad default for min/max timestamp in SSTableMetadata (CASSANDRA-5372)
 * Fix cf name extraction from manifest in Directories.migrateFile()
   (CASSANDRA-5242)
 * Support pluggable internode authentication (CASSANDRA-5401)


1.2.3
 * add check for sstable overlap within a level on startup (CASSANDRA-5327)
 * replace ipv6 colons in jmx object names (CASSANDRA-5298, 5328)
 * Avoid allocating SSTableBoundedScanner during repair when the range does
   not intersect the sstable (CASSANDRA-5249)
 * Don't lowercase property map keys (this breaks NTS) (CASSANDRA-5292)
 * Fix composite comparator with super columns (CASSANDRA-5287)
 * Fix insufficient validation of UPDATE queries against counter cfs
   (CASSANDRA-5300)
 * Fix PropertyFileSnitch default DC/Rack behavior (CASSANDRA-5285)
 * Handle null values when executing prepared statement (CASSANDRA-5081)
 * Add netty to pom dependencies (CASSANDRA-5181)
 * Include type arguments in Thrift CQLPreparedResult (CASSANDRA-5311)
 * Fix compaction not removing columns when bf_fp_ratio is 1 (CASSANDRA-5182)
 * cli: Warn about missing CQL3 tables in schema descriptions (CASSANDRA-5309)
 * Re-enable unknown option in replication/compaction strategies option for
   backward compatibility (CASSANDRA-4795)
 * Add binary protocol support to stress (CASSANDRA-4993)
 * cqlsh: Fix COPY FROM value quoting and null handling (CASSANDRA-5305)
 * Fix repair -pr for vnodes (CASSANDRA-5329)
 * Relax CL for auth queries for non-default users (CASSANDRA-5310)
 * Fix AssertionError during repair (CASSANDRA-5245)
 * Don't announce migrations to pre-1.2 nodes (CASSANDRA-5334)
Merged from 1.1:
 * Update offline scrub for 1.0 -> 1.1 directory structure (CASSANDRA-5195)
 * add tmp flag to Descriptor hashcode (CASSANDRA-4021)
 * fix logging of "Found table data in data directories" when only system tables
   are present (CASSANDRA-5289)
 * cli: Add JMX authentication support (CASSANDRA-5080)
 * nodetool: ability to repair specific range (CASSANDRA-5280)
 * Fix possible assertion triggered in SliceFromReadCommand (CASSANDRA-5284)
 * cqlsh: Add inet type support on Windows (ipv4-only) (CASSANDRA-4801)
 * Fix race when initializing ColumnFamilyStore (CASSANDRA-5350)
 * Add UseTLAB JVM flag (CASSANDRA-5361)


1.2.2
 * fix potential for multiple concurrent compactions of the same sstables
   (CASSANDRA-5256)
 * avoid no-op caching of byte[] on commitlog append (CASSANDRA-5199)
 * fix symlinks under data dir not working (CASSANDRA-5185)
 * fix bug in compact storage metadata handling (CASSANDRA-5189)
 * Validate login for USE queries (CASSANDRA-5207)
 * cli: remove default username and password (CASSANDRA-5208)
 * configure populate_io_cache_on_flush per-CF (CASSANDRA-4694)
 * allow configuration of internode socket buffer (CASSANDRA-3378)
 * Make sstable directory picking blacklist-aware again (CASSANDRA-5193)
 * Correctly expire gossip states for edge cases (CASSANDRA-5216)
 * Improve handling of directory creation failures (CASSANDRA-5196)
 * Expose secondary indicies to the rest of nodetool (CASSANDRA-4464)
 * Binary protocol: avoid sending notification for 0.0.0.0 (CASSANDRA-5227)
 * add UseCondCardMark XX jvm settings on jdk 1.7 (CASSANDRA-4366)
 * CQL3 refactor to allow conversion function (CASSANDRA-5226)
 * Fix drop of sstables in some circumstance (CASSANDRA-5232)
 * Implement caching of authorization results (CASSANDRA-4295)
 * Add support for LZ4 compression (CASSANDRA-5038)
 * Fix missing columns in wide rows queries (CASSANDRA-5225)
 * Simplify auth setup and make system_auth ks alterable (CASSANDRA-5112)
 * Stop compactions from hanging during bootstrap (CASSANDRA-5244)
 * fix compressed streaming sending extra chunk (CASSANDRA-5105)
 * Add CQL3-based implementations of IAuthenticator and IAuthorizer
   (CASSANDRA-4898)
 * Fix timestamp-based tomstone removal logic (CASSANDRA-5248)
 * cli: Add JMX authentication support (CASSANDRA-5080)
 * Fix forceFlush behavior (CASSANDRA-5241)
 * cqlsh: Add username autocompletion (CASSANDRA-5231)
 * Fix CQL3 composite partition key error (CASSANDRA-5240)
 * Allow IN clause on last clustering key (CASSANDRA-5230)
Merged from 1.1:
 * fix start key/end token validation for wide row iteration (CASSANDRA-5168)
 * add ConfigHelper support for Thrift frame and max message sizes (CASSANDRA-5188)
 * fix nodetool repair not fail on node down (CASSANDRA-5203)
 * always collect tombstone hints (CASSANDRA-5068)
 * Fix error when sourcing file in cqlsh (CASSANDRA-5235)


1.2.1
 * stream undelivered hints on decommission (CASSANDRA-5128)
 * GossipingPropertyFileSnitch loads saved dc/rack info if needed (CASSANDRA-5133)
 * drain should flush system CFs too (CASSANDRA-4446)
 * add inter_dc_tcp_nodelay setting (CASSANDRA-5148)
 * re-allow wrapping ranges for start_token/end_token range pairitspwng (CASSANDRA-5106)
 * fix validation compaction of empty rows (CASSANDRA-5136)
 * nodetool methods to enable/disable hint storage/delivery (CASSANDRA-4750)
 * disallow bloom filter false positive chance of 0 (CASSANDRA-5013)
 * add threadpool size adjustment methods to JMXEnabledThreadPoolExecutor and
   CompactionManagerMBean (CASSANDRA-5044)
 * fix hinting for dropped local writes (CASSANDRA-4753)
 * off-heap cache doesn't need mutable column container (CASSANDRA-5057)
 * apply disk_failure_policy to bad disks on initial directory creation
   (CASSANDRA-4847)
 * Optimize name-based queries to use ArrayBackedSortedColumns (CASSANDRA-5043)
 * Fall back to old manifest if most recent is unparseable (CASSANDRA-5041)
 * pool [Compressed]RandomAccessReader objects on the partitioned read path
   (CASSANDRA-4942)
 * Add debug logging to list filenames processed by Directories.migrateFile
   method (CASSANDRA-4939)
 * Expose black-listed directories via JMX (CASSANDRA-4848)
 * Log compaction merge counts (CASSANDRA-4894)
 * Minimize byte array allocation by AbstractData{Input,Output} (CASSANDRA-5090)
 * Add SSL support for the binary protocol (CASSANDRA-5031)
 * Allow non-schema system ks modification for shuffle to work (CASSANDRA-5097)
 * cqlsh: Add default limit to SELECT statements (CASSANDRA-4972)
 * cqlsh: fix DESCRIBE for 1.1 cfs in CQL3 (CASSANDRA-5101)
 * Correctly gossip with nodes >= 1.1.7 (CASSANDRA-5102)
 * Ensure CL guarantees on digest mismatch (CASSANDRA-5113)
 * Validate correctly selects on composite partition key (CASSANDRA-5122)
 * Fix exception when adding collection (CASSANDRA-5117)
 * Handle states for non-vnode clusters correctly (CASSANDRA-5127)
 * Refuse unrecognized replication and compaction strategy options (CASSANDRA-4795)
 * Pick the correct value validator in sstable2json for cql3 tables (CASSANDRA-5134)
 * Validate login for describe_keyspace, describe_keyspaces and set_keyspace
   (CASSANDRA-5144)
 * Fix inserting empty maps (CASSANDRA-5141)
 * Don't remove tokens from System table for node we know (CASSANDRA-5121)
 * fix streaming progress report for compresed files (CASSANDRA-5130)
 * Coverage analysis for low-CL queries (CASSANDRA-4858)
 * Stop interpreting dates as valid timeUUID value (CASSANDRA-4936)
 * Adds E notation for floating point numbers (CASSANDRA-4927)
 * Detect (and warn) unintentional use of the cql2 thrift methods when cql3 was
   intended (CASSANDRA-5172)
 * cli: Quote ks and cf names in schema output when needed (CASSANDRA-5052)
 * Fix cf name extraction from manifest in Directories.migrateFile() (CASSANDRA-5242)
 * Replace mistaken usage of commons-logging with slf4j (CASSANDRA-5464)
 * Ensure Jackson dependency matches lib (CASSANDRA-5126)
 * Expose droppable tombstone ratio stats over JMX (CASSANDRA-5159)
Merged from 1.1:
 * Simplify CompressedRandomAccessReader to work around JDK FD bug (CASSANDRA-5088)
 * Improve handling a changing target throttle rate mid-compaction (CASSANDRA-5087)
 * Pig: correctly decode row keys in widerow mode (CASSANDRA-5098)
 * nodetool repair command now prints progress (CASSANDRA-4767)
 * fix user defined compaction to run against 1.1 data directory (CASSANDRA-5118)
 * Fix CQL3 BATCH authorization caching (CASSANDRA-5145)
 * fix get_count returns incorrect value with TTL (CASSANDRA-5099)
 * better handling for mid-compaction failure (CASSANDRA-5137)
 * convert default marshallers list to map for better readability (CASSANDRA-5109)
 * fix ConcurrentModificationException in getBootstrapSource (CASSANDRA-5170)
 * fix sstable maxtimestamp for row deletes and pre-1.1.1 sstables (CASSANDRA-5153)
 * Fix thread growth on node removal (CASSANDRA-5175)
 * Make Ec2Region's datacenter name configurable (CASSANDRA-5155)


1.2.0
 * Disallow counters in collections (CASSANDRA-5082)
 * cqlsh: add unit tests (CASSANDRA-3920)
 * fix default bloom_filter_fp_chance for LeveledCompactionStrategy (CASSANDRA-5093)
Merged from 1.1:
 * add validation for get_range_slices with start_key and end_token (CASSANDRA-5089)


1.2.0-rc2
 * fix nodetool ownership display with vnodes (CASSANDRA-5065)
 * cqlsh: add DESCRIBE KEYSPACES command (CASSANDRA-5060)
 * Fix potential infinite loop when reloading CFS (CASSANDRA-5064)
 * Fix SimpleAuthorizer example (CASSANDRA-5072)
 * cqlsh: force CL.ONE for tracing and system.schema* queries (CASSANDRA-5070)
 * Includes cassandra-shuffle in the debian package (CASSANDRA-5058)
Merged from 1.1:
 * fix multithreaded compaction deadlock (CASSANDRA-4492)
 * fix temporarily missing schema after upgrade from pre-1.1.5 (CASSANDRA-5061)
 * Fix ALTER TABLE overriding compression options with defaults
   (CASSANDRA-4996, 5066)
 * fix specifying and altering crc_check_chance (CASSANDRA-5053)
 * fix Murmur3Partitioner ownership% calculation (CASSANDRA-5076)
 * Don't expire columns sooner than they should in 2ndary indexes (CASSANDRA-5079)


1.2-rc1
 * rename rpc_timeout settings to request_timeout (CASSANDRA-5027)
 * add BF with 0.1 FP to LCS by default (CASSANDRA-5029)
 * Fix preparing insert queries (CASSANDRA-5016)
 * Fix preparing queries with counter increment (CASSANDRA-5022)
 * Fix preparing updates with collections (CASSANDRA-5017)
 * Don't generate UUID based on other node address (CASSANDRA-5002)
 * Fix message when trying to alter a clustering key type (CASSANDRA-5012)
 * Update IAuthenticator to match the new IAuthorizer (CASSANDRA-5003)
 * Fix inserting only a key in CQL3 (CASSANDRA-5040)
 * Fix CQL3 token() function when used with strings (CASSANDRA-5050)
Merged from 1.1:
 * reduce log spam from invalid counter shards (CASSANDRA-5026)
 * Improve schema propagation performance (CASSANDRA-5025)
 * Fix for IndexHelper.IndexFor throws OOB Exception (CASSANDRA-5030)
 * cqlsh: make it possible to describe thrift CFs (CASSANDRA-4827)
 * cqlsh: fix timestamp formatting on some platforms (CASSANDRA-5046)


1.2-beta3
 * make consistency level configurable in cqlsh (CASSANDRA-4829)
 * fix cqlsh rendering of blob fields (CASSANDRA-4970)
 * fix cqlsh DESCRIBE command (CASSANDRA-4913)
 * save truncation position in system table (CASSANDRA-4906)
 * Move CompressionMetadata off-heap (CASSANDRA-4937)
 * allow CLI to GET cql3 columnfamily data (CASSANDRA-4924)
 * Fix rare race condition in getExpireTimeForEndpoint (CASSANDRA-4402)
 * acquire references to overlapping sstables during compaction so bloom filter
   doesn't get free'd prematurely (CASSANDRA-4934)
 * Don't share slice query filter in CQL3 SelectStatement (CASSANDRA-4928)
 * Separate tracing from Log4J (CASSANDRA-4861)
 * Exclude gcable tombstones from merkle-tree computation (CASSANDRA-4905)
 * Better printing of AbstractBounds for tracing (CASSANDRA-4931)
 * Optimize mostRecentTombstone check in CC.collectAllData (CASSANDRA-4883)
 * Change stream session ID to UUID to avoid collision from same node (CASSANDRA-4813)
 * Use Stats.db when bulk loading if present (CASSANDRA-4957)
 * Skip repair on system_trace and keyspaces with RF=1 (CASSANDRA-4956)
 * (cql3) Remove arbitrary SELECT limit (CASSANDRA-4918)
 * Correctly handle prepared operation on collections (CASSANDRA-4945)
 * Fix CQL3 LIMIT (CASSANDRA-4877)
 * Fix Stress for CQL3 (CASSANDRA-4979)
 * Remove cassandra specific exceptions from JMX interface (CASSANDRA-4893)
 * (CQL3) Force using ALLOW FILTERING on potentially inefficient queries (CASSANDRA-4915)
 * (cql3) Fix adding column when the table has collections (CASSANDRA-4982)
 * (cql3) Fix allowing collections with compact storage (CASSANDRA-4990)
 * (cql3) Refuse ttl/writetime function on collections (CASSANDRA-4992)
 * Replace IAuthority with new IAuthorizer (CASSANDRA-4874)
 * clqsh: fix KEY pseudocolumn escaping when describing Thrift tables
   in CQL3 mode (CASSANDRA-4955)
 * add basic authentication support for Pig CassandraStorage (CASSANDRA-3042)
 * fix CQL2 ALTER TABLE compaction_strategy_class altering (CASSANDRA-4965)
Merged from 1.1:
 * Fall back to old describe_splits if d_s_ex is not available (CASSANDRA-4803)
 * Improve error reporting when streaming ranges fail (CASSANDRA-5009)
 * Fix cqlsh timestamp formatting of timezone info (CASSANDRA-4746)
 * Fix assertion failure with leveled compaction (CASSANDRA-4799)
 * Check for null end_token in get_range_slice (CASSANDRA-4804)
 * Remove all remnants of removed nodes (CASSANDRA-4840)
 * Add aut-reloading of the log4j file in debian package (CASSANDRA-4855)
 * Fix estimated row cache entry size (CASSANDRA-4860)
 * reset getRangeSlice filter after finishing a row for get_paged_slice
   (CASSANDRA-4919)
 * expunge row cache post-truncate (CASSANDRA-4940)
 * Allow static CF definition with compact storage (CASSANDRA-4910)
 * Fix endless loop/compaction of schema_* CFs due to broken timestamps (CASSANDRA-4880)
 * Fix 'wrong class type' assertion in CounterColumn (CASSANDRA-4976)


1.2-beta2
 * fp rate of 1.0 disables BF entirely; LCS defaults to 1.0 (CASSANDRA-4876)
 * off-heap bloom filters for row keys (CASSANDRA_4865)
 * add extension point for sstable components (CASSANDRA-4049)
 * improve tracing output (CASSANDRA-4852, 4862)
 * make TRACE verb droppable (CASSANDRA-4672)
 * fix BulkLoader recognition of CQL3 columnfamilies (CASSANDRA-4755)
 * Sort commitlog segments for replay by id instead of mtime (CASSANDRA-4793)
 * Make hint delivery asynchronous (CASSANDRA-4761)
 * Pluggable Thrift transport factories for CLI and cqlsh (CASSANDRA-4609, 4610)
 * cassandra-cli: allow Double value type to be inserted to a column (CASSANDRA-4661)
 * Add ability to use custom TServerFactory implementations (CASSANDRA-4608)
 * optimize batchlog flushing to skip successful batches (CASSANDRA-4667)
 * include metadata for system keyspace itself in schema tables (CASSANDRA-4416)
 * add check to PropertyFileSnitch to verify presence of location for
   local node (CASSANDRA-4728)
 * add PBSPredictor consistency modeler (CASSANDRA-4261)
 * remove vestiges of Thrift unframed mode (CASSANDRA-4729)
 * optimize single-row PK lookups (CASSANDRA-4710)
 * adjust blockFor calculation to account for pending ranges due to node
   movement (CASSANDRA-833)
 * Change CQL version to 3.0.0 and stop accepting 3.0.0-beta1 (CASSANDRA-4649)
 * (CQL3) Make prepared statement global instead of per connection
   (CASSANDRA-4449)
 * Fix scrubbing of CQL3 created tables (CASSANDRA-4685)
 * (CQL3) Fix validation when using counter and regular columns in the same
   table (CASSANDRA-4706)
 * Fix bug starting Cassandra with simple authentication (CASSANDRA-4648)
 * Add support for batchlog in CQL3 (CASSANDRA-4545, 4738)
 * Add support for multiple column family outputs in CFOF (CASSANDRA-4208)
 * Support repairing only the local DC nodes (CASSANDRA-4747)
 * Use rpc_address for binary protocol and change default port (CASSANDRA-4751)
 * Fix use of collections in prepared statements (CASSANDRA-4739)
 * Store more information into peers table (CASSANDRA-4351, 4814)
 * Configurable bucket size for size tiered compaction (CASSANDRA-4704)
 * Run leveled compaction in parallel (CASSANDRA-4310)
 * Fix potential NPE during CFS reload (CASSANDRA-4786)
 * Composite indexes may miss results (CASSANDRA-4796)
 * Move consistency level to the protocol level (CASSANDRA-4734, 4824)
 * Fix Subcolumn slice ends not respected (CASSANDRA-4826)
 * Fix Assertion error in cql3 select (CASSANDRA-4783)
 * Fix list prepend logic (CQL3) (CASSANDRA-4835)
 * Add booleans as literals in CQL3 (CASSANDRA-4776)
 * Allow renaming PK columns in CQL3 (CASSANDRA-4822)
 * Fix binary protocol NEW_NODE event (CASSANDRA-4679)
 * Fix potential infinite loop in tombstone compaction (CASSANDRA-4781)
 * Remove system tables accounting from schema (CASSANDRA-4850)
 * (cql3) Force provided columns in clustering key order in
   'CLUSTERING ORDER BY' (CASSANDRA-4881)
 * Fix composite index bug (CASSANDRA-4884)
 * Fix short read protection for CQL3 (CASSANDRA-4882)
 * Add tracing support to the binary protocol (CASSANDRA-4699)
 * (cql3) Don't allow prepared marker inside collections (CASSANDRA-4890)
 * Re-allow order by on non-selected columns (CASSANDRA-4645)
 * Bug when composite index is created in a table having collections (CASSANDRA-4909)
 * log index scan subject in CompositesSearcher (CASSANDRA-4904)
Merged from 1.1:
 * add get[Row|Key]CacheEntries to CacheServiceMBean (CASSANDRA-4859)
 * fix get_paged_slice to wrap to next row correctly (CASSANDRA-4816)
 * fix indexing empty column values (CASSANDRA-4832)
 * allow JdbcDate to compose null Date objects (CASSANDRA-4830)
 * fix possible stackoverflow when compacting 1000s of sstables
   (CASSANDRA-4765)
 * fix wrong leveled compaction progress calculation (CASSANDRA-4807)
 * add a close() method to CRAR to prevent leaking file descriptors (CASSANDRA-4820)
 * fix potential infinite loop in get_count (CASSANDRA-4833)
 * fix compositeType.{get/from}String methods (CASSANDRA-4842)
 * (CQL) fix CREATE COLUMNFAMILY permissions check (CASSANDRA-4864)
 * Fix DynamicCompositeType same type comparison (CASSANDRA-4711)
 * Fix duplicate SSTable reference when stream session failed (CASSANDRA-3306)
 * Allow static CF definition with compact storage (CASSANDRA-4910)
 * Fix endless loop/compaction of schema_* CFs due to broken timestamps (CASSANDRA-4880)
 * Fix 'wrong class type' assertion in CounterColumn (CASSANDRA-4976)


1.2-beta1
 * add atomic_batch_mutate (CASSANDRA-4542, -4635)
 * increase default max_hint_window_in_ms to 3h (CASSANDRA-4632)
 * include message initiation time to replicas so they can more
   accurately drop timed-out requests (CASSANDRA-2858)
 * fix clientutil.jar dependencies (CASSANDRA-4566)
 * optimize WriteResponse (CASSANDRA-4548)
 * new metrics (CASSANDRA-4009)
 * redesign KEYS indexes to avoid read-before-write (CASSANDRA-2897)
 * debug tracing (CASSANDRA-1123)
 * parallelize row cache loading (CASSANDRA-4282)
 * Make compaction, flush JBOD-aware (CASSANDRA-4292)
 * run local range scans on the read stage (CASSANDRA-3687)
 * clean up ioexceptions (CASSANDRA-2116)
 * add disk_failure_policy (CASSANDRA-2118)
 * Introduce new json format with row level deletion (CASSANDRA-4054)
 * remove redundant "name" column from schema_keyspaces (CASSANDRA-4433)
 * improve "nodetool ring" handling of multi-dc clusters (CASSANDRA-3047)
 * update NTS calculateNaturalEndpoints to be O(N log N) (CASSANDRA-3881)
 * split up rpc timeout by operation type (CASSANDRA-2819)
 * rewrite key cache save/load to use only sequential i/o (CASSANDRA-3762)
 * update MS protocol with a version handshake + broadcast address id
   (CASSANDRA-4311)
 * multithreaded hint replay (CASSANDRA-4189)
 * add inter-node message compression (CASSANDRA-3127)
 * remove COPP (CASSANDRA-2479)
 * Track tombstone expiration and compact when tombstone content is
   higher than a configurable threshold, default 20% (CASSANDRA-3442, 4234)
 * update MurmurHash to version 3 (CASSANDRA-2975)
 * (CLI) track elapsed time for `delete' operation (CASSANDRA-4060)
 * (CLI) jline version is bumped to 1.0 to properly  support
   'delete' key function (CASSANDRA-4132)
 * Save IndexSummary into new SSTable 'Summary' component (CASSANDRA-2392, 4289)
 * Add support for range tombstones (CASSANDRA-3708)
 * Improve MessagingService efficiency (CASSANDRA-3617)
 * Avoid ID conflicts from concurrent schema changes (CASSANDRA-3794)
 * Set thrift HSHA server thread limit to unlimited by default (CASSANDRA-4277)
 * Avoids double serialization of CF id in RowMutation messages
   (CASSANDRA-4293)
 * stream compressed sstables directly with java nio (CASSANDRA-4297)
 * Support multiple ranges in SliceQueryFilter (CASSANDRA-3885)
 * Add column metadata to system column families (CASSANDRA-4018)
 * (cql3) Always use composite types by default (CASSANDRA-4329)
 * (cql3) Add support for set, map and list (CASSANDRA-3647)
 * Validate date type correctly (CASSANDRA-4441)
 * (cql3) Allow definitions with only a PK (CASSANDRA-4361)
 * (cql3) Add support for row key composites (CASSANDRA-4179)
 * improve DynamicEndpointSnitch by using reservoir sampling (CASSANDRA-4038)
 * (cql3) Add support for 2ndary indexes (CASSANDRA-3680)
 * (cql3) fix defining more than one PK to be invalid (CASSANDRA-4477)
 * remove schema agreement checking from all external APIs (Thrift, CQL and CQL3) (CASSANDRA-4487)
 * add Murmur3Partitioner and make it default for new installations (CASSANDRA-3772, 4621)
 * (cql3) update pseudo-map syntax to use map syntax (CASSANDRA-4497)
 * Finer grained exceptions hierarchy and provides error code with exceptions (CASSANDRA-3979)
 * Adds events push to binary protocol (CASSANDRA-4480)
 * Rewrite nodetool help (CASSANDRA-2293)
 * Make CQL3 the default for CQL (CASSANDRA-4640)
 * update stress tool to be able to use CQL3 (CASSANDRA-4406)
 * Accept all thrift update on CQL3 cf but don't expose their metadata (CASSANDRA-4377)
 * Replace Throttle with Guava's RateLimiter for HintedHandOff (CASSANDRA-4541)
 * fix counter add/get using CQL2 and CQL3 in stress tool (CASSANDRA-4633)
 * Add sstable count per level to cfstats (CASSANDRA-4537)
 * (cql3) Add ALTER KEYSPACE statement (CASSANDRA-4611)
 * (cql3) Allow defining default consistency levels (CASSANDRA-4448)
 * (cql3) Fix queries using LIMIT missing results (CASSANDRA-4579)
 * fix cross-version gossip messaging (CASSANDRA-4576)
 * added inet data type (CASSANDRA-4627)


1.1.6
 * Wait for writes on synchronous read digest mismatch (CASSANDRA-4792)
 * fix commitlog replay for nanotime-infected sstables (CASSANDRA-4782)
 * preflight check ttl for maximum of 20 years (CASSANDRA-4771)
 * (Pig) fix widerow input with single column rows (CASSANDRA-4789)
 * Fix HH to compact with correct gcBefore, which avoids wiping out
   undelivered hints (CASSANDRA-4772)
 * LCS will merge up to 32 L0 sstables as intended (CASSANDRA-4778)
 * NTS will default unconfigured DC replicas to zero (CASSANDRA-4675)
 * use default consistency level in counter validation if none is
   explicitly provide (CASSANDRA-4700)
 * Improve IAuthority interface by introducing fine-grained
   access permissions and grant/revoke commands (CASSANDRA-4490, 4644)
 * fix assumption error in CLI when updating/describing keyspace
   (CASSANDRA-4322)
 * Adds offline sstablescrub to debian packaging (CASSANDRA-4642)
 * Automatic fixing of overlapping leveled sstables (CASSANDRA-4644)
 * fix error when using ORDER BY with extended selections (CASSANDRA-4689)
 * (CQL3) Fix validation for IN queries for non-PK cols (CASSANDRA-4709)
 * fix re-created keyspace disappering after 1.1.5 upgrade
   (CASSANDRA-4698, 4752)
 * (CLI) display elapsed time in 2 fraction digits (CASSANDRA-3460)
 * add authentication support to sstableloader (CASSANDRA-4712)
 * Fix CQL3 'is reversed' logic (CASSANDRA-4716, 4759)
 * (CQL3) Don't return ReversedType in result set metadata (CASSANDRA-4717)
 * Backport adding AlterKeyspace statement (CASSANDRA-4611)
 * (CQL3) Correcty accept upper-case data types (CASSANDRA-4770)
 * Add binary protocol events for schema changes (CASSANDRA-4684)
Merged from 1.0:
 * Switch from NBHM to CHM in MessagingService's callback map, which
   prevents OOM in long-running instances (CASSANDRA-4708)


1.1.5
 * add SecondaryIndex.reload API (CASSANDRA-4581)
 * use millis + atomicint for commitlog segment creation instead of
   nanotime, which has issues under some hypervisors (CASSANDRA-4601)
 * fix FD leak in slice queries (CASSANDRA-4571)
 * avoid recursion in leveled compaction (CASSANDRA-4587)
 * increase stack size under Java7 to 180K
 * Log(info) schema changes (CASSANDRA-4547)
 * Change nodetool setcachecapcity to manipulate global caches (CASSANDRA-4563)
 * (cql3) fix setting compaction strategy (CASSANDRA-4597)
 * fix broken system.schema_* timestamps on system startup (CASSANDRA-4561)
 * fix wrong skip of cache saving (CASSANDRA-4533)
 * Avoid NPE when lost+found is in data dir (CASSANDRA-4572)
 * Respect five-minute flush moratorium after initial CL replay (CASSANDRA-4474)
 * Adds ntp as recommended in debian packaging (CASSANDRA-4606)
 * Configurable transport in CF Record{Reader|Writer} (CASSANDRA-4558)
 * (cql3) fix potential NPE with both equal and unequal restriction (CASSANDRA-4532)
 * (cql3) improves ORDER BY validation (CASSANDRA-4624)
 * Fix potential deadlock during counter writes (CASSANDRA-4578)
 * Fix cql error with ORDER BY when using IN (CASSANDRA-4612)
Merged from 1.0:
 * increase Xss to 160k to accomodate latest 1.6 JVMs (CASSANDRA-4602)
 * fix toString of hint destination tokens (CASSANDRA-4568)
 * Fix multiple values for CurrentLocal NodeID (CASSANDRA-4626)


1.1.4
 * fix offline scrub to catch >= out of order rows (CASSANDRA-4411)
 * fix cassandra-env.sh on RHEL and other non-dash-based systems
   (CASSANDRA-4494)
Merged from 1.0:
 * (Hadoop) fix setting key length for old-style mapred api (CASSANDRA-4534)
 * (Hadoop) fix iterating through a resultset consisting entirely
   of tombstoned rows (CASSANDRA-4466)


1.1.3
 * (cqlsh) add COPY TO (CASSANDRA-4434)
 * munmap commitlog segments before rename (CASSANDRA-4337)
 * (JMX) rename getRangeKeySample to sampleKeyRange to avoid returning
   multi-MB results as an attribute (CASSANDRA-4452)
 * flush based on data size, not throughput; overwritten columns no
   longer artificially inflate liveRatio (CASSANDRA-4399)
 * update default commitlog segment size to 32MB and total commitlog
   size to 32/1024 MB for 32/64 bit JVMs, respectively (CASSANDRA-4422)
 * avoid using global partitioner to estimate ranges in index sstables
   (CASSANDRA-4403)
 * restore pre-CASSANDRA-3862 approach to removing expired tombstones
   from row cache during compaction (CASSANDRA-4364)
 * (stress) support for CQL prepared statements (CASSANDRA-3633)
 * Correctly catch exception when Snappy cannot be loaded (CASSANDRA-4400)
 * (cql3) Support ORDER BY when IN condition is given in WHERE clause (CASSANDRA-4327)
 * (cql3) delete "component_index" column on DROP TABLE call (CASSANDRA-4420)
 * change nanoTime() to currentTimeInMillis() in schema related code (CASSANDRA-4432)
 * add a token generation tool (CASSANDRA-3709)
 * Fix LCS bug with sstable containing only 1 row (CASSANDRA-4411)
 * fix "Can't Modify Index Name" problem on CF update (CASSANDRA-4439)
 * Fix assertion error in getOverlappingSSTables during repair (CASSANDRA-4456)
 * fix nodetool's setcompactionthreshold command (CASSANDRA-4455)
 * Ensure compacted files are never used, to avoid counter overcount (CASSANDRA-4436)
Merged from 1.0:
 * Push the validation of secondary index values to the SecondaryIndexManager (CASSANDRA-4240)
 * allow dropping columns shadowed by not-yet-expired supercolumn or row
   tombstones in PrecompactedRow (CASSANDRA-4396)


1.1.2
 * Fix cleanup not deleting index entries (CASSANDRA-4379)
 * Use correct partitioner when saving + loading caches (CASSANDRA-4331)
 * Check schema before trying to export sstable (CASSANDRA-2760)
 * Raise a meaningful exception instead of NPE when PFS encounters
   an unconfigured node + no default (CASSANDRA-4349)
 * fix bug in sstable blacklisting with LCS (CASSANDRA-4343)
 * LCS no longer promotes tiny sstables out of L0 (CASSANDRA-4341)
 * skip tombstones during hint replay (CASSANDRA-4320)
 * fix NPE in compactionstats (CASSANDRA-4318)
 * enforce 1m min keycache for auto (CASSANDRA-4306)
 * Have DeletedColumn.isMFD always return true (CASSANDRA-4307)
 * (cql3) exeption message for ORDER BY constraints said primary filter can be
    an IN clause, which is misleading (CASSANDRA-4319)
 * (cql3) Reject (not yet supported) creation of 2ndardy indexes on tables with
   composite primary keys (CASSANDRA-4328)
 * Set JVM stack size to 160k for java 7 (CASSANDRA-4275)
 * cqlsh: add COPY command to load data from CSV flat files (CASSANDRA-4012)
 * CFMetaData.fromThrift to throw ConfigurationException upon error (CASSANDRA-4353)
 * Use CF comparator to sort indexed columns in SecondaryIndexManager
   (CASSANDRA-4365)
 * add strategy_options to the KSMetaData.toString() output (CASSANDRA-4248)
 * (cql3) fix range queries containing unqueried results (CASSANDRA-4372)
 * (cql3) allow updating column_alias types (CASSANDRA-4041)
 * (cql3) Fix deletion bug (CASSANDRA-4193)
 * Fix computation of overlapping sstable for leveled compaction (CASSANDRA-4321)
 * Improve scrub and allow to run it offline (CASSANDRA-4321)
 * Fix assertionError in StorageService.bulkLoad (CASSANDRA-4368)
 * (cqlsh) add option to authenticate to a keyspace at startup (CASSANDRA-4108)
 * (cqlsh) fix ASSUME functionality (CASSANDRA-4352)
 * Fix ColumnFamilyRecordReader to not return progress > 100% (CASSANDRA-3942)
Merged from 1.0:
 * Set gc_grace on index CF to 0 (CASSANDRA-4314)


1.1.1
 * add populate_io_cache_on_flush option (CASSANDRA-2635)
 * allow larger cache capacities than 2GB (CASSANDRA-4150)
 * add getsstables command to nodetool (CASSANDRA-4199)
 * apply parent CF compaction settings to secondary index CFs (CASSANDRA-4280)
 * preserve commitlog size cap when recycling segments at startup
   (CASSANDRA-4201)
 * (Hadoop) fix split generation regression (CASSANDRA-4259)
 * ignore min/max compactions settings in LCS, while preserving
   behavior that min=max=0 disables autocompaction (CASSANDRA-4233)
 * log number of rows read from saved cache (CASSANDRA-4249)
 * calculate exact size required for cleanup operations (CASSANDRA-1404)
 * avoid blocking additional writes during flush when the commitlog
   gets behind temporarily (CASSANDRA-1991)
 * enable caching on index CFs based on data CF cache setting (CASSANDRA-4197)
 * warn on invalid replication strategy creation options (CASSANDRA-4046)
 * remove [Freeable]Memory finalizers (CASSANDRA-4222)
 * include tombstone size in ColumnFamily.size, which can prevent OOM
   during sudden mass delete operations by yielding a nonzero liveRatio
   (CASSANDRA-3741)
 * Open 1 sstableScanner per level for leveled compaction (CASSANDRA-4142)
 * Optimize reads when row deletion timestamps allow us to restrict
   the set of sstables we check (CASSANDRA-4116)
 * add support for commitlog archiving and point-in-time recovery
   (CASSANDRA-3690)
 * avoid generating redundant compaction tasks during streaming
   (CASSANDRA-4174)
 * add -cf option to nodetool snapshot, and takeColumnFamilySnapshot to
   StorageService mbean (CASSANDRA-556)
 * optimize cleanup to drop entire sstables where possible (CASSANDRA-4079)
 * optimize truncate when autosnapshot is disabled (CASSANDRA-4153)
 * update caches to use byte[] keys to reduce memory overhead (CASSANDRA-3966)
 * add column limit to cli (CASSANDRA-3012, 4098)
 * clean up and optimize DataOutputBuffer, used by CQL compression and
   CompositeType (CASSANDRA-4072)
 * optimize commitlog checksumming (CASSANDRA-3610)
 * identify and blacklist corrupted SSTables from future compactions
   (CASSANDRA-2261)
 * Move CfDef and KsDef validation out of thrift (CASSANDRA-4037)
 * Expose API to repair a user provided range (CASSANDRA-3912)
 * Add way to force the cassandra-cli to refresh its schema (CASSANDRA-4052)
 * Avoid having replicate on write tasks stacking up at CL.ONE (CASSANDRA-2889)
 * (cql3) Backwards compatibility for composite comparators in non-cql3-aware
   clients (CASSANDRA-4093)
 * (cql3) Fix order by for reversed queries (CASSANDRA-4160)
 * (cql3) Add ReversedType support (CASSANDRA-4004)
 * (cql3) Add timeuuid type (CASSANDRA-4194)
 * (cql3) Minor fixes (CASSANDRA-4185)
 * (cql3) Fix prepared statement in BATCH (CASSANDRA-4202)
 * (cql3) Reduce the list of reserved keywords (CASSANDRA-4186)
 * (cql3) Move max/min compaction thresholds to compaction strategy options
   (CASSANDRA-4187)
 * Fix exception during move when localhost is the only source (CASSANDRA-4200)
 * (cql3) Allow paging through non-ordered partitioner results (CASSANDRA-3771)
 * (cql3) Fix drop index (CASSANDRA-4192)
 * (cql3) Don't return range ghosts anymore (CASSANDRA-3982)
 * fix re-creating Keyspaces/ColumnFamilies with the same name as dropped
   ones (CASSANDRA-4219)
 * fix SecondaryIndex LeveledManifest save upon snapshot (CASSANDRA-4230)
 * fix missing arrayOffset in FBUtilities.hash (CASSANDRA-4250)
 * (cql3) Add name of parameters in CqlResultSet (CASSANDRA-4242)
 * (cql3) Correctly validate order by queries (CASSANDRA-4246)
 * rename stress to cassandra-stress for saner packaging (CASSANDRA-4256)
 * Fix exception on colum metadata with non-string comparator (CASSANDRA-4269)
 * Check for unknown/invalid compression options (CASSANDRA-4266)
 * (cql3) Adds simple access to column timestamp and ttl (CASSANDRA-4217)
 * (cql3) Fix range queries with secondary indexes (CASSANDRA-4257)
 * Better error messages from improper input in cli (CASSANDRA-3865)
 * Try to stop all compaction upon Keyspace or ColumnFamily drop (CASSANDRA-4221)
 * (cql3) Allow keyspace properties to contain hyphens (CASSANDRA-4278)
 * (cql3) Correctly validate keyspace access in create table (CASSANDRA-4296)
 * Avoid deadlock in migration stage (CASSANDRA-3882)
 * Take supercolumn names and deletion info into account in memtable throughput
   (CASSANDRA-4264)
 * Add back backward compatibility for old style replication factor (CASSANDRA-4294)
 * Preserve compatibility with pre-1.1 index queries (CASSANDRA-4262)
Merged from 1.0:
 * Fix super columns bug where cache is not updated (CASSANDRA-4190)
 * fix maxTimestamp to include row tombstones (CASSANDRA-4116)
 * (CLI) properly handle quotes in create/update keyspace commands (CASSANDRA-4129)
 * Avoids possible deadlock during bootstrap (CASSANDRA-4159)
 * fix stress tool that hangs forever on timeout or error (CASSANDRA-4128)
 * stress tool to return appropriate exit code on failure (CASSANDRA-4188)
 * fix compaction NPE when out of disk space and assertions disabled
   (CASSANDRA-3985)
 * synchronize LCS getEstimatedTasks to avoid CME (CASSANDRA-4255)
 * ensure unique streaming session id's (CASSANDRA-4223)
 * kick off background compaction when min/max thresholds change
   (CASSANDRA-4279)
 * improve ability of STCS.getBuckets to deal with 100s of 1000s of
   sstables, such as when convertinb back from LCS (CASSANDRA-4287)
 * Oversize integer in CQL throws NumberFormatException (CASSANDRA-4291)
 * fix 1.0.x node join to mixed version cluster, other nodes >= 1.1 (CASSANDRA-4195)
 * Fix LCS splitting sstable base on uncompressed size (CASSANDRA-4419)
 * Push the validation of secondary index values to the SecondaryIndexManager (CASSANDRA-4240)
 * Don't purge columns during upgradesstables (CASSANDRA-4462)
 * Make cqlsh work with piping (CASSANDRA-4113)
 * Validate arguments for nodetool decommission (CASSANDRA-4061)
 * Report thrift status in nodetool info (CASSANDRA-4010)


1.1.0-final
 * average a reduced liveRatio estimate with the previous one (CASSANDRA-4065)
 * Allow KS and CF names up to 48 characters (CASSANDRA-4157)
 * fix stress build (CASSANDRA-4140)
 * add time remaining estimate to nodetool compactionstats (CASSANDRA-4167)
 * (cql) fix NPE in cql3 ALTER TABLE (CASSANDRA-4163)
 * (cql) Add support for CL.TWO and CL.THREE in CQL (CASSANDRA-4156)
 * (cql) Fix type in CQL3 ALTER TABLE preventing update (CASSANDRA-4170)
 * (cql) Throw invalid exception from CQL3 on obsolete options (CASSANDRA-4171)
 * (cqlsh) fix recognizing uppercase SELECT keyword (CASSANDRA-4161)
 * Pig: wide row support (CASSANDRA-3909)
Merged from 1.0:
 * avoid streaming empty files with bulk loader if sstablewriter errors out
   (CASSANDRA-3946)


1.1-rc1
 * Include stress tool in binary builds (CASSANDRA-4103)
 * (Hadoop) fix wide row iteration when last row read was deleted
   (CASSANDRA-4154)
 * fix read_repair_chance to really default to 0.1 in the cli (CASSANDRA-4114)
 * Adds caching and bloomFilterFpChange to CQL options (CASSANDRA-4042)
 * Adds posibility to autoconfigure size of the KeyCache (CASSANDRA-4087)
 * fix KEYS index from skipping results (CASSANDRA-3996)
 * Remove sliced_buffer_size_in_kb dead option (CASSANDRA-4076)
 * make loadNewSStable preserve sstable version (CASSANDRA-4077)
 * Respect 1.0 cache settings as much as possible when upgrading
   (CASSANDRA-4088)
 * relax path length requirement for sstable files when upgrading on
   non-Windows platforms (CASSANDRA-4110)
 * fix terminination of the stress.java when errors were encountered
   (CASSANDRA-4128)
 * Move CfDef and KsDef validation out of thrift (CASSANDRA-4037)
 * Fix get_paged_slice (CASSANDRA-4136)
 * CQL3: Support slice with exclusive start and stop (CASSANDRA-3785)
Merged from 1.0:
 * support PropertyFileSnitch in bulk loader (CASSANDRA-4145)
 * add auto_snapshot option allowing disabling snapshot before drop/truncate
   (CASSANDRA-3710)
 * allow short snitch names (CASSANDRA-4130)


1.1-beta2
 * rename loaded sstables to avoid conflicts with local snapshots
   (CASSANDRA-3967)
 * start hint replay as soon as FD notifies that the target is back up
   (CASSANDRA-3958)
 * avoid unproductive deserializing of cached rows during compaction
   (CASSANDRA-3921)
 * fix concurrency issues with CQL keyspace creation (CASSANDRA-3903)
 * Show Effective Owership via Nodetool ring <keyspace> (CASSANDRA-3412)
 * Update ORDER BY syntax for CQL3 (CASSANDRA-3925)
 * Fix BulkRecordWriter to not throw NPE if reducer gets no map data from Hadoop (CASSANDRA-3944)
 * Fix bug with counters in super columns (CASSANDRA-3821)
 * Remove deprecated merge_shard_chance (CASSANDRA-3940)
 * add a convenient way to reset a node's schema (CASSANDRA-2963)
 * fix for intermittent SchemaDisagreementException (CASSANDRA-3884)
 * CLI `list <CF>` to limit number of columns and their order (CASSANDRA-3012)
 * ignore deprecated KsDef/CfDef/ColumnDef fields in native schema (CASSANDRA-3963)
 * CLI to report when unsupported column_metadata pair was given (CASSANDRA-3959)
 * reincarnate removed and deprecated KsDef/CfDef attributes (CASSANDRA-3953)
 * Fix race between writes and read for cache (CASSANDRA-3862)
 * perform static initialization of StorageProxy on start-up (CASSANDRA-3797)
 * support trickling fsync() on writes (CASSANDRA-3950)
 * expose counters for unavailable/timeout exceptions given to thrift clients (CASSANDRA-3671)
 * avoid quadratic startup time in LeveledManifest (CASSANDRA-3952)
 * Add type information to new schema_ columnfamilies and remove thrift
   serialization for schema (CASSANDRA-3792)
 * add missing column validator options to the CLI help (CASSANDRA-3926)
 * skip reading saved key cache if CF's caching strategy is NONE or ROWS_ONLY (CASSANDRA-3954)
 * Unify migration code (CASSANDRA-4017)
Merged from 1.0:
 * cqlsh: guess correct version of Python for Arch Linux (CASSANDRA-4090)
 * (CLI) properly handle quotes in create/update keyspace commands (CASSANDRA-4129)
 * Avoids possible deadlock during bootstrap (CASSANDRA-4159)
 * fix stress tool that hangs forever on timeout or error (CASSANDRA-4128)
 * Fix super columns bug where cache is not updated (CASSANDRA-4190)
 * stress tool to return appropriate exit code on failure (CASSANDRA-4188)


1.0.9
 * improve index sampling performance (CASSANDRA-4023)
 * always compact away deleted hints immediately after handoff (CASSANDRA-3955)
 * delete hints from dropped ColumnFamilies on handoff instead of
   erroring out (CASSANDRA-3975)
 * add CompositeType ref to the CLI doc for create/update column family (CASSANDRA-3980)
 * Pig: support Counter ColumnFamilies (CASSANDRA-3973)
 * Pig: Composite column support (CASSANDRA-3684)
 * Avoid NPE during repair when a keyspace has no CFs (CASSANDRA-3988)
 * Fix division-by-zero error on get_slice (CASSANDRA-4000)
 * don't change manifest level for cleanup, scrub, and upgradesstables
   operations under LeveledCompactionStrategy (CASSANDRA-3989, 4112)
 * fix race leading to super columns assertion failure (CASSANDRA-3957)
 * fix NPE on invalid CQL delete command (CASSANDRA-3755)
 * allow custom types in CLI's assume command (CASSANDRA-4081)
 * fix totalBytes count for parallel compactions (CASSANDRA-3758)
 * fix intermittent NPE in get_slice (CASSANDRA-4095)
 * remove unnecessary asserts in native code interfaces (CASSANDRA-4096)
 * Validate blank keys in CQL to avoid assertion errors (CASSANDRA-3612)
 * cqlsh: fix bad decoding of some column names (CASSANDRA-4003)
 * cqlsh: fix incorrect padding with unicode chars (CASSANDRA-4033)
 * Fix EC2 snitch incorrectly reporting region (CASSANDRA-4026)
 * Shut down thrift during decommission (CASSANDRA-4086)
 * Expose nodetool cfhistograms for 2ndary indexes (CASSANDRA-4063)
Merged from 0.8:
 * Fix ConcurrentModificationException in gossiper (CASSANDRA-4019)


1.1-beta1
 * (cqlsh)
   + add SOURCE and CAPTURE commands, and --file option (CASSANDRA-3479)
   + add ALTER COLUMNFAMILY WITH (CASSANDRA-3523)
   + bundle Python dependencies with Cassandra (CASSANDRA-3507)
   + added to Debian package (CASSANDRA-3458)
   + display byte data instead of erroring out on decode failure
     (CASSANDRA-3874)
 * add nodetool rebuild_index (CASSANDRA-3583)
 * add nodetool rangekeysample (CASSANDRA-2917)
 * Fix streaming too much data during move operations (CASSANDRA-3639)
 * Nodetool and CLI connect to localhost by default (CASSANDRA-3568)
 * Reduce memory used by primary index sample (CASSANDRA-3743)
 * (Hadoop) separate input/output configurations (CASSANDRA-3197, 3765)
 * avoid returning internal Cassandra classes over JMX (CASSANDRA-2805)
 * add row-level isolation via SnapTree (CASSANDRA-2893)
 * Optimize key count estimation when opening sstable on startup
   (CASSANDRA-2988)
 * multi-dc replication optimization supporting CL > ONE (CASSANDRA-3577)
 * add command to stop compactions (CASSANDRA-1740, 3566, 3582)
 * multithreaded streaming (CASSANDRA-3494)
 * removed in-tree redhat spec (CASSANDRA-3567)
 * "defragment" rows for name-based queries under STCS, again (CASSANDRA-2503)
 * Recycle commitlog segments for improved performance
   (CASSANDRA-3411, 3543, 3557, 3615)
 * update size-tiered compaction to prioritize small tiers (CASSANDRA-2407)
 * add message expiration logic to OutboundTcpConnection (CASSANDRA-3005)
 * off-heap cache to use sun.misc.Unsafe instead of JNA (CASSANDRA-3271)
 * EACH_QUORUM is only supported for writes (CASSANDRA-3272)
 * replace compactionlock use in schema migration by checking CFS.isValid
   (CASSANDRA-3116)
 * recognize that "SELECT first ... *" isn't really "SELECT *" (CASSANDRA-3445)
 * Use faster bytes comparison (CASSANDRA-3434)
 * Bulk loader is no longer a fat client, (HADOOP) bulk load output format
   (CASSANDRA-3045)
 * (Hadoop) add support for KeyRange.filter
 * remove assumption that keys and token are in bijection
   (CASSANDRA-1034, 3574, 3604)
 * always remove endpoints from delevery queue in HH (CASSANDRA-3546)
 * fix race between cf flush and its 2ndary indexes flush (CASSANDRA-3547)
 * fix potential race in AES when a repair fails (CASSANDRA-3548)
 * Remove columns shadowed by a deleted container even when we cannot purge
   (CASSANDRA-3538)
 * Improve memtable slice iteration performance (CASSANDRA-3545)
 * more efficient allocation of small bloom filters (CASSANDRA-3618)
 * Use separate writer thread in SSTableSimpleUnsortedWriter (CASSANDRA-3619)
 * fsync the directory after new sstable or commitlog segment are created (CASSANDRA-3250)
 * fix minor issues reported by FindBugs (CASSANDRA-3658)
 * global key/row caches (CASSANDRA-3143, 3849)
 * optimize memtable iteration during range scan (CASSANDRA-3638)
 * introduce 'crc_check_chance' in CompressionParameters to support
   a checksum percentage checking chance similarly to read-repair (CASSANDRA-3611)
 * a way to deactivate global key/row cache on per-CF basis (CASSANDRA-3667)
 * fix LeveledCompactionStrategy broken because of generation pre-allocation
   in LeveledManifest (CASSANDRA-3691)
 * finer-grained control over data directories (CASSANDRA-2749)
 * Fix ClassCastException during hinted handoff (CASSANDRA-3694)
 * Upgrade Thrift to 0.7 (CASSANDRA-3213)
 * Make stress.java insert operation to use microseconds (CASSANDRA-3725)
 * Allows (internally) doing a range query with a limit of columns instead of
   rows (CASSANDRA-3742)
 * Allow rangeSlice queries to be start/end inclusive/exclusive (CASSANDRA-3749)
 * Fix BulkLoader to support new SSTable layout and add stream
   throttling to prevent an NPE when there is no yaml config (CASSANDRA-3752)
 * Allow concurrent schema migrations (CASSANDRA-1391, 3832)
 * Add SnapshotCommand to trigger snapshot on remote node (CASSANDRA-3721)
 * Make CFMetaData conversions to/from thrift/native schema inverses
   (CASSANDRA_3559)
 * Add initial code for CQL 3.0-beta (CASSANDRA-2474, 3781, 3753)
 * Add wide row support for ColumnFamilyInputFormat (CASSANDRA-3264)
 * Allow extending CompositeType comparator (CASSANDRA-3657)
 * Avoids over-paging during get_count (CASSANDRA-3798)
 * Add new command to rebuild a node without (repair) merkle tree calculations
   (CASSANDRA-3483, 3922)
 * respect not only row cache capacity but caching mode when
   trying to read data (CASSANDRA-3812)
 * fix system tests (CASSANDRA-3827)
 * CQL support for altering row key type in ALTER TABLE (CASSANDRA-3781)
 * turn compression on by default (CASSANDRA-3871)
 * make hexToBytes refuse invalid input (CASSANDRA-2851)
 * Make secondary indexes CF inherit compression and compaction from their
   parent CF (CASSANDRA-3877)
 * Finish cleanup up tombstone purge code (CASSANDRA-3872)
 * Avoid NPE on aboarted stream-out sessions (CASSANDRA-3904)
 * BulkRecordWriter throws NPE for counter columns (CASSANDRA-3906)
 * Support compression using BulkWriter (CASSANDRA-3907)


1.0.8
 * fix race between cleanup and flush on secondary index CFSes (CASSANDRA-3712)
 * avoid including non-queried nodes in rangeslice read repair
   (CASSANDRA-3843)
 * Only snapshot CF being compacted for snapshot_before_compaction
   (CASSANDRA-3803)
 * Log active compactions in StatusLogger (CASSANDRA-3703)
 * Compute more accurate compaction score per level (CASSANDRA-3790)
 * Return InvalidRequest when using a keyspace that doesn't exist
   (CASSANDRA-3764)
 * disallow user modification of System keyspace (CASSANDRA-3738)
 * allow using sstable2json on secondary index data (CASSANDRA-3738)
 * (cqlsh) add DESCRIBE COLUMNFAMILIES (CASSANDRA-3586)
 * (cqlsh) format blobs correctly and use colors to improve output
   readability (CASSANDRA-3726)
 * synchronize BiMap of bootstrapping tokens (CASSANDRA-3417)
 * show index options in CLI (CASSANDRA-3809)
 * add optional socket timeout for streaming (CASSANDRA-3838)
 * fix truncate not to leave behind non-CFS backed secondary indexes
   (CASSANDRA-3844)
 * make CLI `show schema` to use output stream directly instead
   of StringBuilder (CASSANDRA-3842)
 * remove the wait on hint future during write (CASSANDRA-3870)
 * (cqlsh) ignore missing CfDef opts (CASSANDRA-3933)
 * (cqlsh) look for cqlshlib relative to realpath (CASSANDRA-3767)
 * Fix short read protection (CASSANDRA-3934)
 * Make sure infered and actual schema match (CASSANDRA-3371)
 * Fix NPE during HH delivery (CASSANDRA-3677)
 * Don't put boostrapping node in 'hibernate' status (CASSANDRA-3737)
 * Fix double quotes in windows bat files (CASSANDRA-3744)
 * Fix bad validator lookup (CASSANDRA-3789)
 * Fix soft reset in EC2MultiRegionSnitch (CASSANDRA-3835)
 * Don't leave zombie connections with THSHA thrift server (CASSANDRA-3867)
 * (cqlsh) fix deserialization of data (CASSANDRA-3874)
 * Fix removetoken force causing an inconsistent state (CASSANDRA-3876)
 * Fix ahndling of some types with Pig (CASSANDRA-3886)
 * Don't allow to drop the system keyspace (CASSANDRA-3759)
 * Make Pig deletes disabled by default and configurable (CASSANDRA-3628)
Merged from 0.8:
 * (Pig) fix CassandraStorage to use correct comparator in Super ColumnFamily
   case (CASSANDRA-3251)
 * fix thread safety issues in commitlog replay, primarily affecting
   systems with many (100s) of CF definitions (CASSANDRA-3751)
 * Fix relevant tombstone ignored with super columns (CASSANDRA-3875)


1.0.7
 * fix regression in HH page size calculation (CASSANDRA-3624)
 * retry failed stream on IOException (CASSANDRA-3686)
 * allow configuring bloom_filter_fp_chance (CASSANDRA-3497)
 * attempt hint delivery every ten minutes, or when failure detector
   notifies us that a node is back up, whichever comes first.  hint
   handoff throttle delay default changed to 1ms, from 50 (CASSANDRA-3554)
 * add nodetool setstreamthroughput (CASSANDRA-3571)
 * fix assertion when dropping a columnfamily with no sstables (CASSANDRA-3614)
 * more efficient allocation of small bloom filters (CASSANDRA-3618)
 * CLibrary.createHardLinkWithExec() to check for errors (CASSANDRA-3101)
 * Avoid creating empty and non cleaned writer during compaction (CASSANDRA-3616)
 * stop thrift service in shutdown hook so we can quiesce MessagingService
   (CASSANDRA-3335)
 * (CQL) compaction_strategy_options and compression_parameters for
   CREATE COLUMNFAMILY statement (CASSANDRA-3374)
 * Reset min/max compaction threshold when creating size tiered compaction
   strategy (CASSANDRA-3666)
 * Don't ignore IOException during compaction (CASSANDRA-3655)
 * Fix assertion error for CF with gc_grace=0 (CASSANDRA-3579)
 * Shutdown ParallelCompaction reducer executor after use (CASSANDRA-3711)
 * Avoid < 0 value for pending tasks in leveled compaction (CASSANDRA-3693)
 * (Hadoop) Support TimeUUID in Pig CassandraStorage (CASSANDRA-3327)
 * Check schema is ready before continuing boostrapping (CASSANDRA-3629)
 * Catch overflows during parsing of chunk_length_kb (CASSANDRA-3644)
 * Improve stream protocol mismatch errors (CASSANDRA-3652)
 * Avoid multiple thread doing HH to the same target (CASSANDRA-3681)
 * Add JMX property for rp_timeout_in_ms (CASSANDRA-2940)
 * Allow DynamicCompositeType to compare component of different types
   (CASSANDRA-3625)
 * Flush non-cfs backed secondary indexes (CASSANDRA-3659)
 * Secondary Indexes should report memory consumption (CASSANDRA-3155)
 * fix for SelectStatement start/end key are not set correctly
   when a key alias is involved (CASSANDRA-3700)
 * fix CLI `show schema` command insert of an extra comma in
   column_metadata (CASSANDRA-3714)
Merged from 0.8:
 * avoid logging (harmless) exception when GC takes < 1ms (CASSANDRA-3656)
 * prevent new nodes from thinking down nodes are up forever (CASSANDRA-3626)
 * use correct list of replicas for LOCAL_QUORUM reads when read repair
   is disabled (CASSANDRA-3696)
 * block on flush before compacting hints (may prevent OOM) (CASSANDRA-3733)


1.0.6
 * (CQL) fix cqlsh support for replicate_on_write (CASSANDRA-3596)
 * fix adding to leveled manifest after streaming (CASSANDRA-3536)
 * filter out unavailable cipher suites when using encryption (CASSANDRA-3178)
 * (HADOOP) add old-style api support for CFIF and CFRR (CASSANDRA-2799)
 * Support TimeUUIDType column names in Stress.java tool (CASSANDRA-3541)
 * (CQL) INSERT/UPDATE/DELETE/TRUNCATE commands should allow CF names to
   be qualified by keyspace (CASSANDRA-3419)
 * always remove endpoints from delevery queue in HH (CASSANDRA-3546)
 * fix race between cf flush and its 2ndary indexes flush (CASSANDRA-3547)
 * fix potential race in AES when a repair fails (CASSANDRA-3548)
 * fix default value validation usage in CLI SET command (CASSANDRA-3553)
 * Optimize componentsFor method for compaction and startup time
   (CASSANDRA-3532)
 * (CQL) Proper ColumnFamily metadata validation on CREATE COLUMNFAMILY
   (CASSANDRA-3565)
 * fix compression "chunk_length_kb" option to set correct kb value for
   thrift/avro (CASSANDRA-3558)
 * fix missing response during range slice repair (CASSANDRA-3551)
 * 'describe ring' moved from CLI to nodetool and available through JMX (CASSANDRA-3220)
 * add back partitioner to sstable metadata (CASSANDRA-3540)
 * fix NPE in get_count for counters (CASSANDRA-3601)
Merged from 0.8:
 * remove invalid assertion that table was opened before dropping it
   (CASSANDRA-3580)
 * range and index scans now only send requests to enough replicas to
   satisfy requested CL + RR (CASSANDRA-3598)
 * use cannonical host for local node in nodetool info (CASSANDRA-3556)
 * remove nonlocal DC write optimization since it only worked with
   CL.ONE or CL.LOCAL_QUORUM (CASSANDRA-3577, 3585)
 * detect misuses of CounterColumnType (CASSANDRA-3422)
 * turn off string interning in json2sstable, take 2 (CASSANDRA-2189)
 * validate compression parameters on add/update of the ColumnFamily
   (CASSANDRA-3573)
 * Check for 0.0.0.0 is incorrect in CFIF (CASSANDRA-3584)
 * Increase vm.max_map_count in debian packaging (CASSANDRA-3563)
 * gossiper will never add itself to saved endpoints (CASSANDRA-3485)


1.0.5
 * revert CASSANDRA-3407 (see CASSANDRA-3540)
 * fix assertion error while forwarding writes to local nodes (CASSANDRA-3539)


1.0.4
 * fix self-hinting of timed out read repair updates and make hinted handoff
   less prone to OOMing a coordinator (CASSANDRA-3440)
 * expose bloom filter sizes via JMX (CASSANDRA-3495)
 * enforce RP tokens 0..2**127 (CASSANDRA-3501)
 * canonicalize paths exposed through JMX (CASSANDRA-3504)
 * fix "liveSize" stat when sstables are removed (CASSANDRA-3496)
 * add bloom filter FP rates to nodetool cfstats (CASSANDRA-3347)
 * record partitioner in sstable metadata component (CASSANDRA-3407)
 * add new upgradesstables nodetool command (CASSANDRA-3406)
 * skip --debug requirement to see common exceptions in CLI (CASSANDRA-3508)
 * fix incorrect query results due to invalid max timestamp (CASSANDRA-3510)
 * make sstableloader recognize compressed sstables (CASSANDRA-3521)
 * avoids race in OutboundTcpConnection in multi-DC setups (CASSANDRA-3530)
 * use SETLOCAL in cassandra.bat (CASSANDRA-3506)
 * fix ConcurrentModificationException in Table.all() (CASSANDRA-3529)
Merged from 0.8:
 * fix concurrence issue in the FailureDetector (CASSANDRA-3519)
 * fix array out of bounds error in counter shard removal (CASSANDRA-3514)
 * avoid dropping tombstones when they might still be needed to shadow
   data in a different sstable (CASSANDRA-2786)


1.0.3
 * revert name-based query defragmentation aka CASSANDRA-2503 (CASSANDRA-3491)
 * fix invalidate-related test failures (CASSANDRA-3437)
 * add next-gen cqlsh to bin/ (CASSANDRA-3188, 3131, 3493)
 * (CQL) fix handling of rows with no columns (CASSANDRA-3424, 3473)
 * fix querying supercolumns by name returning only a subset of
   subcolumns or old subcolumn versions (CASSANDRA-3446)
 * automatically compute sha1 sum for uncompressed data files (CASSANDRA-3456)
 * fix reading metadata/statistics component for version < h (CASSANDRA-3474)
 * add sstable forward-compatibility (CASSANDRA-3478)
 * report compression ratio in CFSMBean (CASSANDRA-3393)
 * fix incorrect size exception during streaming of counters (CASSANDRA-3481)
 * (CQL) fix for counter decrement syntax (CASSANDRA-3418)
 * Fix race introduced by CASSANDRA-2503 (CASSANDRA-3482)
 * Fix incomplete deletion of delivered hints (CASSANDRA-3466)
 * Avoid rescheduling compactions when no compaction was executed
   (CASSANDRA-3484)
 * fix handling of the chunk_length_kb compression options (CASSANDRA-3492)
Merged from 0.8:
 * fix updating CF row_cache_provider (CASSANDRA-3414)
 * CFMetaData.convertToThrift method to set RowCacheProvider (CASSANDRA-3405)
 * acquire compactionlock during truncate (CASSANDRA-3399)
 * fix displaying cfdef entries for super columnfamilies (CASSANDRA-3415)
 * Make counter shard merging thread safe (CASSANDRA-3178)
 * Revert CASSANDRA-2855
 * Fix bug preventing the use of efficient cross-DC writes (CASSANDRA-3472)
 * `describe ring` command for CLI (CASSANDRA-3220)
 * (Hadoop) skip empty rows when entire row is requested, redux (CASSANDRA-2855)


1.0.2
 * "defragment" rows for name-based queries under STCS (CASSANDRA-2503)
 * Add timing information to cassandra-cli GET/SET/LIST queries (CASSANDRA-3326)
 * Only create one CompressionMetadata object per sstable (CASSANDRA-3427)
 * cleanup usage of StorageService.setMode() (CASSANDRA-3388)
 * Avoid large array allocation for compressed chunk offsets (CASSANDRA-3432)
 * fix DecimalType bytebuffer marshalling (CASSANDRA-3421)
 * fix bug that caused first column in per row indexes to be ignored
   (CASSANDRA-3441)
 * add JMX call to clean (failed) repair sessions (CASSANDRA-3316)
 * fix sstableloader reference acquisition bug (CASSANDRA-3438)
 * fix estimated row size regression (CASSANDRA-3451)
 * make sure we don't return more columns than asked (CASSANDRA-3303, 3395)
Merged from 0.8:
 * acquire compactionlock during truncate (CASSANDRA-3399)
 * fix displaying cfdef entries for super columnfamilies (CASSANDRA-3415)


1.0.1
 * acquire references during index build to prevent delete problems
   on Windows (CASSANDRA-3314)
 * describe_ring should include datacenter/topology information (CASSANDRA-2882)
 * Thrift sockets are not properly buffered (CASSANDRA-3261)
 * performance improvement for bytebufferutil compare function (CASSANDRA-3286)
 * add system.versions ColumnFamily (CASSANDRA-3140)
 * reduce network copies (CASSANDRA-3333, 3373)
 * limit nodetool to 32MB of heap (CASSANDRA-3124)
 * (CQL) update parser to accept "timestamp" instead of "date" (CASSANDRA-3149)
 * Fix CLI `show schema` to include "compression_options" (CASSANDRA-3368)
 * Snapshot to include manifest under LeveledCompactionStrategy (CASSANDRA-3359)
 * (CQL) SELECT query should allow CF name to be qualified by keyspace (CASSANDRA-3130)
 * (CQL) Fix internal application error specifying 'using consistency ...'
   in lower case (CASSANDRA-3366)
 * fix Deflate compression when compression actually makes the data bigger
   (CASSANDRA-3370)
 * optimize UUIDGen to avoid lock contention on InetAddress.getLocalHost
   (CASSANDRA-3387)
 * tolerate index being dropped mid-mutation (CASSANDRA-3334, 3313)
 * CompactionManager is now responsible for checking for new candidates
   post-task execution, enabling more consistent leveled compaction
   (CASSANDRA-3391)
 * Cache HSHA threads (CASSANDRA-3372)
 * use CF/KS names as snapshot prefix for drop + truncate operations
   (CASSANDRA-2997)
 * Break bloom filters up to avoid heap fragmentation (CASSANDRA-2466)
 * fix cassandra hanging on jsvc stop (CASSANDRA-3302)
 * Avoid leveled compaction getting blocked on errors (CASSANDRA-3408)
 * Make reloading the compaction strategy safe (CASSANDRA-3409)
 * ignore 0.8 hints even if compaction begins before we try to purge
   them (CASSANDRA-3385)
 * remove procrun (bin\daemon) from Cassandra source tree and
   artifacts (CASSANDRA-3331)
 * make cassandra compile under JDK7 (CASSANDRA-3275)
 * remove dependency of clientutil.jar to FBUtilities (CASSANDRA-3299)
 * avoid truncation errors by using long math on long values (CASSANDRA-3364)
 * avoid clock drift on some Windows machine (CASSANDRA-3375)
 * display cache provider in cli 'describe keyspace' command (CASSANDRA-3384)
 * fix incomplete topology information in describe_ring (CASSANDRA-3403)
 * expire dead gossip states based on time (CASSANDRA-2961)
 * improve CompactionTask extensibility (CASSANDRA-3330)
 * Allow one leveled compaction task to kick off another (CASSANDRA-3363)
 * allow encryption only between datacenters (CASSANDRA-2802)
Merged from 0.8:
 * fix truncate allowing data to be replayed post-restart (CASSANDRA-3297)
 * make iwriter final in IndexWriter to avoid NPE (CASSANDRA-2863)
 * (CQL) update grammar to require key clause in DELETE statement
   (CASSANDRA-3349)
 * (CQL) allow numeric keyspace names in USE statement (CASSANDRA-3350)
 * (Hadoop) skip empty rows when slicing the entire row (CASSANDRA-2855)
 * Fix handling of tombstone by SSTableExport/Import (CASSANDRA-3357)
 * fix ColumnIndexer to use long offsets (CASSANDRA-3358)
 * Improved CLI exceptions (CASSANDRA-3312)
 * Fix handling of tombstone by SSTableExport/Import (CASSANDRA-3357)
 * Only count compaction as active (for throttling) when they have
   successfully acquired the compaction lock (CASSANDRA-3344)
 * Display CLI version string on startup (CASSANDRA-3196)
 * (Hadoop) make CFIF try rpc_address or fallback to listen_address
   (CASSANDRA-3214)
 * (Hadoop) accept comma delimited lists of initial thrift connections
   (CASSANDRA-3185)
 * ColumnFamily min_compaction_threshold should be >= 2 (CASSANDRA-3342)
 * (Pig) add 0.8+ types and key validation type in schema (CASSANDRA-3280)
 * Fix completely removing column metadata using CLI (CASSANDRA-3126)
 * CLI `describe cluster;` output should be on separate lines for separate versions
   (CASSANDRA-3170)
 * fix changing durable_writes keyspace option during CF creation
   (CASSANDRA-3292)
 * avoid locking on update when no indexes are involved (CASSANDRA-3386)
 * fix assertionError during repair with ordered partitioners (CASSANDRA-3369)
 * correctly serialize key_validation_class for avro (CASSANDRA-3391)
 * don't expire counter tombstone after streaming (CASSANDRA-3394)
 * prevent nodes that failed to join from hanging around forever
   (CASSANDRA-3351)
 * remove incorrect optimization from slice read path (CASSANDRA-3390)
 * Fix race in AntiEntropyService (CASSANDRA-3400)


1.0.0-final
 * close scrubbed sstable fd before deleting it (CASSANDRA-3318)
 * fix bug preventing obsolete commitlog segments from being removed
   (CASSANDRA-3269)
 * tolerate whitespace in seed CDL (CASSANDRA-3263)
 * Change default heap thresholds to max(min(1/2 ram, 1G), min(1/4 ram, 8GB))
   (CASSANDRA-3295)
 * Fix broken CompressedRandomAccessReaderTest (CASSANDRA-3298)
 * (CQL) fix type information returned for wildcard queries (CASSANDRA-3311)
 * add estimated tasks to LeveledCompactionStrategy (CASSANDRA-3322)
 * avoid including compaction cache-warming in keycache stats (CASSANDRA-3325)
 * run compaction and hinted handoff threads at MIN_PRIORITY (CASSANDRA-3308)
 * default hsha thrift server to cpu core count in rpc pool (CASSANDRA-3329)
 * add bin\daemon to binary tarball for Windows service (CASSANDRA-3331)
 * Fix places where uncompressed size of sstables was use in place of the
   compressed one (CASSANDRA-3338)
 * Fix hsha thrift server (CASSANDRA-3346)
 * Make sure repair only stream needed sstables (CASSANDRA-3345)


1.0.0-rc2
 * Log a meaningful warning when a node receives a message for a repair session
   that doesn't exist anymore (CASSANDRA-3256)
 * test for NUMA policy support as well as numactl presence (CASSANDRA-3245)
 * Fix FD leak when internode encryption is enabled (CASSANDRA-3257)
 * Remove incorrect assertion in mergeIterator (CASSANDRA-3260)
 * FBUtilities.hexToBytes(String) to throw NumberFormatException when string
   contains non-hex characters (CASSANDRA-3231)
 * Keep SimpleSnitch proximity ordering unchanged from what the Strategy
   generates, as intended (CASSANDRA-3262)
 * remove Scrub from compactionstats when finished (CASSANDRA-3255)
 * fix counter entry in jdbc TypesMap (CASSANDRA-3268)
 * fix full queue scenario for ParallelCompactionIterator (CASSANDRA-3270)
 * fix bootstrap process (CASSANDRA-3285)
 * don't try delivering hints if when there isn't any (CASSANDRA-3176)
 * CLI documentation change for ColumnFamily `compression_options` (CASSANDRA-3282)
 * ignore any CF ids sent by client for adding CF/KS (CASSANDRA-3288)
 * remove obsolete hints on first startup (CASSANDRA-3291)
 * use correct ISortedColumns for time-optimized reads (CASSANDRA-3289)
 * Evict gossip state immediately when a token is taken over by a new IP
   (CASSANDRA-3259)


1.0.0-rc1
 * Update CQL to generate microsecond timestamps by default (CASSANDRA-3227)
 * Fix counting CFMetadata towards Memtable liveRatio (CASSANDRA-3023)
 * Kill server on wrapped OOME such as from FileChannel.map (CASSANDRA-3201)
 * remove unnecessary copy when adding to row cache (CASSANDRA-3223)
 * Log message when a full repair operation completes (CASSANDRA-3207)
 * Fix streamOutSession keeping sstables references forever if the remote end
   dies (CASSANDRA-3216)
 * Remove dynamic_snitch boolean from example configuration (defaulting to
   true) and set default badness threshold to 0.1 (CASSANDRA-3229)
 * Base choice of random or "balanced" token on bootstrap on whether
   schema definitions were found (CASSANDRA-3219)
 * Fixes for LeveledCompactionStrategy score computation, prioritization,
   scheduling, and performance (CASSANDRA-3224, 3234)
 * parallelize sstable open at server startup (CASSANDRA-2988)
 * fix handling of exceptions writing to OutboundTcpConnection (CASSANDRA-3235)
 * Allow using quotes in "USE <keyspace>;" CLI command (CASSANDRA-3208)
 * Don't allow any cache loading exceptions to halt startup (CASSANDRA-3218)
 * Fix sstableloader --ignores option (CASSANDRA-3247)
 * File descriptor limit increased in packaging (CASSANDRA-3206)
 * Fix deadlock in commit log during flush (CASSANDRA-3253)


1.0.0-beta1
 * removed binarymemtable (CASSANDRA-2692)
 * add commitlog_total_space_in_mb to prevent fragmented logs (CASSANDRA-2427)
 * removed commitlog_rotation_threshold_in_mb configuration (CASSANDRA-2771)
 * make AbstractBounds.normalize de-overlapp overlapping ranges (CASSANDRA-2641)
 * replace CollatingIterator, ReducingIterator with MergeIterator
   (CASSANDRA-2062)
 * Fixed the ability to set compaction strategy in cli using create column
   family command (CASSANDRA-2778)
 * clean up tmp files after failed compaction (CASSANDRA-2468)
 * restrict repair streaming to specific columnfamilies (CASSANDRA-2280)
 * don't bother persisting columns shadowed by a row tombstone (CASSANDRA-2589)
 * reset CF and SC deletion times after gc_grace (CASSANDRA-2317)
 * optimize away seek when compacting wide rows (CASSANDRA-2879)
 * single-pass streaming (CASSANDRA-2677, 2906, 2916, 3003)
 * use reference counting for deleting sstables instead of relying on GC
   (CASSANDRA-2521, 3179)
 * store hints as serialized mutations instead of pointers to data row
   (CASSANDRA-2045)
 * store hints in the coordinator node instead of in the closest replica
   (CASSANDRA-2914)
 * add row_cache_keys_to_save CF option (CASSANDRA-1966)
 * check column family validity in nodetool repair (CASSANDRA-2933)
 * use lazy initialization instead of class initialization in NodeId
   (CASSANDRA-2953)
 * add paging to get_count (CASSANDRA-2894)
 * fix "short reads" in [multi]get (CASSANDRA-2643, 3157, 3192)
 * add optional compression for sstables (CASSANDRA-47, 2994, 3001, 3128)
 * add scheduler JMX metrics (CASSANDRA-2962)
 * add block level checksum for compressed data (CASSANDRA-1717)
 * make column family backed column map pluggable and introduce unsynchronized
   ArrayList backed one to speedup reads (CASSANDRA-2843, 3165, 3205)
 * refactoring of the secondary index api (CASSANDRA-2982)
 * make CL > ONE reads wait for digest reconciliation before returning
   (CASSANDRA-2494)
 * fix missing logging for some exceptions (CASSANDRA-2061)
 * refactor and optimize ColumnFamilyStore.files(...) and Descriptor.fromFilename(String)
   and few other places responsible for work with SSTable files (CASSANDRA-3040)
 * Stop reading from sstables once we know we have the most recent columns,
   for query-by-name requests (CASSANDRA-2498)
 * Add query-by-column mode to stress.java (CASSANDRA-3064)
 * Add "install" command to cassandra.bat (CASSANDRA-292)
 * clean up KSMetadata, CFMetadata from unnecessary
   Thrift<->Avro conversion methods (CASSANDRA-3032)
 * Add timeouts to client request schedulers (CASSANDRA-3079, 3096)
 * Cli to use hashes rather than array of hashes for strategy options (CASSANDRA-3081)
 * LeveledCompactionStrategy (CASSANDRA-1608, 3085, 3110, 3087, 3145, 3154, 3182)
 * Improvements of the CLI `describe` command (CASSANDRA-2630)
 * reduce window where dropped CF sstables may not be deleted (CASSANDRA-2942)
 * Expose gossip/FD info to JMX (CASSANDRA-2806)
 * Fix streaming over SSL when compressed SSTable involved (CASSANDRA-3051)
 * Add support for pluggable secondary index implementations (CASSANDRA-3078)
 * remove compaction_thread_priority setting (CASSANDRA-3104)
 * generate hints for replicas that timeout, not just replicas that are known
   to be down before starting (CASSANDRA-2034)
 * Add throttling for internode streaming (CASSANDRA-3080)
 * make the repair of a range repair all replica (CASSANDRA-2610, 3194)
 * expose the ability to repair the first range (as returned by the
   partitioner) of a node (CASSANDRA-2606)
 * Streams Compression (CASSANDRA-3015)
 * add ability to use multiple threads during a single compaction
   (CASSANDRA-2901)
 * make AbstractBounds.normalize support overlapping ranges (CASSANDRA-2641)
 * fix of the CQL count() behavior (CASSANDRA-3068)
 * use TreeMap backed column families for the SSTable simple writers
   (CASSANDRA-3148)
 * fix inconsistency of the CLI syntax when {} should be used instead of [{}]
   (CASSANDRA-3119)
 * rename CQL type names to match expected SQL behavior (CASSANDRA-3149, 3031)
 * Arena-based allocation for memtables (CASSANDRA-2252, 3162, 3163, 3168)
 * Default RR chance to 0.1 (CASSANDRA-3169)
 * Add RowLevel support to secondary index API (CASSANDRA-3147)
 * Make SerializingCacheProvider the default if JNA is available (CASSANDRA-3183)
 * Fix backwards compatibilty for CQL memtable properties (CASSANDRA-3190)
 * Add five-minute delay before starting compactions on a restarted server
   (CASSANDRA-3181)
 * Reduce copies done for intra-host messages (CASSANDRA-1788, 3144)
 * support of compaction strategy option for stress.java (CASSANDRA-3204)
 * make memtable throughput and column count thresholds no-ops (CASSANDRA-2449)
 * Return schema information along with the resultSet in CQL (CASSANDRA-2734)
 * Add new DecimalType (CASSANDRA-2883)
 * Fix assertion error in RowRepairResolver (CASSANDRA-3156)
 * Reduce unnecessary high buffer sizes (CASSANDRA-3171)
 * Pluggable compaction strategy (CASSANDRA-1610)
 * Add new broadcast_address config option (CASSANDRA-2491)


0.8.7
 * Kill server on wrapped OOME such as from FileChannel.map (CASSANDRA-3201)
 * Allow using quotes in "USE <keyspace>;" CLI command (CASSANDRA-3208)
 * Log message when a full repair operation completes (CASSANDRA-3207)
 * Don't allow any cache loading exceptions to halt startup (CASSANDRA-3218)
 * Fix sstableloader --ignores option (CASSANDRA-3247)
 * File descriptor limit increased in packaging (CASSANDRA-3206)
 * Log a meaningfull warning when a node receive a message for a repair session
   that doesn't exist anymore (CASSANDRA-3256)
 * Fix FD leak when internode encryption is enabled (CASSANDRA-3257)
 * FBUtilities.hexToBytes(String) to throw NumberFormatException when string
   contains non-hex characters (CASSANDRA-3231)
 * Keep SimpleSnitch proximity ordering unchanged from what the Strategy
   generates, as intended (CASSANDRA-3262)
 * remove Scrub from compactionstats when finished (CASSANDRA-3255)
 * Fix tool .bat files when CASSANDRA_HOME contains spaces (CASSANDRA-3258)
 * Force flush of status table when removing/updating token (CASSANDRA-3243)
 * Evict gossip state immediately when a token is taken over by a new IP (CASSANDRA-3259)
 * Fix bug where the failure detector can take too long to mark a host
   down (CASSANDRA-3273)
 * (Hadoop) allow wrapping ranges in queries (CASSANDRA-3137)
 * (Hadoop) check all interfaces for a match with split location
   before falling back to random replica (CASSANDRA-3211)
 * (Hadoop) Make Pig storage handle implements LoadMetadata (CASSANDRA-2777)
 * (Hadoop) Fix exception during PIG 'dump' (CASSANDRA-2810)
 * Fix stress COUNTER_GET option (CASSANDRA-3301)
 * Fix missing fields in CLI `show schema` output (CASSANDRA-3304)
 * Nodetool no longer leaks threads and closes JMX connections (CASSANDRA-3309)
 * fix truncate allowing data to be replayed post-restart (CASSANDRA-3297)
 * Move SimpleAuthority and SimpleAuthenticator to examples (CASSANDRA-2922)
 * Fix handling of tombstone by SSTableExport/Import (CASSANDRA-3357)
 * Fix transposition in cfHistograms (CASSANDRA-3222)
 * Allow using number as DC name when creating keyspace in CQL (CASSANDRA-3239)
 * Force flush of system table after updating/removing a token (CASSANDRA-3243)


0.8.6
 * revert CASSANDRA-2388
 * change TokenRange.endpoints back to listen/broadcast address to match
   pre-1777 behavior, and add TokenRange.rpc_endpoints instead (CASSANDRA-3187)
 * avoid trying to watch cassandra-topology.properties when loaded from jar
   (CASSANDRA-3138)
 * prevent users from creating keyspaces with LocalStrategy replication
   (CASSANDRA-3139)
 * fix CLI `show schema;` to output correct keyspace definition statement
   (CASSANDRA-3129)
 * CustomTThreadPoolServer to log TTransportException at DEBUG level
   (CASSANDRA-3142)
 * allow topology sort to work with non-unique rack names between
   datacenters (CASSANDRA-3152)
 * Improve caching of same-version Messages on digest and repair paths
   (CASSANDRA-3158)
 * Randomize choice of first replica for counter increment (CASSANDRA-2890)
 * Fix using read_repair_chance instead of merge_shard_change (CASSANDRA-3202)
 * Avoid streaming data to nodes that already have it, on move as well as
   decommission (CASSANDRA-3041)
 * Fix divide by zero error in GCInspector (CASSANDRA-3164)
 * allow quoting of the ColumnFamily name in CLI `create column family`
   statement (CASSANDRA-3195)
 * Fix rolling upgrade from 0.7 to 0.8 problem (CASSANDRA-3166)
 * Accomodate missing encryption_options in IncomingTcpConnection.stream
   (CASSANDRA-3212)


0.8.5
 * fix NPE when encryption_options is unspecified (CASSANDRA-3007)
 * include column name in validation failure exceptions (CASSANDRA-2849)
 * make sure truncate clears out the commitlog so replay won't re-
   populate with truncated data (CASSANDRA-2950)
 * fix NPE when debug logging is enabled and dropped CF is present
   in a commitlog segment (CASSANDRA-3021)
 * fix cassandra.bat when CASSANDRA_HOME contains spaces (CASSANDRA-2952)
 * fix to SSTableSimpleUnsortedWriter bufferSize calculation (CASSANDRA-3027)
 * make cleanup and normal compaction able to skip empty rows
   (rows containing nothing but expired tombstones) (CASSANDRA-3039)
 * work around native memory leak in com.sun.management.GarbageCollectorMXBean
   (CASSANDRA-2868)
 * validate that column names in column_metadata are not equal to key_alias
   on create/update of the ColumnFamily and CQL 'ALTER' statement (CASSANDRA-3036)
 * return an InvalidRequestException if an indexed column is assigned
   a value larger than 64KB (CASSANDRA-3057)
 * fix of numeric-only and string column names handling in CLI "drop index"
   (CASSANDRA-3054)
 * prune index scan resultset back to original request for lazy
   resultset expansion case (CASSANDRA-2964)
 * (Hadoop) fail jobs when Cassandra node has failed but TaskTracker
   has not (CASSANDRA-2388)
 * fix dynamic snitch ignoring nodes when read_repair_chance is zero
   (CASSANDRA-2662)
 * avoid retaining references to dropped CFS objects in
   CompactionManager.estimatedCompactions (CASSANDRA-2708)
 * expose rpc timeouts per host in MessagingServiceMBean (CASSANDRA-2941)
 * avoid including cwd in classpath for deb and rpm packages (CASSANDRA-2881)
 * remove gossip state when a new IP takes over a token (CASSANDRA-3071)
 * allow sstable2json to work on index sstable files (CASSANDRA-3059)
 * always hint counters (CASSANDRA-3099)
 * fix log4j initialization in EmbeddedCassandraService (CASSANDRA-2857)
 * remove gossip state when a new IP takes over a token (CASSANDRA-3071)
 * work around native memory leak in com.sun.management.GarbageCollectorMXBean
    (CASSANDRA-2868)
 * fix UnavailableException with writes at CL.EACH_QUORM (CASSANDRA-3084)
 * fix parsing of the Keyspace and ColumnFamily names in numeric
   and string representations in CLI (CASSANDRA-3075)
 * fix corner cases in Range.differenceToFetch (CASSANDRA-3084)
 * fix ip address String representation in the ring cache (CASSANDRA-3044)
 * fix ring cache compatibility when mixing pre-0.8.4 nodes with post-
   in the same cluster (CASSANDRA-3023)
 * make repair report failure when a node participating dies (instead of
   hanging forever) (CASSANDRA-2433)
 * fix handling of the empty byte buffer by ReversedType (CASSANDRA-3111)
 * Add validation that Keyspace names are case-insensitively unique (CASSANDRA-3066)
 * catch invalid key_validation_class before instantiating UpdateColumnFamily (CASSANDRA-3102)
 * make Range and Bounds objects client-safe (CASSANDRA-3108)
 * optionally skip log4j configuration (CASSANDRA-3061)
 * bundle sstableloader with the debian package (CASSANDRA-3113)
 * don't try to build secondary indexes when there is none (CASSANDRA-3123)
 * improve SSTableSimpleUnsortedWriter speed for large rows (CASSANDRA-3122)
 * handle keyspace arguments correctly in nodetool snapshot (CASSANDRA-3038)
 * Fix SSTableImportTest on windows (CASSANDRA-3043)
 * expose compactionThroughputMbPerSec through JMX (CASSANDRA-3117)
 * log keyspace and CF of large rows being compacted


0.8.4
 * change TokenRing.endpoints to be a list of rpc addresses instead of
   listen/broadcast addresses (CASSANDRA-1777)
 * include files-to-be-streamed in StreamInSession.getSources (CASSANDRA-2972)
 * use JAVA env var in cassandra-env.sh (CASSANDRA-2785, 2992)
 * avoid doing read for no-op replicate-on-write at CL=1 (CASSANDRA-2892)
 * refuse counter write for CL.ANY (CASSANDRA-2990)
 * switch back to only logging recent dropped messages (CASSANDRA-3004)
 * always deserialize RowMutation for counters (CASSANDRA-3006)
 * ignore saved replication_factor strategy_option for NTS (CASSANDRA-3011)
 * make sure pre-truncate CL segments are discarded (CASSANDRA-2950)


0.8.3
 * add ability to drop local reads/writes that are going to timeout
   (CASSANDRA-2943)
 * revamp token removal process, keep gossip states for 3 days (CASSANDRA-2496)
 * don't accept extra args for 0-arg nodetool commands (CASSANDRA-2740)
 * log unavailableexception details at debug level (CASSANDRA-2856)
 * expose data_dir though jmx (CASSANDRA-2770)
 * don't include tmp files as sstable when create cfs (CASSANDRA-2929)
 * log Java classpath on startup (CASSANDRA-2895)
 * keep gossipped version in sync with actual on migration coordinator
   (CASSANDRA-2946)
 * use lazy initialization instead of class initialization in NodeId
   (CASSANDRA-2953)
 * check column family validity in nodetool repair (CASSANDRA-2933)
 * speedup bytes to hex conversions dramatically (CASSANDRA-2850)
 * Flush memtables on shutdown when durable writes are disabled
   (CASSANDRA-2958)
 * improved POSIX compatibility of start scripts (CASsANDRA-2965)
 * add counter support to Hadoop InputFormat (CASSANDRA-2981)
 * fix bug where dirty commitlog segments were removed (and avoid keeping
   segments with no post-flush activity permanently dirty) (CASSANDRA-2829)
 * fix throwing exception with batch mutation of counter super columns
   (CASSANDRA-2949)
 * ignore system tables during repair (CASSANDRA-2979)
 * throw exception when NTS is given replication_factor as an option
   (CASSANDRA-2960)
 * fix assertion error during compaction of counter CFs (CASSANDRA-2968)
 * avoid trying to create index names, when no index exists (CASSANDRA-2867)
 * don't sample the system table when choosing a bootstrap token
   (CASSANDRA-2825)
 * gossiper notifies of local state changes (CASSANDRA-2948)
 * add asynchronous and half-sync/half-async (hsha) thrift servers
   (CASSANDRA-1405)
 * fix potential use of free'd native memory in SerializingCache
   (CASSANDRA-2951)
 * prune index scan resultset back to original request for lazy
   resultset expansion case (CASSANDRA-2964)
 * (Hadoop) fail jobs when Cassandra node has failed but TaskTracker
    has not (CASSANDRA-2388)


0.8.2
 * CQL:
   - include only one row per unique key for IN queries (CASSANDRA-2717)
   - respect client timestamp on full row deletions (CASSANDRA-2912)
 * improve thread-safety in StreamOutSession (CASSANDRA-2792)
 * allow deleting a row and updating indexed columns in it in the
   same mutation (CASSANDRA-2773)
 * Expose number of threads blocked on submitting memtable to flush
   in JMX (CASSANDRA-2817)
 * add ability to return "endpoints" to nodetool (CASSANDRA-2776)
 * Add support for multiple (comma-delimited) coordinator addresses
   to ColumnFamilyInputFormat (CASSANDRA-2807)
 * fix potential NPE while scheduling read repair for range slice
   (CASSANDRA-2823)
 * Fix race in SystemTable.getCurrentLocalNodeId (CASSANDRA-2824)
 * Correctly set default for replicate_on_write (CASSANDRA-2835)
 * improve nodetool compactionstats formatting (CASSANDRA-2844)
 * fix index-building status display (CASSANDRA-2853)
 * fix CLI perpetuating obsolete KsDef.replication_factor (CASSANDRA-2846)
 * improve cli treatment of multiline comments (CASSANDRA-2852)
 * handle row tombstones correctly in EchoedRow (CASSANDRA-2786)
 * add MessagingService.get[Recently]DroppedMessages and
   StorageService.getExceptionCount (CASSANDRA-2804)
 * fix possibility of spurious UnavailableException for LOCAL_QUORUM
   reads with dynamic snitch + read repair disabled (CASSANDRA-2870)
 * add ant-optional as dependence for the debian package (CASSANDRA-2164)
 * add option to specify limit for get_slice in the CLI (CASSANDRA-2646)
 * decrease HH page size (CASSANDRA-2832)
 * reset cli keyspace after dropping the current one (CASSANDRA-2763)
 * add KeyRange option to Hadoop inputformat (CASSANDRA-1125)
 * fix protocol versioning (CASSANDRA-2818, 2860)
 * support spaces in path to log4j configuration (CASSANDRA-2383)
 * avoid including inferred types in CF update (CASSANDRA-2809)
 * fix JMX bulkload call (CASSANDRA-2908)
 * fix updating KS with durable_writes=false (CASSANDRA-2907)
 * add simplified facade to SSTableWriter for bulk loading use
   (CASSANDRA-2911)
 * fix re-using index CF sstable names after drop/recreate (CASSANDRA-2872)
 * prepend CF to default index names (CASSANDRA-2903)
 * fix hint replay (CASSANDRA-2928)
 * Properly synchronize repair's merkle tree computation (CASSANDRA-2816)


0.8.1
 * CQL:
   - support for insert, delete in BATCH (CASSANDRA-2537)
   - support for IN to SELECT, UPDATE (CASSANDRA-2553)
   - timestamp support for INSERT, UPDATE, and BATCH (CASSANDRA-2555)
   - TTL support (CASSANDRA-2476)
   - counter support (CASSANDRA-2473)
   - ALTER COLUMNFAMILY (CASSANDRA-1709)
   - DROP INDEX (CASSANDRA-2617)
   - add SCHEMA/TABLE as aliases for KS/CF (CASSANDRA-2743)
   - server handles wait-for-schema-agreement (CASSANDRA-2756)
   - key alias support (CASSANDRA-2480)
 * add support for comparator parameters and a generic ReverseType
   (CASSANDRA-2355)
 * add CompositeType and DynamicCompositeType (CASSANDRA-2231)
 * optimize batches containing multiple updates to the same row
   (CASSANDRA-2583)
 * adjust hinted handoff page size to avoid OOM with large columns
   (CASSANDRA-2652)
 * mark BRAF buffer invalid post-flush so we don't re-flush partial
   buffers again, especially on CL writes (CASSANDRA-2660)
 * add DROP INDEX support to CLI (CASSANDRA-2616)
 * don't perform HH to client-mode [storageproxy] nodes (CASSANDRA-2668)
 * Improve forceDeserialize/getCompactedRow encapsulation (CASSANDRA-2659)
 * Don't write CounterUpdateColumn to disk in tests (CASSANDRA-2650)
 * Add sstable bulk loading utility (CASSANDRA-1278)
 * avoid replaying hints to dropped columnfamilies (CASSANDRA-2685)
 * add placeholders for missing rows in range query pseudo-RR (CASSANDRA-2680)
 * remove no-op HHOM.renameHints (CASSANDRA-2693)
 * clone super columns to avoid modifying them during flush (CASSANDRA-2675)
 * allow writes to bypass the commitlog for certain keyspaces (CASSANDRA-2683)
 * avoid NPE when bypassing commitlog during memtable flush (CASSANDRA-2781)
 * Added support for making bootstrap retry if nodes flap (CASSANDRA-2644)
 * Added statusthrift to nodetool to report if thrift server is running (CASSANDRA-2722)
 * Fixed rows being cached if they do not exist (CASSANDRA-2723)
 * Support passing tableName and cfName to RowCacheProviders (CASSANDRA-2702)
 * close scrub file handles (CASSANDRA-2669)
 * throttle migration replay (CASSANDRA-2714)
 * optimize column serializer creation (CASSANDRA-2716)
 * Added support for making bootstrap retry if nodes flap (CASSANDRA-2644)
 * Added statusthrift to nodetool to report if thrift server is running
   (CASSANDRA-2722)
 * Fixed rows being cached if they do not exist (CASSANDRA-2723)
 * fix truncate/compaction race (CASSANDRA-2673)
 * workaround large resultsets causing large allocation retention
   by nio sockets (CASSANDRA-2654)
 * fix nodetool ring use with Ec2Snitch (CASSANDRA-2733)
 * fix removing columns and subcolumns that are supressed by a row or
   supercolumn tombstone during replica resolution (CASSANDRA-2590)
 * support sstable2json against snapshot sstables (CASSANDRA-2386)
 * remove active-pull schema requests (CASSANDRA-2715)
 * avoid marking entire list of sstables as actively being compacted
   in multithreaded compaction (CASSANDRA-2765)
 * seek back after deserializing a row to update cache with (CASSANDRA-2752)
 * avoid skipping rows in scrub for counter column family (CASSANDRA-2759)
 * fix ConcurrentModificationException in repair when dealing with 0.7 node
   (CASSANDRA-2767)
 * use threadsafe collections for StreamInSession (CASSANDRA-2766)
 * avoid infinite loop when creating merkle tree (CASSANDRA-2758)
 * avoids unmarking compacting sstable prematurely in cleanup (CASSANDRA-2769)
 * fix NPE when the commit log is bypassed (CASSANDRA-2718)
 * don't throw an exception in SS.isRPCServerRunning (CASSANDRA-2721)
 * make stress.jar executable (CASSANDRA-2744)
 * add daemon mode to java stress (CASSANDRA-2267)
 * expose the DC and rack of a node through JMX and nodetool ring (CASSANDRA-2531)
 * fix cache mbean getSize (CASSANDRA-2781)
 * Add Date, Float, Double, and Boolean types (CASSANDRA-2530)
 * Add startup flag to renew counter node id (CASSANDRA-2788)
 * add jamm agent to cassandra.bat (CASSANDRA-2787)
 * fix repair hanging if a neighbor has nothing to send (CASSANDRA-2797)
 * purge tombstone even if row is in only one sstable (CASSANDRA-2801)
 * Fix wrong purge of deleted cf during compaction (CASSANDRA-2786)
 * fix race that could result in Hadoop writer failing to throw an
   exception encountered after close() (CASSANDRA-2755)
 * fix scan wrongly throwing assertion error (CASSANDRA-2653)
 * Always use even distribution for merkle tree with RandomPartitionner
   (CASSANDRA-2841)
 * fix describeOwnership for OPP (CASSANDRA-2800)
 * ensure that string tokens do not contain commas (CASSANDRA-2762)


0.8.0-final
 * fix CQL grammar warning and cqlsh regression from CASSANDRA-2622
 * add ant generate-cql-html target (CASSANDRA-2526)
 * update CQL consistency levels (CASSANDRA-2566)
 * debian packaging fixes (CASSANDRA-2481, 2647)
 * fix UUIDType, IntegerType for direct buffers (CASSANDRA-2682, 2684)
 * switch to native Thrift for Hadoop map/reduce (CASSANDRA-2667)
 * fix StackOverflowError when building from eclipse (CASSANDRA-2687)
 * only provide replication_factor to strategy_options "help" for
   SimpleStrategy, OldNetworkTopologyStrategy (CASSANDRA-2678, 2713)
 * fix exception adding validators to non-string columns (CASSANDRA-2696)
 * avoid instantiating DatabaseDescriptor in JDBC (CASSANDRA-2694)
 * fix potential stack overflow during compaction (CASSANDRA-2626)
 * clone super columns to avoid modifying them during flush (CASSANDRA-2675)
 * reset underlying iterator in EchoedRow constructor (CASSANDRA-2653)


0.8.0-rc1
 * faster flushes and compaction from fixing excessively pessimistic
   rebuffering in BRAF (CASSANDRA-2581)
 * fix returning null column values in the python cql driver (CASSANDRA-2593)
 * fix merkle tree splitting exiting early (CASSANDRA-2605)
 * snapshot_before_compaction directory name fix (CASSANDRA-2598)
 * Disable compaction throttling during bootstrap (CASSANDRA-2612)
 * fix CQL treatment of > and < operators in range slices (CASSANDRA-2592)
 * fix potential double-application of counter updates on commitlog replay
   by moving replay position from header to sstable metadata (CASSANDRA-2419)
 * JDBC CQL driver exposes getColumn for access to timestamp
 * JDBC ResultSetMetadata properties added to AbstractType
 * r/m clustertool (CASSANDRA-2607)
 * add support for presenting row key as a column in CQL result sets
   (CASSANDRA-2622)
 * Don't allow {LOCAL|EACH}_QUORUM unless strategy is NTS (CASSANDRA-2627)
 * validate keyspace strategy_options during CQL create (CASSANDRA-2624)
 * fix empty Result with secondary index when limit=1 (CASSANDRA-2628)
 * Fix regression where bootstrapping a node with no schema fails
   (CASSANDRA-2625)
 * Allow removing LocationInfo sstables (CASSANDRA-2632)
 * avoid attempting to replay mutations from dropped keyspaces (CASSANDRA-2631)
 * avoid using cached position of a key when GT is requested (CASSANDRA-2633)
 * fix counting bloom filter true positives (CASSANDRA-2637)
 * initialize local ep state prior to gossip startup if needed (CASSANDRA-2638)
 * fix counter increment lost after restart (CASSANDRA-2642)
 * add quote-escaping via backslash to CLI (CASSANDRA-2623)
 * fix pig example script (CASSANDRA-2487)
 * fix dynamic snitch race in adding latencies (CASSANDRA-2618)
 * Start/stop cassandra after more important services such as mdadm in
   debian packaging (CASSANDRA-2481)


0.8.0-beta2
 * fix NPE compacting index CFs (CASSANDRA-2528)
 * Remove checking all column families on startup for compaction candidates
   (CASSANDRA-2444)
 * validate CQL create keyspace options (CASSANDRA-2525)
 * fix nodetool setcompactionthroughput (CASSANDRA-2550)
 * move	gossip heartbeat back to its own thread (CASSANDRA-2554)
 * validate cql TRUNCATE columnfamily before truncating (CASSANDRA-2570)
 * fix batch_mutate for mixed standard-counter mutations (CASSANDRA-2457)
 * disallow making schema changes to system keyspace (CASSANDRA-2563)
 * fix sending mutation messages multiple times (CASSANDRA-2557)
 * fix incorrect use of NBHM.size in ReadCallback that could cause
   reads to time out even when responses were received (CASSANDRA-2552)
 * trigger read repair correctly for LOCAL_QUORUM reads (CASSANDRA-2556)
 * Allow configuring the number of compaction thread (CASSANDRA-2558)
 * forceUserDefinedCompaction will attempt to compact what it is given
   even if the pessimistic estimate is that there is not enough disk space;
   automatic compactions will only compact 2 or more sstables (CASSANDRA-2575)
 * refuse to apply migrations with older timestamps than the current
   schema (CASSANDRA-2536)
 * remove unframed Thrift transport option
 * include indexes in snapshots (CASSANDRA-2596)
 * improve ignoring of obsolete mutations in index maintenance (CASSANDRA-2401)
 * recognize attempt to drop just the index while leaving the column
   definition alone (CASSANDRA-2619)


0.8.0-beta1
 * remove Avro RPC support (CASSANDRA-926)
 * support for columns that act as incr/decr counters
   (CASSANDRA-1072, 1937, 1944, 1936, 2101, 2093, 2288, 2105, 2384, 2236, 2342,
   2454)
 * CQL (CASSANDRA-1703, 1704, 1705, 1706, 1707, 1708, 1710, 1711, 1940,
   2124, 2302, 2277, 2493)
 * avoid double RowMutation serialization on write path (CASSANDRA-1800)
 * make NetworkTopologyStrategy the default (CASSANDRA-1960)
 * configurable internode encryption (CASSANDRA-1567, 2152)
 * human readable column names in sstable2json output (CASSANDRA-1933)
 * change default JMX port to 7199 (CASSANDRA-2027)
 * backwards compatible internal messaging (CASSANDRA-1015)
 * atomic switch of memtables and sstables (CASSANDRA-2284)
 * add pluggable SeedProvider (CASSANDRA-1669)
 * Fix clustertool to not throw exception when calling get_endpoints (CASSANDRA-2437)
 * upgrade to thrift 0.6 (CASSANDRA-2412)
 * repair works on a token range instead of full ring (CASSANDRA-2324)
 * purge tombstones from row cache (CASSANDRA-2305)
 * push replication_factor into strategy_options (CASSANDRA-1263)
 * give snapshots the same name on each node (CASSANDRA-1791)
 * remove "nodetool loadbalance" (CASSANDRA-2448)
 * multithreaded compaction (CASSANDRA-2191)
 * compaction throttling (CASSANDRA-2156)
 * add key type information and alias (CASSANDRA-2311, 2396)
 * cli no longer divides read_repair_chance by 100 (CASSANDRA-2458)
 * made CompactionInfo.getTaskType return an enum (CASSANDRA-2482)
 * add a server-wide cap on measured memtable memory usage and aggressively
   flush to keep under that threshold (CASSANDRA-2006)
 * add unified UUIDType (CASSANDRA-2233)
 * add off-heap row cache support (CASSANDRA-1969)


0.7.5
 * improvements/fixes to PIG driver (CASSANDRA-1618, CASSANDRA-2387,
   CASSANDRA-2465, CASSANDRA-2484)
 * validate index names (CASSANDRA-1761)
 * reduce contention on Table.flusherLock (CASSANDRA-1954)
 * try harder to detect failures during streaming, cleaning up temporary
   files more reliably (CASSANDRA-2088)
 * shut down server for OOM on a Thrift thread (CASSANDRA-2269)
 * fix tombstone handling in repair and sstable2json (CASSANDRA-2279)
 * preserve version when streaming data from old sstables (CASSANDRA-2283)
 * don't start repair if a neighboring node is marked as dead (CASSANDRA-2290)
 * purge tombstones from row cache (CASSANDRA-2305)
 * Avoid seeking when sstable2json exports the entire file (CASSANDRA-2318)
 * clear Built flag in system table when dropping an index (CASSANDRA-2320)
 * don't allow arbitrary argument for stress.java (CASSANDRA-2323)
 * validate values for index predicates in get_indexed_slice (CASSANDRA-2328)
 * queue secondary indexes for flush before the parent (CASSANDRA-2330)
 * allow job configuration to set the CL used in Hadoop jobs (CASSANDRA-2331)
 * add memtable_flush_queue_size defaulting to 4 (CASSANDRA-2333)
 * Allow overriding of initial_token, storage_port and rpc_port from system
   properties (CASSANDRA-2343)
 * fix comparator used for non-indexed secondary expressions in index scan
   (CASSANDRA-2347)
 * ensure size calculation and write phase of large-row compaction use
   the same threshold for TTL expiration (CASSANDRA-2349)
 * fix race when iterating CFs during add/drop (CASSANDRA-2350)
 * add ConsistencyLevel command to CLI (CASSANDRA-2354)
 * allow negative numbers in the cli (CASSANDRA-2358)
 * hard code serialVersionUID for tokens class (CASSANDRA-2361)
 * fix potential infinite loop in ByteBufferUtil.inputStream (CASSANDRA-2365)
 * fix encoding bugs in HintedHandoffManager, SystemTable when default
   charset is not UTF8 (CASSANDRA-2367)
 * avoids having removed node reappearing in Gossip (CASSANDRA-2371)
 * fix incorrect truncation of long to int when reading columns via block
   index (CASSANDRA-2376)
 * fix NPE during stream session (CASSANDRA-2377)
 * fix race condition that could leave orphaned data files when dropping CF or
   KS (CASSANDRA-2381)
 * fsync statistics component on write (CASSANDRA-2382)
 * fix duplicate results from CFS.scan (CASSANDRA-2406)
 * add IntegerType to CLI help (CASSANDRA-2414)
 * avoid caching token-only decoratedkeys (CASSANDRA-2416)
 * convert mmap assertion to if/throw so scrub can catch it (CASSANDRA-2417)
 * don't overwrite gc log (CASSANDR-2418)
 * invalidate row cache for streamed row to avoid inconsitencies
   (CASSANDRA-2420)
 * avoid copies in range/index scans (CASSANDRA-2425)
 * make sure we don't wipe data during cleanup if the node has not join
   the ring (CASSANDRA-2428)
 * Try harder to close files after compaction (CASSANDRA-2431)
 * re-set bootstrapped flag after move finishes (CASSANDRA-2435)
 * display validation_class in CLI 'describe keyspace' (CASSANDRA-2442)
 * make cleanup compactions cleanup the row cache (CASSANDRA-2451)
 * add column fields validation to scrub (CASSANDRA-2460)
 * use 64KB flush buffer instead of in_memory_compaction_limit (CASSANDRA-2463)
 * fix backslash substitutions in CLI (CASSANDRA-2492)
 * disable cache saving for system CFS (CASSANDRA-2502)
 * fixes for verifying destination availability under hinted conditions
   so UE can be thrown intead of timing out (CASSANDRA-2514)
 * fix update of validation class in column metadata (CASSANDRA-2512)
 * support LOCAL_QUORUM, EACH_QUORUM CLs outside of NTS (CASSANDRA-2516)
 * preserve version when streaming data from old sstables (CASSANDRA-2283)
 * fix backslash substitutions in CLI (CASSANDRA-2492)
 * count a row deletion as one operation towards memtable threshold
   (CASSANDRA-2519)
 * support LOCAL_QUORUM, EACH_QUORUM CLs outside of NTS (CASSANDRA-2516)


0.7.4
 * add nodetool join command (CASSANDRA-2160)
 * fix secondary indexes on pre-existing or streamed data (CASSANDRA-2244)
 * initialize endpoint in gossiper earlier (CASSANDRA-2228)
 * add ability to write to Cassandra from Pig (CASSANDRA-1828)
 * add rpc_[min|max]_threads (CASSANDRA-2176)
 * add CL.TWO, CL.THREE (CASSANDRA-2013)
 * avoid exporting an un-requested row in sstable2json, when exporting
   a key that does not exist (CASSANDRA-2168)
 * add incremental_backups option (CASSANDRA-1872)
 * add configurable row limit to Pig loadfunc (CASSANDRA-2276)
 * validate column values in batches as well as single-Column inserts
   (CASSANDRA-2259)
 * move sample schema from cassandra.yaml to schema-sample.txt,
   a cli scripts (CASSANDRA-2007)
 * avoid writing empty rows when scrubbing tombstoned rows (CASSANDRA-2296)
 * fix assertion error in range and index scans for CL < ALL
   (CASSANDRA-2282)
 * fix commitlog replay when flush position refers to data that didn't
   get synced before server died (CASSANDRA-2285)
 * fix fd leak in sstable2json with non-mmap'd i/o (CASSANDRA-2304)
 * reduce memory use during streaming of multiple sstables (CASSANDRA-2301)
 * purge tombstoned rows from cache after GCGraceSeconds (CASSANDRA-2305)
 * allow zero replicas in a NTS datacenter (CASSANDRA-1924)
 * make range queries respect snitch for local replicas (CASSANDRA-2286)
 * fix HH delivery when column index is larger than 2GB (CASSANDRA-2297)
 * make 2ary indexes use parent CF flush thresholds during initial build
   (CASSANDRA-2294)
 * update memtable_throughput to be a long (CASSANDRA-2158)


0.7.3
 * Keep endpoint state until aVeryLongTime (CASSANDRA-2115)
 * lower-latency read repair (CASSANDRA-2069)
 * add hinted_handoff_throttle_delay_in_ms option (CASSANDRA-2161)
 * fixes for cache save/load (CASSANDRA-2172, -2174)
 * Handle whole-row deletions in CFOutputFormat (CASSANDRA-2014)
 * Make memtable_flush_writers flush in parallel (CASSANDRA-2178)
 * Add compaction_preheat_key_cache option (CASSANDRA-2175)
 * refactor stress.py to have only one copy of the format string
   used for creating row keys (CASSANDRA-2108)
 * validate index names for \w+ (CASSANDRA-2196)
 * Fix Cassandra cli to respect timeout if schema does not settle
   (CASSANDRA-2187)
 * fix for compaction and cleanup writing old-format data into new-version
   sstable (CASSANDRA-2211, -2216)
 * add nodetool scrub (CASSANDRA-2217, -2240)
 * fix sstable2json large-row pagination (CASSANDRA-2188)
 * fix EOFing on requests for the last bytes in a file (CASSANDRA-2213)
 * fix BufferedRandomAccessFile bugs (CASSANDRA-2218, -2241)
 * check for memtable flush_after_mins exceeded every 10s (CASSANDRA-2183)
 * fix cache saving on Windows (CASSANDRA-2207)
 * add validateSchemaAgreement call + synchronization to schema
   modification operations (CASSANDRA-2222)
 * fix for reversed slice queries on large rows (CASSANDRA-2212)
 * fat clients were writing local data (CASSANDRA-2223)
 * set DEFAULT_MEMTABLE_LIFETIME_IN_MINS to 24h
 * improve detection and cleanup of partially-written sstables
   (CASSANDRA-2206)
 * fix supercolumn de/serialization when subcolumn comparator is different
   from supercolumn's (CASSANDRA-2104)
 * fix starting up on Windows when CASSANDRA_HOME contains whitespace
   (CASSANDRA-2237)
 * add [get|set][row|key]cacheSavePeriod to JMX (CASSANDRA-2100)
 * fix Hadoop ColumnFamilyOutputFormat dropping of mutations
   when batch fills up (CASSANDRA-2255)
 * move file deletions off of scheduledtasks executor (CASSANDRA-2253)


0.7.2
 * copy DecoratedKey.key when inserting into caches to avoid retaining
   a reference to the underlying buffer (CASSANDRA-2102)
 * format subcolumn names with subcomparator (CASSANDRA-2136)
 * fix column bloom filter deserialization (CASSANDRA-2165)


0.7.1
 * refactor MessageDigest creation code. (CASSANDRA-2107)
 * buffer network stack to avoid inefficient small TCP messages while avoiding
   the nagle/delayed ack problem (CASSANDRA-1896)
 * check log4j configuration for changes every 10s (CASSANDRA-1525, 1907)
 * more-efficient cross-DC replication (CASSANDRA-1530, -2051, -2138)
 * avoid polluting page cache with commitlog or sstable writes
   and seq scan operations (CASSANDRA-1470)
 * add RMI authentication options to nodetool (CASSANDRA-1921)
 * make snitches configurable at runtime (CASSANDRA-1374)
 * retry hadoop split requests on connection failure (CASSANDRA-1927)
 * implement describeOwnership for BOP, COPP (CASSANDRA-1928)
 * make read repair behave as expected for ConsistencyLevel > ONE
   (CASSANDRA-982, 2038)
 * distributed test harness (CASSANDRA-1859, 1964)
 * reduce flush lock contention (CASSANDRA-1930)
 * optimize supercolumn deserialization (CASSANDRA-1891)
 * fix CFMetaData.apply to only compare objects of the same class
   (CASSANDRA-1962)
 * allow specifying specific SSTables to compact from JMX (CASSANDRA-1963)
 * fix race condition in MessagingService.targets (CASSANDRA-1959, 2094, 2081)
 * refuse to open sstables from a future version (CASSANDRA-1935)
 * zero-copy reads (CASSANDRA-1714)
 * fix copy bounds for word Text in wordcount demo (CASSANDRA-1993)
 * fixes for contrib/javautils (CASSANDRA-1979)
 * check more frequently for memtable expiration (CASSANDRA-2000)
 * fix writing SSTable column count statistics (CASSANDRA-1976)
 * fix streaming of multiple CFs during bootstrap (CASSANDRA-1992)
 * explicitly set JVM GC new generation size with -Xmn (CASSANDRA-1968)
 * add short options for CLI flags (CASSANDRA-1565)
 * make keyspace argument to "describe keyspace" in CLI optional
   when authenticated to keyspace already (CASSANDRA-2029)
 * added option to specify -Dcassandra.join_ring=false on startup
   to allow "warm spare" nodes or performing JMX maintenance before
   joining the ring (CASSANDRA-526)
 * log migrations at INFO (CASSANDRA-2028)
 * add CLI verbose option in file mode (CASSANDRA-2030)
 * add single-line "--" comments to CLI (CASSANDRA-2032)
 * message serialization tests (CASSANDRA-1923)
 * switch from ivy to maven-ant-tasks (CASSANDRA-2017)
 * CLI attempts to block for new schema to propagate (CASSANDRA-2044)
 * fix potential overflow in nodetool cfstats (CASSANDRA-2057)
 * add JVM shutdownhook to sync commitlog (CASSANDRA-1919)
 * allow nodes to be up without being part of  normal traffic (CASSANDRA-1951)
 * fix CLI "show keyspaces" with null options on NTS (CASSANDRA-2049)
 * fix possible ByteBuffer race conditions (CASSANDRA-2066)
 * reduce garbage generated by MessagingService to prevent load spikes
   (CASSANDRA-2058)
 * fix math in RandomPartitioner.describeOwnership (CASSANDRA-2071)
 * fix deletion of sstable non-data components (CASSANDRA-2059)
 * avoid blocking gossip while deleting handoff hints (CASSANDRA-2073)
 * ignore messages from newer versions, keep track of nodes in gossip
   regardless of version (CASSANDRA-1970)
 * cache writing moved to CompactionManager to reduce i/o contention and
   updated to use non-cache-polluting writes (CASSANDRA-2053)
 * page through large rows when exporting to JSON (CASSANDRA-2041)
 * add flush_largest_memtables_at and reduce_cache_sizes_at options
   (CASSANDRA-2142)
 * add cli 'describe cluster' command (CASSANDRA-2127)
 * add cli support for setting username/password at 'connect' command
   (CASSANDRA-2111)
 * add -D option to Stress.java to allow reading hosts from a file
   (CASSANDRA-2149)
 * bound hints CF throughput between 32M and 256M (CASSANDRA-2148)
 * continue starting when invalid saved cache entries are encountered
   (CASSANDRA-2076)
 * add max_hint_window_in_ms option (CASSANDRA-1459)


0.7.0-final
 * fix offsets to ByteBuffer.get (CASSANDRA-1939)


0.7.0-rc4
 * fix cli crash after backgrounding (CASSANDRA-1875)
 * count timeouts in storageproxy latencies, and include latency
   histograms in StorageProxyMBean (CASSANDRA-1893)
 * fix CLI get recognition of supercolumns (CASSANDRA-1899)
 * enable keepalive on intra-cluster sockets (CASSANDRA-1766)
 * count timeouts towards dynamicsnitch latencies (CASSANDRA-1905)
 * Expose index-building status in JMX + cli schema description
   (CASSANDRA-1871)
 * allow [LOCAL|EACH]_QUORUM to be used with non-NetworkTopology
   replication Strategies
 * increased amount of index locks for faster commitlog replay
 * collect secondary index tombstones immediately (CASSANDRA-1914)
 * revert commitlog changes from #1780 (CASSANDRA-1917)
 * change RandomPartitioner min token to -1 to avoid collision w/
   tokens on actual nodes (CASSANDRA-1901)
 * examine the right nibble when validating TimeUUID (CASSANDRA-1910)
 * include secondary indexes in cleanup (CASSANDRA-1916)
 * CFS.scrubDataDirectories should also cleanup invalid secondary indexes
   (CASSANDRA-1904)
 * ability to disable/enable gossip on nodes to force them down
   (CASSANDRA-1108)


0.7.0-rc3
 * expose getNaturalEndpoints in StorageServiceMBean taking byte[]
   key; RMI cannot serialize ByteBuffer (CASSANDRA-1833)
 * infer org.apache.cassandra.locator for replication strategy classes
   when not otherwise specified
 * validation that generates less garbage (CASSANDRA-1814)
 * add TTL support to CLI (CASSANDRA-1838)
 * cli defaults to bytestype for subcomparator when creating
   column families (CASSANDRA-1835)
 * unregister index MBeans when index is dropped (CASSANDRA-1843)
 * make ByteBufferUtil.clone thread-safe (CASSANDRA-1847)
 * change exception for read requests during bootstrap from
   InvalidRequest to Unavailable (CASSANDRA-1862)
 * respect row-level tombstones post-flush in range scans
   (CASSANDRA-1837)
 * ReadResponseResolver check digests against each other (CASSANDRA-1830)
 * return InvalidRequest when remove of subcolumn without supercolumn
   is requested (CASSANDRA-1866)
 * flush before repair (CASSANDRA-1748)
 * SSTableExport validates key order (CASSANDRA-1884)
 * large row support for SSTableExport (CASSANDRA-1867)
 * Re-cache hot keys post-compaction without hitting disk (CASSANDRA-1878)
 * manage read repair in coordinator instead of data source, to
   provide latency information to dynamic snitch (CASSANDRA-1873)


0.7.0-rc2
 * fix live-column-count of slice ranges including tombstoned supercolumn
   with live subcolumn (CASSANDRA-1591)
 * rename o.a.c.internal.AntientropyStage -> AntiEntropyStage,
   o.a.c.request.Request_responseStage -> RequestResponseStage,
   o.a.c.internal.Internal_responseStage -> InternalResponseStage
 * add AbstractType.fromString (CASSANDRA-1767)
 * require index_type to be present when specifying index_name
   on ColumnDef (CASSANDRA-1759)
 * fix add/remove index bugs in CFMetadata (CASSANDRA-1768)
 * rebuild Strategy during system_update_keyspace (CASSANDRA-1762)
 * cli updates prompt to ... in continuation lines (CASSANDRA-1770)
 * support multiple Mutations per key in hadoop ColumnFamilyOutputFormat
   (CASSANDRA-1774)
 * improvements to Debian init script (CASSANDRA-1772)
 * use local classloader to check for version.properties (CASSANDRA-1778)
 * Validate that column names in column_metadata are valid for the
   defined comparator, and decode properly in cli (CASSANDRA-1773)
 * use cross-platform newlines in cli (CASSANDRA-1786)
 * add ExpiringColumn support to sstable import/export (CASSANDRA-1754)
 * add flush for each append to periodic commitlog mode; added
   periodic_without_flush option to disable this (CASSANDRA-1780)
 * close file handle used for post-flush truncate (CASSANDRA-1790)
 * various code cleanup (CASSANDRA-1793, -1794, -1795)
 * fix range queries against wrapped range (CASSANDRA-1781)
 * fix consistencylevel calculations for NetworkTopologyStrategy
   (CASSANDRA-1804)
 * cli support index type enum names (CASSANDRA-1810)
 * improved validation of column_metadata (CASSANDRA-1813)
 * reads at ConsistencyLevel > 1 throw UnavailableException
   immediately if insufficient live nodes exist (CASSANDRA-1803)
 * copy bytebuffers for local writes to avoid retaining the entire
   Thrift frame (CASSANDRA-1801)
 * fix NPE adding index to column w/o prior metadata (CASSANDRA-1764)
 * reduce fat client timeout (CASSANDRA-1730)
 * fix botched merge of CASSANDRA-1316


0.7.0-rc1
 * fix compaction and flush races with schema updates (CASSANDRA-1715)
 * add clustertool, config-converter, sstablekeys, and schematool
   Windows .bat files (CASSANDRA-1723)
 * reject range queries received during bootstrap (CASSANDRA-1739)
 * fix wrapping-range queries on non-minimum token (CASSANDRA-1700)
 * add nodetool cfhistogram (CASSANDRA-1698)
 * limit repaired ranges to what the nodes have in common (CASSANDRA-1674)
 * index scan treats missing columns as not matching secondary
   expressions (CASSANDRA-1745)
 * Fix misuse of DataOutputBuffer.getData in AntiEntropyService
   (CASSANDRA-1729)
 * detect and warn when obsolete version of JNA is present (CASSANDRA-1760)
 * reduce fat client timeout (CASSANDRA-1730)
 * cleanup smallest CFs first to increase free temp space for larger ones
   (CASSANDRA-1811)
 * Update windows .bat files to work outside of main Cassandra
   directory (CASSANDRA-1713)
 * fix read repair regression from 0.6.7 (CASSANDRA-1727)
 * more-efficient read repair (CASSANDRA-1719)
 * fix hinted handoff replay (CASSANDRA-1656)
 * log type of dropped messages (CASSANDRA-1677)
 * upgrade to SLF4J 1.6.1
 * fix ByteBuffer bug in ExpiringColumn.updateDigest (CASSANDRA-1679)
 * fix IntegerType.getString (CASSANDRA-1681)
 * make -Djava.net.preferIPv4Stack=true the default (CASSANDRA-628)
 * add INTERNAL_RESPONSE verb to differentiate from responses related
   to client requests (CASSANDRA-1685)
 * log tpstats when dropping messages (CASSANDRA-1660)
 * include unreachable nodes in describeSchemaVersions (CASSANDRA-1678)
 * Avoid dropping messages off the client request path (CASSANDRA-1676)
 * fix jna errno reporting (CASSANDRA-1694)
 * add friendlier error for UnknownHostException on startup (CASSANDRA-1697)
 * include jna dependency in RPM package (CASSANDRA-1690)
 * add --skip-keys option to stress.py (CASSANDRA-1696)
 * improve cli handling of non-string keys and column names
   (CASSANDRA-1701, -1693)
 * r/m extra subcomparator line in cli keyspaces output (CASSANDRA-1712)
 * add read repair chance to cli "show keyspaces"
 * upgrade to ConcurrentLinkedHashMap 1.1 (CASSANDRA-975)
 * fix index scan routing (CASSANDRA-1722)
 * fix tombstoning of supercolumns in range queries (CASSANDRA-1734)
 * clear endpoint cache after updating keyspace metadata (CASSANDRA-1741)
 * fix wrapping-range queries on non-minimum token (CASSANDRA-1700)
 * truncate includes secondary indexes (CASSANDRA-1747)
 * retain reference to PendingFile sstables (CASSANDRA-1749)
 * fix sstableimport regression (CASSANDRA-1753)
 * fix for bootstrap when no non-system tables are defined (CASSANDRA-1732)
 * handle replica unavailability in index scan (CASSANDRA-1755)
 * fix service initialization order deadlock (CASSANDRA-1756)
 * multi-line cli commands (CASSANDRA-1742)
 * fix race between snapshot and compaction (CASSANDRA-1736)
 * add listEndpointsPendingHints, deleteHintsForEndpoint JMX methods
   (CASSANDRA-1551)


0.7.0-beta3
 * add strategy options to describe_keyspace output (CASSANDRA-1560)
 * log warning when using randomly generated token (CASSANDRA-1552)
 * re-organize JMX into .db, .net, .internal, .request (CASSANDRA-1217)
 * allow nodes to change IPs between restarts (CASSANDRA-1518)
 * remember ring state between restarts by default (CASSANDRA-1518)
 * flush index built flag so we can read it before log replay (CASSANDRA-1541)
 * lock row cache updates to prevent race condition (CASSANDRA-1293)
 * remove assertion causing rare (and harmless) error messages in
   commitlog (CASSANDRA-1330)
 * fix moving nodes with no keyspaces defined (CASSANDRA-1574)
 * fix unbootstrap when no data is present in a transfer range (CASSANDRA-1573)
 * take advantage of AVRO-495 to simplify our avro IDL (CASSANDRA-1436)
 * extend authorization hierarchy to column family (CASSANDRA-1554)
 * deletion support in secondary indexes (CASSANDRA-1571)
 * meaningful error message for invalid replication strategy class
   (CASSANDRA-1566)
 * allow keyspace creation with RF > N (CASSANDRA-1428)
 * improve cli error handling (CASSANDRA-1580)
 * add cache save/load ability (CASSANDRA-1417, 1606, 1647)
 * add StorageService.getDrainProgress (CASSANDRA-1588)
 * Disallow bootstrap to an in-use token (CASSANDRA-1561)
 * Allow dynamic secondary index creation and destruction (CASSANDRA-1532)
 * log auto-guessed memtable thresholds (CASSANDRA-1595)
 * add ColumnDef support to cli (CASSANDRA-1583)
 * reduce index sample time by 75% (CASSANDRA-1572)
 * add cli support for column, strategy metadata (CASSANDRA-1578, 1612)
 * add cli support for schema modification (CASSANDRA-1584)
 * delete temp files on failed compactions (CASSANDRA-1596)
 * avoid blocking for dead nodes during removetoken (CASSANDRA-1605)
 * remove ConsistencyLevel.ZERO (CASSANDRA-1607)
 * expose in-progress compaction type in jmx (CASSANDRA-1586)
 * removed IClock & related classes from internals (CASSANDRA-1502)
 * fix removing tokens from SystemTable on decommission and removetoken
   (CASSANDRA-1609)
 * include CF metadata in cli 'show keyspaces' (CASSANDRA-1613)
 * switch from Properties to HashMap in PropertyFileSnitch to
   avoid synchronization bottleneck (CASSANDRA-1481)
 * PropertyFileSnitch configuration file renamed to
   cassandra-topology.properties
 * add cli support for get_range_slices (CASSANDRA-1088, CASSANDRA-1619)
 * Make memtable flush thresholds per-CF instead of global
   (CASSANDRA-1007, 1637)
 * add cli support for binary data without CfDef hints (CASSANDRA-1603)
 * fix building SSTable statistics post-stream (CASSANDRA-1620)
 * fix potential infinite loop in 2ary index queries (CASSANDRA-1623)
 * allow creating NTS keyspaces with no replicas configured (CASSANDRA-1626)
 * add jmx histogram of sstables accessed per read (CASSANDRA-1624)
 * remove system_rename_column_family and system_rename_keyspace from the
   client API until races can be fixed (CASSANDRA-1630, CASSANDRA-1585)
 * add cli sanity tests (CASSANDRA-1582)
 * update GC settings in cassandra.bat (CASSANDRA-1636)
 * cli support for index queries (CASSANDRA-1635)
 * cli support for updating schema memtable settings (CASSANDRA-1634)
 * cli --file option (CASSANDRA-1616)
 * reduce automatically chosen memtable sizes by 50% (CASSANDRA-1641)
 * move endpoint cache from snitch to strategy (CASSANDRA-1643)
 * fix commitlog recovery deleting the newly-created segment as well as
   the old ones (CASSANDRA-1644)
 * upgrade to Thrift 0.5 (CASSANDRA-1367)
 * renamed CL.DCQUORUM to LOCAL_QUORUM and DCQUORUMSYNC to EACH_QUORUM
 * cli truncate support (CASSANDRA-1653)
 * update GC settings in cassandra.bat (CASSANDRA-1636)
 * avoid logging when a node's ip/token is gossipped back to it (CASSANDRA-1666)


0.7-beta2
 * always use UTF-8 for hint keys (CASSANDRA-1439)
 * remove cassandra.yaml dependency from Hadoop and Pig (CASSADRA-1322)
 * expose CfDef metadata in describe_keyspaces (CASSANDRA-1363)
 * restore use of mmap_index_only option (CASSANDRA-1241)
 * dropping a keyspace with no column families generated an error
   (CASSANDRA-1378)
 * rename RackAwareStrategy to OldNetworkTopologyStrategy, RackUnawareStrategy
   to SimpleStrategy, DatacenterShardStrategy to NetworkTopologyStrategy,
   AbstractRackAwareSnitch to AbstractNetworkTopologySnitch (CASSANDRA-1392)
 * merge StorageProxy.mutate, mutateBlocking (CASSANDRA-1396)
 * faster UUIDType, LongType comparisons (CASSANDRA-1386, 1393)
 * fix setting read_repair_chance from CLI addColumnFamily (CASSANDRA-1399)
 * fix updates to indexed columns (CASSANDRA-1373)
 * fix race condition leaving to FileNotFoundException (CASSANDRA-1382)
 * fix sharded lock hash on index write path (CASSANDRA-1402)
 * add support for GT/E, LT/E in subordinate index clauses (CASSANDRA-1401)
 * cfId counter got out of sync when CFs were added (CASSANDRA-1403)
 * less chatty schema updates (CASSANDRA-1389)
 * rename column family mbeans. 'type' will now include either
   'IndexColumnFamilies' or 'ColumnFamilies' depending on the CFS type.
   (CASSANDRA-1385)
 * disallow invalid keyspace and column family names. This includes name that
   matches a '^\w+' regex. (CASSANDRA-1377)
 * use JNA, if present, to take snapshots (CASSANDRA-1371)
 * truncate hints if starting 0.7 for the first time (CASSANDRA-1414)
 * fix FD leak in single-row slicepredicate queries (CASSANDRA-1416)
 * allow index expressions against columns that are not part of the
   SlicePredicate (CASSANDRA-1410)
 * config-converter properly handles snitches and framed support
   (CASSANDRA-1420)
 * remove keyspace argument from multiget_count (CASSANDRA-1422)
 * allow specifying cassandra.yaml location as (local or remote) URL
   (CASSANDRA-1126)
 * fix using DynamicEndpointSnitch with NetworkTopologyStrategy
   (CASSANDRA-1429)
 * Add CfDef.default_validation_class (CASSANDRA-891)
 * fix EstimatedHistogram.max (CASSANDRA-1413)
 * quorum read optimization (CASSANDRA-1622)
 * handle zero-length (or missing) rows during HH paging (CASSANDRA-1432)
 * include secondary indexes during schema migrations (CASSANDRA-1406)
 * fix commitlog header race during schema change (CASSANDRA-1435)
 * fix ColumnFamilyStoreMBeanIterator to use new type name (CASSANDRA-1433)
 * correct filename generated by xml->yaml converter (CASSANDRA-1419)
 * add CMSInitiatingOccupancyFraction=75 and UseCMSInitiatingOccupancyOnly
   to default JVM options
 * decrease jvm heap for cassandra-cli (CASSANDRA-1446)
 * ability to modify keyspaces and column family definitions on a live cluster
   (CASSANDRA-1285)
 * support for Hadoop Streaming [non-jvm map/reduce via stdin/out]
   (CASSANDRA-1368)
 * Move persistent sstable stats from the system table to an sstable component
   (CASSANDRA-1430)
 * remove failed bootstrap attempt from pending ranges when gossip times
   it out after 1h (CASSANDRA-1463)
 * eager-create tcp connections to other cluster members (CASSANDRA-1465)
 * enumerate stages and derive stage from message type instead of
   transmitting separately (CASSANDRA-1465)
 * apply reversed flag during collation from different data sources
   (CASSANDRA-1450)
 * make failure to remove commitlog segment non-fatal (CASSANDRA-1348)
 * correct ordering of drain operations so CL.recover is no longer
   necessary (CASSANDRA-1408)
 * removed keyspace from describe_splits method (CASSANDRA-1425)
 * rename check_schema_agreement to describe_schema_versions
   (CASSANDRA-1478)
 * fix QUORUM calculation for RF > 3 (CASSANDRA-1487)
 * remove tombstones during non-major compactions when bloom filter
   verifies that row does not exist in other sstables (CASSANDRA-1074)
 * nodes that coordinated a loadbalance in the past could not be seen by
   newly added nodes (CASSANDRA-1467)
 * exposed endpoint states (gossip details) via jmx (CASSANDRA-1467)
 * ensure that compacted sstables are not included when new readers are
   instantiated (CASSANDRA-1477)
 * by default, calculate heap size and memtable thresholds at runtime (CASSANDRA-1469)
 * fix races dealing with adding/dropping keyspaces and column families in
   rapid succession (CASSANDRA-1477)
 * clean up of Streaming system (CASSANDRA-1503, 1504, 1506)
 * add options to configure Thrift socket keepalive and buffer sizes (CASSANDRA-1426)
 * make contrib CassandraServiceDataCleaner recursive (CASSANDRA-1509)
 * min, max compaction threshold are configurable and persistent
   per-ColumnFamily (CASSANDRA-1468)
 * fix replaying the last mutation in a commitlog unnecessarily
   (CASSANDRA-1512)
 * invoke getDefaultUncaughtExceptionHandler from DTPE with the original
   exception rather than the ExecutionException wrapper (CASSANDRA-1226)
 * remove Clock from the Thrift (and Avro) API (CASSANDRA-1501)
 * Close intra-node sockets when connection is broken (CASSANDRA-1528)
 * RPM packaging spec file (CASSANDRA-786)
 * weighted request scheduler (CASSANDRA-1485)
 * treat expired columns as deleted (CASSANDRA-1539)
 * make IndexInterval configurable (CASSANDRA-1488)
 * add describe_snitch to Thrift API (CASSANDRA-1490)
 * MD5 authenticator compares plain text submitted password with MD5'd
   saved property, instead of vice versa (CASSANDRA-1447)
 * JMX MessagingService pending and completed counts (CASSANDRA-1533)
 * fix race condition processing repair responses (CASSANDRA-1511)
 * make repair blocking (CASSANDRA-1511)
 * create EndpointSnitchInfo and MBean to expose rack and DC (CASSANDRA-1491)
 * added option to contrib/word_count to output results back to Cassandra
   (CASSANDRA-1342)
 * rewrite Hadoop ColumnFamilyRecordWriter to pool connections, retry to
   multiple Cassandra nodes, and smooth impact on the Cassandra cluster
   by using smaller batch sizes (CASSANDRA-1434)
 * fix setting gc_grace_seconds via CLI (CASSANDRA-1549)
 * support TTL'd index values (CASSANDRA-1536)
 * make removetoken work like decommission (CASSANDRA-1216)
 * make cli comparator-aware and improve quote rules (CASSANDRA-1523,-1524)
 * make nodetool compact and cleanup blocking (CASSANDRA-1449)
 * add memtable, cache information to GCInspector logs (CASSANDRA-1558)
 * enable/disable HintedHandoff via JMX (CASSANDRA-1550)
 * Ignore stray files in the commit log directory (CASSANDRA-1547)
 * Disallow bootstrap to an in-use token (CASSANDRA-1561)


0.7-beta1
 * sstable versioning (CASSANDRA-389)
 * switched to slf4j logging (CASSANDRA-625)
 * add (optional) expiration time for column (CASSANDRA-699)
 * access levels for authentication/authorization (CASSANDRA-900)
 * add ReadRepairChance to CF definition (CASSANDRA-930)
 * fix heisenbug in system tests, especially common on OS X (CASSANDRA-944)
 * convert to byte[] keys internally and all public APIs (CASSANDRA-767)
 * ability to alter schema definitions on a live cluster (CASSANDRA-44)
 * renamed configuration file to cassandra.xml, and log4j.properties to
   log4j-server.properties, which must now be loaded from
   the classpath (which is how our scripts in bin/ have always done it)
   (CASSANDRA-971)
 * change get_count to require a SlicePredicate. create multi_get_count
   (CASSANDRA-744)
 * re-organized endpointsnitch implementations and added SimpleSnitch
   (CASSANDRA-994)
 * Added preload_row_cache option (CASSANDRA-946)
 * add CRC to commitlog header (CASSANDRA-999)
 * removed deprecated batch_insert and get_range_slice methods (CASSANDRA-1065)
 * add truncate thrift method (CASSANDRA-531)
 * http mini-interface using mx4j (CASSANDRA-1068)
 * optimize away copy of sliced row on memtable read path (CASSANDRA-1046)
 * replace constant-size 2GB mmaped segments and special casing for index
   entries spanning segment boundaries, with SegmentedFile that computes
   segments that always contain entire entries/rows (CASSANDRA-1117)
 * avoid reading large rows into memory during compaction (CASSANDRA-16)
 * added hadoop OutputFormat (CASSANDRA-1101)
 * efficient Streaming (no more anticompaction) (CASSANDRA-579)
 * split commitlog header into separate file and add size checksum to
   mutations (CASSANDRA-1179)
 * avoid allocating a new byte[] for each mutation on replay (CASSANDRA-1219)
 * revise HH schema to be per-endpoint (CASSANDRA-1142)
 * add joining/leaving status to nodetool ring (CASSANDRA-1115)
 * allow multiple repair sessions per node (CASSANDRA-1190)
 * optimize away MessagingService for local range queries (CASSANDRA-1261)
 * make framed transport the default so malformed requests can't OOM the
   server (CASSANDRA-475)
 * significantly faster reads from row cache (CASSANDRA-1267)
 * take advantage of row cache during range queries (CASSANDRA-1302)
 * make GCGraceSeconds a per-ColumnFamily value (CASSANDRA-1276)
 * keep persistent row size and column count statistics (CASSANDRA-1155)
 * add IntegerType (CASSANDRA-1282)
 * page within a single row during hinted handoff (CASSANDRA-1327)
 * push DatacenterShardStrategy configuration into keyspace definition,
   eliminating datacenter.properties. (CASSANDRA-1066)
 * optimize forward slices starting with '' and single-index-block name
   queries by skipping the column index (CASSANDRA-1338)
 * streaming refactor (CASSANDRA-1189)
 * faster comparison for UUID types (CASSANDRA-1043)
 * secondary index support (CASSANDRA-749 and subtasks)
 * make compaction buckets deterministic (CASSANDRA-1265)


0.6.6
 * Allow using DynamicEndpointSnitch with RackAwareStrategy (CASSANDRA-1429)
 * remove the remaining vestiges of the unfinished DatacenterShardStrategy
   (replaced by NetworkTopologyStrategy in 0.7)


0.6.5
 * fix key ordering in range query results with RandomPartitioner
   and ConsistencyLevel > ONE (CASSANDRA-1145)
 * fix for range query starting with the wrong token range (CASSANDRA-1042)
 * page within a single row during hinted handoff (CASSANDRA-1327)
 * fix compilation on non-sun JDKs (CASSANDRA-1061)
 * remove String.trim() call on row keys in batch mutations (CASSANDRA-1235)
 * Log summary of dropped messages instead of spamming log (CASSANDRA-1284)
 * add dynamic endpoint snitch (CASSANDRA-981)
 * fix streaming for keyspaces with hyphens in their name (CASSANDRA-1377)
 * fix errors in hard-coded bloom filter optKPerBucket by computing it
   algorithmically (CASSANDRA-1220
 * remove message deserialization stage, and uncap read/write stages
   so slow reads/writes don't block gossip processing (CASSANDRA-1358)
 * add jmx port configuration to Debian package (CASSANDRA-1202)
 * use mlockall via JNA, if present, to prevent Linux from swapping
   out parts of the JVM (CASSANDRA-1214)


0.6.4
 * avoid queuing multiple hint deliveries for the same endpoint
   (CASSANDRA-1229)
 * better performance for and stricter checking of UTF8 column names
   (CASSANDRA-1232)
 * extend option to lower compaction priority to hinted handoff
   as well (CASSANDRA-1260)
 * log errors in gossip instead of re-throwing (CASSANDRA-1289)
 * avoid aborting commitlog replay prematurely if a flushed-but-
   not-removed commitlog segment is encountered (CASSANDRA-1297)
 * fix duplicate rows being read during mapreduce (CASSANDRA-1142)
 * failure detection wasn't closing command sockets (CASSANDRA-1221)
 * cassandra-cli.bat works on windows (CASSANDRA-1236)
 * pre-emptively drop requests that cannot be processed within RPCTimeout
   (CASSANDRA-685)
 * add ack to Binary write verb and update CassandraBulkLoader
   to wait for acks for each row (CASSANDRA-1093)
 * added describe_partitioner Thrift method (CASSANDRA-1047)
 * Hadoop jobs no longer require the Cassandra storage-conf.xml
   (CASSANDRA-1280, CASSANDRA-1047)
 * log thread pool stats when GC is excessive (CASSANDRA-1275)
 * remove gossip message size limit (CASSANDRA-1138)
 * parallelize local and remote reads during multiget, and respect snitch
   when determining whether to do local read for CL.ONE (CASSANDRA-1317)
 * fix read repair to use requested consistency level on digest mismatch,
   rather than assuming QUORUM (CASSANDRA-1316)
 * process digest mismatch re-reads in parallel (CASSANDRA-1323)
 * switch hints CF comparator to BytesType (CASSANDRA-1274)


0.6.3
 * retry to make streaming connections up to 8 times. (CASSANDRA-1019)
 * reject describe_ring() calls on invalid keyspaces (CASSANDRA-1111)
 * fix cache size calculation for size of 100% (CASSANDRA-1129)
 * fix cache capacity only being recalculated once (CASSANDRA-1129)
 * remove hourly scan of all hints on the off chance that the gossiper
   missed a status change; instead, expose deliverHintsToEndpoint to JMX
   so it can be done manually, if necessary (CASSANDRA-1141)
 * don't reject reads at CL.ALL (CASSANDRA-1152)
 * reject deletions to supercolumns in CFs containing only standard
   columns (CASSANDRA-1139)
 * avoid preserving login information after client disconnects
   (CASSANDRA-1057)
 * prefer sun jdk to openjdk in debian init script (CASSANDRA-1174)
 * detect partioner config changes between restarts and fail fast
   (CASSANDRA-1146)
 * use generation time to resolve node token reassignment disagreements
   (CASSANDRA-1118)
 * restructure the startup ordering of Gossiper and MessageService to avoid
   timing anomalies (CASSANDRA-1160)
 * detect incomplete commit log hearders (CASSANDRA-1119)
 * force anti-entropy service to stream files on the stream stage to avoid
   sending streams out of order (CASSANDRA-1169)
 * remove inactive stream managers after AES streams files (CASSANDRA-1169)
 * allow removing entire row through batch_mutate Deletion (CASSANDRA-1027)
 * add JMX metrics for row-level bloom filter false positives (CASSANDRA-1212)
 * added a redhat init script to contrib (CASSANDRA-1201)
 * use midpoint when bootstrapping a new machine into range with not
   much data yet instead of random token (CASSANDRA-1112)
 * kill server on OOM in executor stage as well as Thrift (CASSANDRA-1226)
 * remove opportunistic repairs, when two machines with overlapping replica
   responsibilities happen to finish major compactions of the same CF near
   the same time.  repairs are now fully manual (CASSANDRA-1190)
 * add ability to lower compaction priority (default is no change from 0.6.2)
   (CASSANDRA-1181)


0.6.2
 * fix contrib/word_count build. (CASSANDRA-992)
 * split CommitLogExecutorService into BatchCommitLogExecutorService and
   PeriodicCommitLogExecutorService (CASSANDRA-1014)
 * add latency histograms to CFSMBean (CASSANDRA-1024)
 * make resolving timestamp ties deterministic by using value bytes
   as a tiebreaker (CASSANDRA-1039)
 * Add option to turn off Hinted Handoff (CASSANDRA-894)
 * fix windows startup (CASSANDRA-948)
 * make concurrent_reads, concurrent_writes configurable at runtime via JMX
   (CASSANDRA-1060)
 * disable GCInspector on non-Sun JVMs (CASSANDRA-1061)
 * fix tombstone handling in sstable rows with no other data (CASSANDRA-1063)
 * fix size of row in spanned index entries (CASSANDRA-1056)
 * install json2sstable, sstable2json, and sstablekeys to Debian package
 * StreamingService.StreamDestinations wouldn't empty itself after streaming
   finished (CASSANDRA-1076)
 * added Collections.shuffle(splits) before returning the splits in
   ColumnFamilyInputFormat (CASSANDRA-1096)
 * do not recalculate cache capacity post-compaction if it's been manually
   modified (CASSANDRA-1079)
 * better defaults for flush sorter + writer executor queue sizes
   (CASSANDRA-1100)
 * windows scripts for SSTableImport/Export (CASSANDRA-1051)
 * windows script for nodetool (CASSANDRA-1113)
 * expose PhiConvictThreshold (CASSANDRA-1053)
 * make repair of RF==1 a no-op (CASSANDRA-1090)
 * improve default JVM GC options (CASSANDRA-1014)
 * fix SlicePredicate serialization inside Hadoop jobs (CASSANDRA-1049)
 * close Thrift sockets in Hadoop ColumnFamilyRecordReader (CASSANDRA-1081)


0.6.1
 * fix NPE in sstable2json when no excluded keys are given (CASSANDRA-934)
 * keep the replica set constant throughout the read repair process
   (CASSANDRA-937)
 * allow querying getAllRanges with empty token list (CASSANDRA-933)
 * fix command line arguments inversion in clustertool (CASSANDRA-942)
 * fix race condition that could trigger a false-positive assertion
   during post-flush discard of old commitlog segments (CASSANDRA-936)
 * fix neighbor calculation for anti-entropy repair (CASSANDRA-924)
 * perform repair even for small entropy differences (CASSANDRA-924)
 * Use hostnames in CFInputFormat to allow Hadoop's naive string-based
   locality comparisons to work (CASSANDRA-955)
 * cache read-only BufferedRandomAccessFile length to avoid
   3 system calls per invocation (CASSANDRA-950)
 * nodes with IPv6 (and no IPv4) addresses could not join cluster
   (CASSANDRA-969)
 * Retrieve the correct number of undeleted columns, if any, from
   a supercolumn in a row that had been deleted previously (CASSANDRA-920)
 * fix index scans that cross the 2GB mmap boundaries for both mmap
   and standard i/o modes (CASSANDRA-866)
 * expose drain via nodetool (CASSANDRA-978)


0.6.0-RC1
 * JMX drain to flush memtables and run through commit log (CASSANDRA-880)
 * Bootstrapping can skip ranges under the right conditions (CASSANDRA-902)
 * fix merging row versions in range_slice for CL > ONE (CASSANDRA-884)
 * default write ConsistencyLeven chaned from ZERO to ONE
 * fix for index entries spanning mmap buffer boundaries (CASSANDRA-857)
 * use lexical comparison if time part of TimeUUIDs are the same
   (CASSANDRA-907)
 * bound read, mutation, and response stages to fix possible OOM
   during log replay (CASSANDRA-885)
 * Use microseconds-since-epoch (UTC) in cli, instead of milliseconds
 * Treat batch_mutate Deletion with null supercolumn as "apply this predicate
   to top level supercolumns" (CASSANDRA-834)
 * Streaming destination nodes do not update their JMX status (CASSANDRA-916)
 * Fix internal RPC timeout calculation (CASSANDRA-911)
 * Added Pig loadfunc to contrib/pig (CASSANDRA-910)


0.6.0-beta3
 * fix compaction bucketing bug (CASSANDRA-814)
 * update windows batch file (CASSANDRA-824)
 * deprecate KeysCachedFraction configuration directive in favor
   of KeysCached; move to unified-per-CF key cache (CASSANDRA-801)
 * add invalidateRowCache to ColumnFamilyStoreMBean (CASSANDRA-761)
 * send Handoff hints to natural locations to reduce load on
   remaining nodes in a failure scenario (CASSANDRA-822)
 * Add RowWarningThresholdInMB configuration option to warn before very
   large rows get big enough to threaten node stability, and -x option to
   be able to remove them with sstable2json if the warning is unheeded
   until it's too late (CASSANDRA-843)
 * Add logging of GC activity (CASSANDRA-813)
 * fix ConcurrentModificationException in commitlog discard (CASSANDRA-853)
 * Fix hardcoded row count in Hadoop RecordReader (CASSANDRA-837)
 * Add a jmx status to the streaming service and change several DEBUG
   messages to INFO (CASSANDRA-845)
 * fix classpath in cassandra-cli.bat for Windows (CASSANDRA-858)
 * allow re-specifying host, port to cassandra-cli if invalid ones
   are first tried (CASSANDRA-867)
 * fix race condition handling rpc timeout in the coordinator
   (CASSANDRA-864)
 * Remove CalloutLocation and StagingFileDirectory from storage-conf files
   since those settings are no longer used (CASSANDRA-878)
 * Parse a long from RowWarningThresholdInMB instead of an int (CASSANDRA-882)
 * Remove obsolete ControlPort code from DatabaseDescriptor (CASSANDRA-886)
 * move skipBytes side effect out of assert (CASSANDRA-899)
 * add "double getLoad" to StorageServiceMBean (CASSANDRA-898)
 * track row stats per CF at compaction time (CASSANDRA-870)
 * disallow CommitLogDirectory matching a DataFileDirectory (CASSANDRA-888)
 * default key cache size is 200k entries, changed from 10% (CASSANDRA-863)
 * add -Dcassandra-foreground=yes to cassandra.bat
 * exit if cluster name is changed unexpectedly (CASSANDRA-769)


0.6.0-beta1/beta2
 * add batch_mutate thrift command, deprecating batch_insert (CASSANDRA-336)
 * remove get_key_range Thrift API, deprecated in 0.5 (CASSANDRA-710)
 * add optional login() Thrift call for authentication (CASSANDRA-547)
 * support fat clients using gossiper and StorageProxy to perform
   replication in-process [jvm-only] (CASSANDRA-535)
 * support mmapped I/O for reads, on by default on 64bit JVMs
   (CASSANDRA-408, CASSANDRA-669)
 * improve insert concurrency, particularly during Hinted Handoff
   (CASSANDRA-658)
 * faster network code (CASSANDRA-675)
 * stress.py moved to contrib (CASSANDRA-635)
 * row caching [must be explicitly enabled per-CF in config] (CASSANDRA-678)
 * present a useful measure of compaction progress in JMX (CASSANDRA-599)
 * add bin/sstablekeys (CASSNADRA-679)
 * add ConsistencyLevel.ANY (CASSANDRA-687)
 * make removetoken remove nodes from gossip entirely (CASSANDRA-644)
 * add ability to set cache sizes at runtime (CASSANDRA-708)
 * report latency and cache hit rate statistics with lifetime totals
   instead of average over the last minute (CASSANDRA-702)
 * support get_range_slice for RandomPartitioner (CASSANDRA-745)
 * per-keyspace replication factory and replication strategy (CASSANDRA-620)
 * track latency in microseconds (CASSANDRA-733)
 * add describe_ Thrift methods, deprecating get_string_property and
   get_string_list_property
 * jmx interface for tracking operation mode and streams in general.
   (CASSANDRA-709)
 * keep memtables in sorted order to improve range query performance
   (CASSANDRA-799)
 * use while loop instead of recursion when trimming sstables compaction list
   to avoid blowing stack in pathological cases (CASSANDRA-804)
 * basic Hadoop map/reduce support (CASSANDRA-342)


0.5.1
 * ensure all files for an sstable are streamed to the same directory.
   (CASSANDRA-716)
 * more accurate load estimate for bootstrapping (CASSANDRA-762)
 * tolerate dead or unavailable bootstrap target on write (CASSANDRA-731)
 * allow larger numbers of keys (> 140M) in a sstable bloom filter
   (CASSANDRA-790)
 * include jvm argument improvements from CASSANDRA-504 in debian package
 * change streaming chunk size to 32MB to accomodate Windows XP limitations
   (was 64MB) (CASSANDRA-795)
 * fix get_range_slice returning results in the wrong order (CASSANDRA-781)


0.5.0 final
 * avoid attempting to delete temporary bootstrap files twice (CASSANDRA-681)
 * fix bogus NaN in nodeprobe cfstats output (CASSANDRA-646)
 * provide a policy for dealing with single thread executors w/ a full queue
   (CASSANDRA-694)
 * optimize inner read in MessagingService, vastly improving multiple-node
   performance (CASSANDRA-675)
 * wait for table flush before streaming data back to a bootstrapping node.
   (CASSANDRA-696)
 * keep track of bootstrapping sources by table so that bootstrapping doesn't
   give the indication of finishing early (CASSANDRA-673)


0.5.0 RC3
 * commit the correct version of the patch for CASSANDRA-663


0.5.0 RC2 (unreleased)
 * fix bugs in converting get_range_slice results to Thrift
   (CASSANDRA-647, CASSANDRA-649)
 * expose java.util.concurrent.TimeoutException in StorageProxy methods
   (CASSANDRA-600)
 * TcpConnectionManager was holding on to disconnected connections,
   giving the false indication they were being used. (CASSANDRA-651)
 * Remove duplicated write. (CASSANDRA-662)
 * Abort bootstrap if IP is already in the token ring (CASSANDRA-663)
 * increase default commitlog sync period, and wait for last sync to
   finish before submitting another (CASSANDRA-668)


0.5.0 RC1
 * Fix potential NPE in get_range_slice (CASSANDRA-623)
 * add CRC32 to commitlog entries (CASSANDRA-605)
 * fix data streaming on windows (CASSANDRA-630)
 * GC compacted sstables after cleanup and compaction (CASSANDRA-621)
 * Speed up anti-entropy validation (CASSANDRA-629)
 * Fix anti-entropy assertion error (CASSANDRA-639)
 * Fix pending range conflicts when bootstapping or moving
   multiple nodes at once (CASSANDRA-603)
 * Handle obsolete gossip related to node movement in the case where
   one or more nodes is down when the movement occurs (CASSANDRA-572)
 * Include dead nodes in gossip to avoid a variety of problems
   and fix HH to removed nodes (CASSANDRA-634)
 * return an InvalidRequestException for mal-formed SlicePredicates
   (CASSANDRA-643)
 * fix bug determining closest neighbor for use in multiple datacenters
   (CASSANDRA-648)
 * Vast improvements in anticompaction speed (CASSANDRA-607)
 * Speed up log replay and writes by avoiding redundant serializations
   (CASSANDRA-652)


0.5.0 beta 2
 * Bootstrap improvements (several tickets)
 * add nodeprobe repair anti-entropy feature (CASSANDRA-193, CASSANDRA-520)
 * fix possibility of partition when many nodes restart at once
   in clusters with multiple seeds (CASSANDRA-150)
 * fix NPE in get_range_slice when no data is found (CASSANDRA-578)
 * fix potential NPE in hinted handoff (CASSANDRA-585)
 * fix cleanup of local "system" keyspace (CASSANDRA-576)
 * improve computation of cluster load balance (CASSANDRA-554)
 * added super column read/write, column count, and column/row delete to
   cassandra-cli (CASSANDRA-567, CASSANDRA-594)
 * fix returning live subcolumns of deleted supercolumns (CASSANDRA-583)
 * respect JAVA_HOME in bin/ scripts (several tickets)
 * add StorageService.initClient for fat clients on the JVM (CASSANDRA-535)
   (see contrib/client_only for an example of use)
 * make consistency_level functional in get_range_slice (CASSANDRA-568)
 * optimize key deserialization for RandomPartitioner (CASSANDRA-581)
 * avoid GCing tombstones except on major compaction (CASSANDRA-604)
 * increase failure conviction threshold, resulting in less nodes
   incorrectly (and temporarily) marked as down (CASSANDRA-610)
 * respect memtable thresholds during log replay (CASSANDRA-609)
 * support ConsistencyLevel.ALL on read (CASSANDRA-584)
 * add nodeprobe removetoken command (CASSANDRA-564)


0.5.0 beta
 * Allow multiple simultaneous flushes, improving flush throughput
   on multicore systems (CASSANDRA-401)
 * Split up locks to improve write and read throughput on multicore systems
   (CASSANDRA-444, CASSANDRA-414)
 * More efficient use of memory during compaction (CASSANDRA-436)
 * autobootstrap option: when enabled, all non-seed nodes will attempt
   to bootstrap when started, until bootstrap successfully
   completes. -b option is removed.  (CASSANDRA-438)
 * Unless a token is manually specified in the configuration xml,
   a bootstraping node will use a token that gives it half the
   keys from the most-heavily-loaded node in the cluster,
   instead of generating a random token.
   (CASSANDRA-385, CASSANDRA-517)
 * Miscellaneous bootstrap fixes (several tickets)
 * Ability to change a node's token even after it has data on it
   (CASSANDRA-541)
 * Ability to decommission a live node from the ring (CASSANDRA-435)
 * Semi-automatic loadbalancing via nodeprobe (CASSANDRA-192)
 * Add ability to set compaction thresholds at runtime via
   JMX / nodeprobe.  (CASSANDRA-465)
 * Add "comment" field to ColumnFamily definition. (CASSANDRA-481)
 * Additional JMX metrics (CASSANDRA-482)
 * JSON based export and import tools (several tickets)
 * Hinted Handoff fixes (several tickets)
 * Add key cache to improve read performance (CASSANDRA-423)
 * Simplified construction of custom ReplicationStrategy classes
   (CASSANDRA-497)
 * Graphical application (Swing) for ring integrity verification and
   visualization was added to contrib (CASSANDRA-252)
 * Add DCQUORUM, DCQUORUMSYNC consistency levels and corresponding
   ReplicationStrategy / EndpointSnitch classes.  Experimental.
   (CASSANDRA-492)
 * Web client interface added to contrib (CASSANDRA-457)
 * More-efficient flush for Random, CollatedOPP partitioners
   for normal writes (CASSANDRA-446) and bulk load (CASSANDRA-420)
 * Add MemtableFlushAfterMinutes, a global replacement for the old
   per-CF FlushPeriodInMinutes setting (CASSANDRA-463)
 * optimizations to slice reading (CASSANDRA-350) and supercolumn
   queries (CASSANDRA-510)
 * force binding to given listenaddress for nodes with multiple
   interfaces (CASSANDRA-546)
 * stress.py benchmarking tool improvements (several tickets)
 * optimized replica placement code (CASSANDRA-525)
 * faster log replay on restart (CASSANDRA-539, CASSANDRA-540)
 * optimized local-node writes (CASSANDRA-558)
 * added get_range_slice, deprecating get_key_range (CASSANDRA-344)
 * expose TimedOutException to thrift (CASSANDRA-563)


0.4.2
 * Add validation disallowing null keys (CASSANDRA-486)
 * Fix race conditions in TCPConnectionManager (CASSANDRA-487)
 * Fix using non-utf8-aware comparison as a sanity check.
   (CASSANDRA-493)
 * Improve default garbage collector options (CASSANDRA-504)
 * Add "nodeprobe flush" (CASSANDRA-505)
 * remove NotFoundException from get_slice throws list (CASSANDRA-518)
 * fix get (not get_slice) of entire supercolumn (CASSANDRA-508)
 * fix null token during bootstrap (CASSANDRA-501)


0.4.1
 * Fix FlushPeriod columnfamily configuration regression
   (CASSANDRA-455)
 * Fix long column name support (CASSANDRA-460)
 * Fix for serializing a row that only contains tombstones
   (CASSANDRA-458)
 * Fix for discarding unneeded commitlog segments (CASSANDRA-459)
 * Add SnapshotBeforeCompaction configuration option (CASSANDRA-426)
 * Fix compaction abort under insufficient disk space (CASSANDRA-473)
 * Fix reading subcolumn slice from tombstoned CF (CASSANDRA-484)
 * Fix race condition in RVH causing occasional NPE (CASSANDRA-478)


0.4.0
 * fix get_key_range problems when a node is down (CASSANDRA-440)
   and add UnavailableException to more Thrift methods
 * Add example EndPointSnitch contrib code (several tickets)


0.4.0 RC2
 * fix SSTable generation clash during compaction (CASSANDRA-418)
 * reject method calls with null parameters (CASSANDRA-308)
 * properly order ranges in nodeprobe output (CASSANDRA-421)
 * fix logging of certain errors on executor threads (CASSANDRA-425)


0.4.0 RC1
 * Bootstrap feature is live; use -b on startup (several tickets)
 * Added multiget api (CASSANDRA-70)
 * fix Deadlock with SelectorManager.doProcess and TcpConnection.write
   (CASSANDRA-392)
 * remove key cache b/c of concurrency bugs in third-party
   CLHM library (CASSANDRA-405)
 * update non-major compaction logic to use two threshold values
   (CASSANDRA-407)
 * add periodic / batch commitlog sync modes (several tickets)
 * inline BatchMutation into batch_insert params (CASSANDRA-403)
 * allow setting the logging level at runtime via mbean (CASSANDRA-402)
 * change default comparator to BytesType (CASSANDRA-400)
 * add forwards-compatible ConsistencyLevel parameter to get_key_range
   (CASSANDRA-322)
 * r/m special case of blocking for local destination when writing with
   ConsistencyLevel.ZERO (CASSANDRA-399)
 * Fixes to make BinaryMemtable [bulk load interface] useful (CASSANDRA-337);
   see contrib/bmt_example for an example of using it.
 * More JMX properties added (several tickets)
 * Thrift changes (several tickets)
    - Merged _super get methods with the normal ones; return values
      are now of ColumnOrSuperColumn.
    - Similarly, merged batch_insert_super into batch_insert.



0.4.0 beta
 * On-disk data format has changed to allow billions of keys/rows per
   node instead of only millions
 * Multi-keyspace support
 * Scan all sstables for all queries to avoid situations where
   different types of operation on the same ColumnFamily could
   disagree on what data was present
 * Snapshot support via JMX
 * Thrift API has changed a _lot_:
    - removed time-sorted CFs; instead, user-defined comparators
      may be defined on the column names, which are now byte arrays.
      Default comparators are provided for UTF8, Bytes, Ascii, Long (i64),
      and UUID types.
    - removed colon-delimited strings in thrift api in favor of explicit
      structs such as ColumnPath, ColumnParent, etc.  Also normalized
      thrift struct and argument naming.
    - Added columnFamily argument to get_key_range.
    - Change signature of get_slice to accept starting and ending
      columns as well as an offset.  (This allows use of indexes.)
      Added "ascending" flag to allow reasonably-efficient reverse
      scans as well.  Removed get_slice_by_range as redundant.
    - get_key_range operates on one CF at a time
    - changed `block` boolean on insert methods to ConsistencyLevel enum,
      with options of NONE, ONE, QUORUM, and ALL.
    - added similar consistency_level parameter to read methods
    - column-name-set slice with no names given now returns zero columns
      instead of all of them.  ("all" can run your server out of memory.
      use a range-based slice with a high max column count instead.)
 * Removed the web interface. Node information can now be obtained by
   using the newly introduced nodeprobe utility.
 * More JMX stats
 * Remove magic values from internals (e.g. special key to indicate
   when to flush memtables)
 * Rename configuration "table" to "keyspace"
 * Moved to crash-only design; no more shutdown (just kill the process)
 * Lots of bug fixes

Full list of issues resolved in 0.4 is at https://issues.apache.org/jira/secure/IssueNavigator.jspa?reset=true&&pid=12310865&fixfor=12313862&resolution=1&sorter/field=issuekey&sorter/order=DESC


0.3.0 RC3
 * Fix potential deadlock under load in TCPConnection.
   (CASSANDRA-220)


0.3.0 RC2
 * Fix possible data loss when server is stopped after replaying
   log but before new inserts force memtable flush.
   (CASSANDRA-204)
 * Added BUGS file


0.3.0 RC1
 * Range queries on keys, including user-defined key collation
 * Remove support
 * Workarounds for a weird bug in JDK select/register that seems
   particularly common on VM environments. Cassandra should deploy
   fine on EC2 now
 * Much improved infrastructure: the beginnings of a decent test suite
   ("ant test" for unit tests; "nosetests" for system tests), code
   coverage reporting, etc.
 * Expanded node status reporting via JMX
 * Improved error reporting/logging on both server and client
 * Reduced memory footprint in default configuration
 * Combined blocking and non-blocking versions of insert APIs
 * Added FlushPeriodInMinutes configuration parameter to force
   flushing of infrequently-updated ColumnFamilies<|MERGE_RESOLUTION|>--- conflicted
+++ resolved
@@ -1,4 +1,3 @@
-<<<<<<< HEAD
 3.11.14
  * Suppress CVE-2022-25857 and other snakeyaml CVEs (CASSANDRA-17907)
  * Fix potential IndexOutOfBoundsException in PagingState in mixed mode clusters (CASSANDRA-17840)
@@ -6,10 +5,7 @@
  * Creating of a keyspace on insufficient number of replicas should filter out gosspping-only members (CASSANDRA-17759)
  * Only use statically defined subcolumns when determining column definition for supercolumn cell (CASSANDRA-14113)
 Merged from 3.0:
-=======
-3.0.28
  * Fix auto-completing "WITH" when creating a materialized view (CASSANDRA-17879)
->>>>>>> 83c1f771
  * Fix scrubber falling into infinite loop when the last partition is broken (CASSANDRA-17862)
  * Improve libjemalloc resolution in bin/cassandra (CASSANDRA-15767)
  * Fix restarting of services on gossipping-only member (CASSANDRA-17752)
