<<<<<<< HEAD
2.2
 * Make sure we cancel non-compacting sstables from LifecycleTransaction (CASSANDRA-9566)


2.2.0-rc1
 * Compressed commit log should measure compressed space used (CASSANDRA-9095)
 * Fix comparison bug in CassandraRoleManager#collectRoles (CASSANDRA-9551)
 * Add tinyint,smallint,time,date support for UDFs (CASSANDRA-9400)
 * Deprecates SSTableSimpleWriter and SSTableSimpleUnsortedWriter (CASSANDRA-9546)
 * Empty INITCOND treated as null in aggregate (CASSANDRA-9457)
 * Remove use of Cell in Thrift MapReduce classes (CASSANDRA-8609)
 * Integrate pre-release Java Driver 2.2-rc1, custom build (CASSANDRA-9493)
 * Clean up gossiper logic for old versions (CASSANDRA-9370)
 * Fix custom payload coding/decoding to match the spec (CASSANDRA-9515)
 * ant test-all results incomplete when parsed (CASSANDRA-9463)
 * Disallow frozen<> types in function arguments and return types for
   clarity (CASSANDRA-9411)
 * Static Analysis to warn on unsafe use of Autocloseable instances (CASSANDRA-9431)
 * Update commitlog archiving examples now that commitlog segments are
   not recycled (CASSANDRA-9350)
 * Extend Transactional API to sstable lifecycle management (CASSANDRA-8568)
 * (cqlsh) Add support for native protocol 4 (CASSANDRA-9399)
 * Ensure that UDF and UDAs are keyspace-isolated (CASSANDRA-9409)
 * Revert CASSANDRA-7807 (tracing completion client notifications) (CASSANDRA-9429)
 * Add ability to stop compaction by ID (CASSANDRA-7207)
 * Let CassandraVersion handle SNAPSHOT version (CASSANDRA-9438)
 * Add functions to convert timeuuid to date or time, deprecate dateOf and unixTimestampOf (CASSANDRA-9229)
Merged from 2.1:
 * Make nodetool exit with non-0 status on failure (CASSANDRA-9569)
=======
2.1.6
>>>>>>> 16665ee1
 * (cqlsh) Fix using COPY through SOURCE or -f (CASSANDRA-9083)
 * Fix occasional lack of `system` keyspace in schema tables (CASSANDRA-8487)
 * Use ProtocolError code instead of ServerError code for native protocol
   error responses to unsupported protocol versions (CASSANDRA-9451)
 * Default commitlog_sync_batch_window_in_ms changed to 2ms (CASSANDRA-9504)
 * Fix empty partition assertion in unsorted sstable writing tools (CASSANDRA-9071)
 * Ensure truncate without snapshot cannot produce corrupt responses (CASSANDRA-9388) 
 * Consistent error message when a table mixes counter and non-counter
   columns (CASSANDRA-9492)
 * Avoid getting unreadable keys during anticompaction (CASSANDRA-9508)
 * (cqlsh) Better float precision by default (CASSANDRA-9224)
 * Improve estimated row count (CASSANDRA-9107)
 * Optimize range tombstone memory footprint (CASSANDRA-8603)
 * Use configured gcgs in anticompaction (CASSANDRA-9397)
Merged from 2.0:
 * Don't accumulate more range than necessary in RangeTombstone.Tracker (CASSANDRA-9486)
 * Add broadcast and rpc addresses to system.local (CASSANDRA-9436)
 * Always mark sstable suspect when corrupted (CASSANDRA-9478)
 * Add database users and permissions to CQL3 documentation (CASSANDRA-7558)
 * Allow JVM_OPTS to be passed to standalone tools (CASSANDRA-5969)
 * Fix bad condition in RangeTombstoneList (CASSANDRA-9485)
 * Fix potential StackOverflow when setting CrcCheckChance over JMX (CASSANDRA-9488)
 * Fix null static columns in pages after the first, paged reversed
   queries (CASSANDRA-8502)
 * Fix counting cache serialization in request metrics (CASSANDRA-9466)
 * Add option not to validate atoms during scrub (CASSANDRA-9406)


2.2.0-beta1
 * Introduce Transactional API for internal state changes (CASSANDRA-8984)
 * Add a flag in cassandra.yaml to enable UDFs (CASSANDRA-9404)
 * Better support of null for UDF (CASSANDRA-8374)
 * Use ecj instead of javassist for UDFs (CASSANDRA-8241)
 * faster async logback configuration for tests (CASSANDRA-9376)
 * Add `smallint` and `tinyint` data types (CASSANDRA-8951)
 * Avoid thrift schema creation when native driver is used in stress tool (CASSANDRA-9374)
 * Make Functions.declared thread-safe
 * Add client warnings to native protocol v4 (CASSANDRA-8930)
 * Allow roles cache to be invalidated (CASSANDRA-8967)
 * Upgrade Snappy (CASSANDRA-9063)
 * Don't start Thrift rpc by default (CASSANDRA-9319)
 * Only stream from unrepaired sstables with incremental repair (CASSANDRA-8267)
 * Aggregate UDFs allow SFUNC return type to differ from STYPE if FFUNC specified (CASSANDRA-9321)
 * Remove Thrift dependencies in bundled tools (CASSANDRA-8358)
 * Disable memory mapping of hsperfdata file for JVM statistics (CASSANDRA-9242)
 * Add pre-startup checks to detect potential incompatibilities (CASSANDRA-8049)
 * Distinguish between null and unset in protocol v4 (CASSANDRA-7304)
 * Add user/role permissions for user-defined functions (CASSANDRA-7557)
 * Allow cassandra config to be updated to restart daemon without unloading classes (CASSANDRA-9046)
 * Don't initialize compaction writer before checking if iter is empty (CASSANDRA-9117)
 * Don't execute any functions at prepare-time (CASSANDRA-9037)
 * Share file handles between all instances of a SegmentedFile (CASSANDRA-8893)
 * Make it possible to major compact LCS (CASSANDRA-7272)
 * Make FunctionExecutionException extend RequestExecutionException
   (CASSANDRA-9055)
 * Add support for SELECT JSON, INSERT JSON syntax and new toJson(), fromJson()
   functions (CASSANDRA-7970)
 * Optimise max purgeable timestamp calculation in compaction (CASSANDRA-8920)
 * Constrain internode message buffer sizes, and improve IO class hierarchy (CASSANDRA-8670) 
 * New tool added to validate all sstables in a node (CASSANDRA-5791)
 * Push notification when tracing completes for an operation (CASSANDRA-7807)
 * Delay "node up" and "node added" notifications until native protocol server is started (CASSANDRA-8236)
 * Compressed Commit Log (CASSANDRA-6809)
 * Optimise IntervalTree (CASSANDRA-8988)
 * Add a key-value payload for third party usage (CASSANDRA-8553, 9212)
 * Bump metrics-reporter-config dependency for metrics 3.0 (CASSANDRA-8149)
 * Partition intra-cluster message streams by size, not type (CASSANDRA-8789)
 * Add WriteFailureException to native protocol, notify coordinator of
   write failures (CASSANDRA-8592)
 * Convert SequentialWriter to nio (CASSANDRA-8709)
 * Add role based access control (CASSANDRA-7653, 8650, 7216, 8760, 8849, 8761, 8850)
 * Record client ip address in tracing sessions (CASSANDRA-8162)
 * Indicate partition key columns in response metadata for prepared
   statements (CASSANDRA-7660)
 * Merge UUIDType and TimeUUIDType parse logic (CASSANDRA-8759)
 * Avoid memory allocation when searching index summary (CASSANDRA-8793)
 * Optimise (Time)?UUIDType Comparisons (CASSANDRA-8730)
 * Make CRC32Ex into a separate maven dependency (CASSANDRA-8836)
 * Use preloaded jemalloc w/ Unsafe (CASSANDRA-8714, 9197)
 * Avoid accessing partitioner through StorageProxy (CASSANDRA-8244, 8268)
 * Upgrade Metrics library and remove depricated metrics (CASSANDRA-5657)
 * Serializing Row cache alternative, fully off heap (CASSANDRA-7438)
 * Duplicate rows returned when in clause has repeated values (CASSANDRA-6707)
 * Make CassandraException unchecked, extend RuntimeException (CASSANDRA-8560)
 * Support direct buffer decompression for reads (CASSANDRA-8464)
 * DirectByteBuffer compatible LZ4 methods (CASSANDRA-7039)
 * Group sstables for anticompaction correctly (CASSANDRA-8578)
 * Add ReadFailureException to native protocol, respond
   immediately when replicas encounter errors while handling
   a read request (CASSANDRA-7886)
 * Switch CommitLogSegment from RandomAccessFile to nio (CASSANDRA-8308)
 * Allow mixing token and partition key restrictions (CASSANDRA-7016)
 * Support index key/value entries on map collections (CASSANDRA-8473)
 * Modernize schema tables (CASSANDRA-8261)
 * Support for user-defined aggregation functions (CASSANDRA-8053)
 * Fix NPE in SelectStatement with empty IN values (CASSANDRA-8419)
 * Refactor SelectStatement, return IN results in natural order instead
   of IN value list order and ignore duplicate values in partition key IN restrictions (CASSANDRA-7981)
 * Support UDTs, tuples, and collections in user-defined
   functions (CASSANDRA-7563)
 * Fix aggregate fn results on empty selection, result column name,
   and cqlsh parsing (CASSANDRA-8229)
 * Mark sstables as repaired after full repair (CASSANDRA-7586)
 * Extend Descriptor to include a format value and refactor reader/writer
   APIs (CASSANDRA-7443)
 * Integrate JMH for microbenchmarks (CASSANDRA-8151)
 * Keep sstable levels when bootstrapping (CASSANDRA-7460)
 * Add Sigar library and perform basic OS settings check on startup (CASSANDRA-7838)
 * Support for aggregation functions (CASSANDRA-4914)
 * Remove cassandra-cli (CASSANDRA-7920)
 * Accept dollar quoted strings in CQL (CASSANDRA-7769)
 * Make assassinate a first class command (CASSANDRA-7935)
 * Support IN clause on any partition key column (CASSANDRA-7855)
 * Support IN clause on any clustering column (CASSANDRA-4762)
 * Improve compaction logging (CASSANDRA-7818)
 * Remove YamlFileNetworkTopologySnitch (CASSANDRA-7917)
 * Do anticompaction in groups (CASSANDRA-6851)
 * Support user-defined functions (CASSANDRA-7395, 7526, 7562, 7740, 7781, 7929,
   7924, 7812, 8063, 7813, 7708)
 * Permit configurable timestamps with cassandra-stress (CASSANDRA-7416)
 * Move sstable RandomAccessReader to nio2, which allows using the
   FILE_SHARE_DELETE flag on Windows (CASSANDRA-4050)
 * Remove CQL2 (CASSANDRA-5918)
 * Optimize fetching multiple cells by name (CASSANDRA-6933)
 * Allow compilation in java 8 (CASSANDRA-7028)
 * Make incremental repair default (CASSANDRA-7250)
 * Enable code coverage thru JaCoCo (CASSANDRA-7226)
 * Switch external naming of 'column families' to 'tables' (CASSANDRA-4369) 
 * Shorten SSTable path (CASSANDRA-6962)
 * Use unsafe mutations for most unit tests (CASSANDRA-6969)
 * Fix race condition during calculation of pending ranges (CASSANDRA-7390)
 * Fail on very large batch sizes (CASSANDRA-8011)
 * Improve concurrency of repair (CASSANDRA-6455, 8208, 9145)
 * Select optimal CRC32 implementation at runtime (CASSANDRA-8614)
 * Evaluate MurmurHash of Token once per query (CASSANDRA-7096)
 * Generalize progress reporting (CASSANDRA-8901)
 * Resumable bootstrap streaming (CASSANDRA-8838, CASSANDRA-8942)
 * Allow scrub for secondary index (CASSANDRA-5174)
 * Save repair data to system table (CASSANDRA-5839)
 * fix nodetool names that reference column families (CASSANDRA-8872)
 Merged from 2.1:
 * Warn on misuse of unlogged batches (CASSANDRA-9282)
 * Failure detector detects and ignores local pauses (CASSANDRA-9183)
 * Add utility class to support for rate limiting a given log statement (CASSANDRA-9029)
 * Add missing consistency levels to cassandra-stess (CASSANDRA-9361)
 * Fix commitlog getCompletedTasks to not increment (CASSANDRA-9339)
 * Fix for harmless exceptions logged as ERROR (CASSANDRA-8564)
 * Delete processed sstables in sstablesplit/sstableupgrade (CASSANDRA-8606)
 * Improve sstable exclusion from partition tombstones (CASSANDRA-9298)
 * Validate the indexed column rather than the cell's contents for 2i (CASSANDRA-9057)
 * Add support for top-k custom 2i queries (CASSANDRA-8717)
 * Fix error when dropping table during compaction (CASSANDRA-9251)
 * cassandra-stress supports validation operations over user profiles (CASSANDRA-8773)
 * Add support for rate limiting log messages (CASSANDRA-9029)
 * Log the partition key with tombstone warnings (CASSANDRA-8561)
 * Reduce runWithCompactionsDisabled poll interval to 1ms (CASSANDRA-9271)
 * Fix PITR commitlog replay (CASSANDRA-9195)
 * GCInspector logs very different times (CASSANDRA-9124)
 * Fix deleting from an empty list (CASSANDRA-9198)
 * Update tuple and collection types that use a user-defined type when that UDT
   is modified (CASSANDRA-9148, CASSANDRA-9192)
 * Use higher timeout for prepair and snapshot in repair (CASSANDRA-9261)
 * Fix anticompaction blocking ANTI_ENTROPY stage (CASSANDRA-9151)
 * Repair waits for anticompaction to finish (CASSANDRA-9097)
 * Fix streaming not holding ref when stream error (CASSANDRA-9295)
 * Fix canonical view returning early opened SSTables (CASSANDRA-9396)
Merged from 2.0:
 * (cqlsh) Add LOGIN command to switch users (CASSANDRA-7212)
 * Clone SliceQueryFilter in AbstractReadCommand implementations (CASSANDRA-8940)
 * Push correct protocol notification for DROP INDEX (CASSANDRA-9310)
 * token-generator - generated tokens too long (CASSANDRA-9300)
 * Fix counting of tombstones for TombstoneOverwhelmingException (CASSANDRA-9299)
 * Fix ReconnectableSnitch reconnecting to peers during upgrade (CASSANDRA-6702)
 * Include keyspace and table name in error log for collections over the size
   limit (CASSANDRA-9286)
 * Avoid potential overlap in LCS with single-partition sstables (CASSANDRA-9322)
 * Log warning message when a table is queried before the schema has fully
   propagated (CASSANDRA-9136)
 * Overload SecondaryIndex#indexes to accept the column definition (CASSANDRA-9314)
 * (cqlsh) Add SERIAL and LOCAL_SERIAL consistency levels (CASSANDRA-8051)
 * Fix index selection during rebuild with certain table layouts (CASSANDRA-9281)
 * Fix partition-level-delete-only workload accounting (CASSANDRA-9194)
 * Allow scrub to handle corrupted compressed chunks (CASSANDRA-9140)
 * Fix assertion error when resetlocalschema is run during repair (CASSANDRA-9249)
 * Disable single sstable tombstone compactions for DTCS by default (CASSANDRA-9234)
 * IncomingTcpConnection thread is not named (CASSANDRA-9262)
 * Close incoming connections when MessagingService is stopped (CASSANDRA-9238)
 * Fix streaming hang when retrying (CASSANDRA-9132)


2.1.5
 * Re-add deprecated cold_reads_to_omit param for backwards compat (CASSANDRA-9203)
 * Make anticompaction visible in compactionstats (CASSANDRA-9098)
 * Improve nodetool getendpoints documentation about the partition
   key parameter (CASSANDRA-6458)
 * Don't check other keyspaces for schema changes when an user-defined
   type is altered (CASSANDRA-9187)
 * Add generate-idea-files target to build.xml (CASSANDRA-9123)
 * Allow takeColumnFamilySnapshot to take a list of tables (CASSANDRA-8348)
 * Limit major sstable operations to their canonical representation (CASSANDRA-8669)
 * cqlsh: Add tests for INSERT and UPDATE tab completion (CASSANDRA-9125)
 * cqlsh: quote column names when needed in COPY FROM inserts (CASSANDRA-9080)
 * Do not load read meter for offline operations (CASSANDRA-9082)
 * cqlsh: Make CompositeType data readable (CASSANDRA-8919)
 * cqlsh: Fix display of triggers (CASSANDRA-9081)
 * Fix NullPointerException when deleting or setting an element by index on
   a null list collection (CASSANDRA-9077)
 * Buffer bloom filter serialization (CASSANDRA-9066)
 * Fix anti-compaction target bloom filter size (CASSANDRA-9060)
 * Make FROZEN and TUPLE unreserved keywords in CQL (CASSANDRA-9047)
 * Prevent AssertionError from SizeEstimatesRecorder (CASSANDRA-9034)
 * Avoid overwriting index summaries for sstables with an older format that
   does not support downsampling; rebuild summaries on startup when this
   is detected (CASSANDRA-8993)
 * Fix potential data loss in CompressedSequentialWriter (CASSANDRA-8949)
 * Make PasswordAuthenticator number of hashing rounds configurable (CASSANDRA-8085)
 * Fix AssertionError when binding nested collections in DELETE (CASSANDRA-8900)
 * Check for overlap with non-early sstables in LCS (CASSANDRA-8739)
 * Only calculate max purgable timestamp if we have to (CASSANDRA-8914)
 * (cqlsh) Greatly improve performance of COPY FROM (CASSANDRA-8225)
 * IndexSummary effectiveIndexInterval is now a guideline, not a rule (CASSANDRA-8993)
 * Use correct bounds for page cache eviction of compressed files (CASSANDRA-8746)
 * SSTableScanner enforces its bounds (CASSANDRA-8946)
 * Cleanup cell equality (CASSANDRA-8947)
 * Introduce intra-cluster message coalescing (CASSANDRA-8692)
 * DatabaseDescriptor throws NPE when rpc_interface is used (CASSANDRA-8839)
 * Don't check if an sstable is live for offline compactions (CASSANDRA-8841)
 * Don't set clientMode in SSTableLoader (CASSANDRA-8238)
 * Fix SSTableRewriter with disabled early open (CASSANDRA-8535)
 * Fix cassandra-stress so it respects the CL passed in user mode (CASSANDRA-8948)
 * Fix rare NPE in ColumnDefinition#hasIndexOption() (CASSANDRA-8786)
 * cassandra-stress reports per-operation statistics, plus misc (CASSANDRA-8769)
 * Add SimpleDate (cql date) and Time (cql time) types (CASSANDRA-7523)
 * Use long for key count in cfstats (CASSANDRA-8913)
 * Make SSTableRewriter.abort() more robust to failure (CASSANDRA-8832)
 * Remove cold_reads_to_omit from STCS (CASSANDRA-8860)
 * Make EstimatedHistogram#percentile() use ceil instead of floor (CASSANDRA-8883)
 * Fix top partitions reporting wrong cardinality (CASSANDRA-8834)
 * Fix rare NPE in KeyCacheSerializer (CASSANDRA-8067)
 * Pick sstables for validation as late as possible inc repairs (CASSANDRA-8366)
 * Fix commitlog getPendingTasks to not increment (CASSANDRA-8862)
 * Fix parallelism adjustment in range and secondary index queries
   when the first fetch does not satisfy the limit (CASSANDRA-8856)
 * Check if the filtered sstables is non-empty in STCS (CASSANDRA-8843)
 * Upgrade java-driver used for cassandra-stress (CASSANDRA-8842)
 * Fix CommitLog.forceRecycleAllSegments() memory access error (CASSANDRA-8812)
 * Improve assertions in Memory (CASSANDRA-8792)
 * Fix SSTableRewriter cleanup (CASSANDRA-8802)
 * Introduce SafeMemory for CompressionMetadata.Writer (CASSANDRA-8758)
 * 'nodetool info' prints exception against older node (CASSANDRA-8796)
 * Ensure SSTableReader.last corresponds exactly with the file end (CASSANDRA-8750)
 * Make SSTableWriter.openEarly more robust and obvious (CASSANDRA-8747)
 * Enforce SSTableReader.first/last (CASSANDRA-8744)
 * Cleanup SegmentedFile API (CASSANDRA-8749)
 * Avoid overlap with early compaction replacement (CASSANDRA-8683)
 * Safer Resource Management++ (CASSANDRA-8707)
 * Write partition size estimates into a system table (CASSANDRA-7688)
 * cqlsh: Fix keys() and full() collection indexes in DESCRIBE output
   (CASSANDRA-8154)
 * Show progress of streaming in nodetool netstats (CASSANDRA-8886)
 * IndexSummaryBuilder utilises offheap memory, and shares data between
   each IndexSummary opened from it (CASSANDRA-8757)
 * markCompacting only succeeds if the exact SSTableReader instances being 
   marked are in the live set (CASSANDRA-8689)
 * cassandra-stress support for varint (CASSANDRA-8882)
 * Fix Adler32 digest for compressed sstables (CASSANDRA-8778)
 * Add nodetool statushandoff/statusbackup (CASSANDRA-8912)
 * Use stdout for progress and stats in sstableloader (CASSANDRA-8982)
 * Correctly identify 2i datadir from older versions (CASSANDRA-9116)
Merged from 2.0:
 * Ignore gossip SYNs after shutdown (CASSANDRA-9238)
 * Avoid overflow when calculating max sstable size in LCS (CASSANDRA-9235)
 * Make sstable blacklisting work with compression (CASSANDRA-9138)
 * Do not attempt to rebuild indexes if no index accepts any column (CASSANDRA-9196)
 * Don't initiate snitch reconnection for dead states (CASSANDRA-7292)
 * Fix ArrayIndexOutOfBoundsException in CQLSSTableWriter (CASSANDRA-8978)
 * Add shutdown gossip state to prevent timeouts during rolling restarts (CASSANDRA-8336)
 * Fix running with java.net.preferIPv6Addresses=true (CASSANDRA-9137)
 * Fix failed bootstrap/replace attempts being persisted in system.peers (CASSANDRA-9180)
 * Flush system.IndexInfo after marking index built (CASSANDRA-9128)
 * Fix updates to min/max_compaction_threshold through cassandra-cli
   (CASSANDRA-8102)
 * Don't include tmp files when doing offline relevel (CASSANDRA-9088)
 * Use the proper CAS WriteType when finishing a previous round during Paxos
   preparation (CASSANDRA-8672)
 * Avoid race in cancelling compactions (CASSANDRA-9070)
 * More aggressive check for expired sstables in DTCS (CASSANDRA-8359)
 * Fix ignored index_interval change in ALTER TABLE statements (CASSANDRA-7976)
 * Do more aggressive compaction in old time windows in DTCS (CASSANDRA-8360)
 * java.lang.AssertionError when reading saved cache (CASSANDRA-8740)
 * "disk full" when running cleanup (CASSANDRA-9036)
 * Lower logging level from ERROR to DEBUG when a scheduled schema pull
   cannot be completed due to a node being down (CASSANDRA-9032)
 * Fix MOVED_NODE client event (CASSANDRA-8516)
 * Allow overriding MAX_OUTSTANDING_REPLAY_COUNT (CASSANDRA-7533)
 * Fix malformed JMX ObjectName containing IPv6 addresses (CASSANDRA-9027)
 * (cqlsh) Allow increasing CSV field size limit through
   cqlshrc config option (CASSANDRA-8934)
 * Stop logging range tombstones when exceeding the threshold
   (CASSANDRA-8559)
 * Fix NullPointerException when nodetool getendpoints is run
   against invalid keyspaces or tables (CASSANDRA-8950)
 * Allow specifying the tmp dir (CASSANDRA-7712)
 * Improve compaction estimated tasks estimation (CASSANDRA-8904)
 * Fix duplicate up/down messages sent to native clients (CASSANDRA-7816)
 * Expose commit log archive status via JMX (CASSANDRA-8734)
 * Provide better exceptions for invalid replication strategy parameters
   (CASSANDRA-8909)
 * Fix regression in mixed single and multi-column relation support for
   SELECT statements (CASSANDRA-8613)
 * Add ability to limit number of native connections (CASSANDRA-8086)
 * Fix CQLSSTableWriter throwing exception and spawning threads
   (CASSANDRA-8808)
 * Fix MT mismatch between empty and GC-able data (CASSANDRA-8979)
 * Fix incorrect validation when snapshotting single table (CASSANDRA-8056)
 * Add offline tool to relevel sstables (CASSANDRA-8301)
 * Preserve stream ID for more protocol errors (CASSANDRA-8848)
 * Fix combining token() function with multi-column relations on
   clustering columns (CASSANDRA-8797)
 * Make CFS.markReferenced() resistant to bad refcounting (CASSANDRA-8829)
 * Fix StreamTransferTask abort/complete bad refcounting (CASSANDRA-8815)
 * Fix AssertionError when querying a DESC clustering ordered
   table with ASC ordering and paging (CASSANDRA-8767)
 * AssertionError: "Memory was freed" when running cleanup (CASSANDRA-8716)
 * Make it possible to set max_sstable_age to fractional days (CASSANDRA-8406)
 * Fix some multi-column relations with indexes on some clustering
   columns (CASSANDRA-8275)
 * Fix memory leak in SSTableSimple*Writer and SSTableReader.validate()
   (CASSANDRA-8748)
 * Throw OOM if allocating memory fails to return a valid pointer (CASSANDRA-8726)
 * Fix SSTableSimpleUnsortedWriter ConcurrentModificationException (CASSANDRA-8619)
 * 'nodetool info' prints exception against older node (CASSANDRA-8796)
 * Ensure SSTableSimpleUnsortedWriter.close() terminates if
   disk writer has crashed (CASSANDRA-8807)


2.1.4
 * Bind JMX to localhost unless explicitly configured otherwise (CASSANDRA-9085)


2.1.3
 * Fix HSHA/offheap_objects corruption (CASSANDRA-8719)
 * Upgrade libthrift to 0.9.2 (CASSANDRA-8685)
 * Don't use the shared ref in sstableloader (CASSANDRA-8704)
 * Purge internal prepared statements if related tables or
   keyspaces are dropped (CASSANDRA-8693)
 * (cqlsh) Handle unicode BOM at start of files (CASSANDRA-8638)
 * Stop compactions before exiting offline tools (CASSANDRA-8623)
 * Update tools/stress/README.txt to match current behaviour (CASSANDRA-7933)
 * Fix schema from Thrift conversion with empty metadata (CASSANDRA-8695)
 * Safer Resource Management (CASSANDRA-7705)
 * Make sure we compact highly overlapping cold sstables with
   STCS (CASSANDRA-8635)
 * rpc_interface and listen_interface generate NPE on startup when specified
   interface doesn't exist (CASSANDRA-8677)
 * Fix ArrayIndexOutOfBoundsException in nodetool cfhistograms (CASSANDRA-8514)
 * Switch from yammer metrics for nodetool cf/proxy histograms (CASSANDRA-8662)
 * Make sure we don't add tmplink files to the compaction
   strategy (CASSANDRA-8580)
 * (cqlsh) Handle maps with blob keys (CASSANDRA-8372)
 * (cqlsh) Handle DynamicCompositeType schemas correctly (CASSANDRA-8563)
 * Duplicate rows returned when in clause has repeated values (CASSANDRA-6706)
 * Add tooling to detect hot partitions (CASSANDRA-7974)
 * Fix cassandra-stress user-mode truncation of partition generation (CASSANDRA-8608)
 * Only stream from unrepaired sstables during inc repair (CASSANDRA-8267)
 * Don't allow starting multiple inc repairs on the same sstables (CASSANDRA-8316)
 * Invalidate prepared BATCH statements when related tables
   or keyspaces are dropped (CASSANDRA-8652)
 * Fix missing results in secondary index queries on collections
   with ALLOW FILTERING (CASSANDRA-8421)
 * Expose EstimatedHistogram metrics for range slices (CASSANDRA-8627)
 * (cqlsh) Escape clqshrc passwords properly (CASSANDRA-8618)
 * Fix NPE when passing wrong argument in ALTER TABLE statement (CASSANDRA-8355)
 * Pig: Refactor and deprecate CqlStorage (CASSANDRA-8599)
 * Don't reuse the same cleanup strategy for all sstables (CASSANDRA-8537)
 * Fix case-sensitivity of index name on CREATE and DROP INDEX
   statements (CASSANDRA-8365)
 * Better detection/logging for corruption in compressed sstables (CASSANDRA-8192)
 * Use the correct repairedAt value when closing writer (CASSANDRA-8570)
 * (cqlsh) Handle a schema mismatch being detected on startup (CASSANDRA-8512)
 * Properly calculate expected write size during compaction (CASSANDRA-8532)
 * Invalidate affected prepared statements when a table's columns
   are altered (CASSANDRA-7910)
 * Stress - user defined writes should populate sequentally (CASSANDRA-8524)
 * Fix regression in SSTableRewriter causing some rows to become unreadable 
   during compaction (CASSANDRA-8429)
 * Run major compactions for repaired/unrepaired in parallel (CASSANDRA-8510)
 * (cqlsh) Fix compression options in DESCRIBE TABLE output when compression
   is disabled (CASSANDRA-8288)
 * (cqlsh) Fix DESCRIBE output after keyspaces are altered (CASSANDRA-7623)
 * Make sure we set lastCompactedKey correctly (CASSANDRA-8463)
 * (cqlsh) Fix output of CONSISTENCY command (CASSANDRA-8507)
 * (cqlsh) Fixed the handling of LIST statements (CASSANDRA-8370)
 * Make sstablescrub check leveled manifest again (CASSANDRA-8432)
 * Check first/last keys in sstable when giving out positions (CASSANDRA-8458)
 * Disable mmap on Windows (CASSANDRA-6993)
 * Add missing ConsistencyLevels to cassandra-stress (CASSANDRA-8253)
 * Add auth support to cassandra-stress (CASSANDRA-7985)
 * Fix ArrayIndexOutOfBoundsException when generating error message
   for some CQL syntax errors (CASSANDRA-8455)
 * Scale memtable slab allocation logarithmically (CASSANDRA-7882)
 * cassandra-stress simultaneous inserts over same seed (CASSANDRA-7964)
 * Reduce cassandra-stress sampling memory requirements (CASSANDRA-7926)
 * Ensure memtable flush cannot expire commit log entries from its future (CASSANDRA-8383)
 * Make read "defrag" async to reclaim memtables (CASSANDRA-8459)
 * Remove tmplink files for offline compactions (CASSANDRA-8321)
 * Reduce maxHintsInProgress (CASSANDRA-8415)
 * BTree updates may call provided update function twice (CASSANDRA-8018)
 * Release sstable references after anticompaction (CASSANDRA-8386)
 * Handle abort() in SSTableRewriter properly (CASSANDRA-8320)
 * Centralize shared executors (CASSANDRA-8055)
 * Fix filtering for CONTAINS (KEY) relations on frozen collection
   clustering columns when the query is restricted to a single
   partition (CASSANDRA-8203)
 * Do more aggressive entire-sstable TTL expiry checks (CASSANDRA-8243)
 * Add more log info if readMeter is null (CASSANDRA-8238)
 * add check of the system wall clock time at startup (CASSANDRA-8305)
 * Support for frozen collections (CASSANDRA-7859)
 * Fix overflow on histogram computation (CASSANDRA-8028)
 * Have paxos reuse the timestamp generation of normal queries (CASSANDRA-7801)
 * Fix incremental repair not remove parent session on remote (CASSANDRA-8291)
 * Improve JBOD disk utilization (CASSANDRA-7386)
 * Log failed host when preparing incremental repair (CASSANDRA-8228)
 * Force config client mode in CQLSSTableWriter (CASSANDRA-8281)
 * Fix sstableupgrade throws exception (CASSANDRA-8688)
 * Fix hang when repairing empty keyspace (CASSANDRA-8694)
Merged from 2.0:
 * Fix IllegalArgumentException in dynamic snitch (CASSANDRA-8448)
 * Add support for UPDATE ... IF EXISTS (CASSANDRA-8610)
 * Fix reversal of list prepends (CASSANDRA-8733)
 * Prevent non-zero default_time_to_live on tables with counters
   (CASSANDRA-8678)
 * Fix SSTableSimpleUnsortedWriter ConcurrentModificationException
   (CASSANDRA-8619)
 * Round up time deltas lower than 1ms in BulkLoader (CASSANDRA-8645)
 * Add batch remove iterator to ABSC (CASSANDRA-8414, 8666)
 * Round up time deltas lower than 1ms in BulkLoader (CASSANDRA-8645)
 * Fix isClientMode check in Keyspace (CASSANDRA-8687)
 * Use more efficient slice size for querying internal secondary
   index tables (CASSANDRA-8550)
 * Fix potentially returning deleted rows with range tombstone (CASSANDRA-8558)
 * Check for available disk space before starting a compaction (CASSANDRA-8562)
 * Fix DISTINCT queries with LIMITs or paging when some partitions
   contain only tombstones (CASSANDRA-8490)
 * Introduce background cache refreshing to permissions cache
   (CASSANDRA-8194)
 * Fix race condition in StreamTransferTask that could lead to
   infinite loops and premature sstable deletion (CASSANDRA-7704)
 * Add an extra version check to MigrationTask (CASSANDRA-8462)
 * Ensure SSTableWriter cleans up properly after failure (CASSANDRA-8499)
 * Increase bf true positive count on key cache hit (CASSANDRA-8525)
 * Move MeteredFlusher to its own thread (CASSANDRA-8485)
 * Fix non-distinct results in DISTNCT queries on static columns when
   paging is enabled (CASSANDRA-8087)
 * Move all hints related tasks to hints internal executor (CASSANDRA-8285)
 * Fix paging for multi-partition IN queries (CASSANDRA-8408)
 * Fix MOVED_NODE topology event never being emitted when a node
   moves its token (CASSANDRA-8373)
 * Fix validation of indexes in COMPACT tables (CASSANDRA-8156)
 * Avoid StackOverflowError when a large list of IN values
   is used for a clustering column (CASSANDRA-8410)
 * Fix NPE when writetime() or ttl() calls are wrapped by
   another function call (CASSANDRA-8451)
 * Fix NPE after dropping a keyspace (CASSANDRA-8332)
 * Fix error message on read repair timeouts (CASSANDRA-7947)
 * Default DTCS base_time_seconds changed to 60 (CASSANDRA-8417)
 * Refuse Paxos operation with more than one pending endpoint (CASSANDRA-8346, 8640)
 * Throw correct exception when trying to bind a keyspace or table
   name (CASSANDRA-6952)
 * Make HHOM.compact synchronized (CASSANDRA-8416)
 * cancel latency-sampling task when CF is dropped (CASSANDRA-8401)
 * don't block SocketThread for MessagingService (CASSANDRA-8188)
 * Increase quarantine delay on replacement (CASSANDRA-8260)
 * Expose off-heap memory usage stats (CASSANDRA-7897)
 * Ignore Paxos commits for truncated tables (CASSANDRA-7538)
 * Validate size of indexed column values (CASSANDRA-8280)
 * Make LCS split compaction results over all data directories (CASSANDRA-8329)
 * Fix some failing queries that use multi-column relations
   on COMPACT STORAGE tables (CASSANDRA-8264)
 * Fix InvalidRequestException with ORDER BY (CASSANDRA-8286)
 * Disable SSLv3 for POODLE (CASSANDRA-8265)
 * Fix millisecond timestamps in Tracing (CASSANDRA-8297)
 * Include keyspace name in error message when there are insufficient
   live nodes to stream from (CASSANDRA-8221)
 * Avoid overlap in L1 when L0 contains many nonoverlapping
   sstables (CASSANDRA-8211)
 * Improve PropertyFileSnitch logging (CASSANDRA-8183)
 * Add DC-aware sequential repair (CASSANDRA-8193)
 * Use live sstables in snapshot repair if possible (CASSANDRA-8312)
 * Fix hints serialized size calculation (CASSANDRA-8587)


2.1.2
 * (cqlsh) parse_for_table_meta errors out on queries with undefined
   grammars (CASSANDRA-8262)
 * (cqlsh) Fix SELECT ... TOKEN() function broken in C* 2.1.1 (CASSANDRA-8258)
 * Fix Cassandra crash when running on JDK8 update 40 (CASSANDRA-8209)
 * Optimize partitioner tokens (CASSANDRA-8230)
 * Improve compaction of repaired/unrepaired sstables (CASSANDRA-8004)
 * Make cache serializers pluggable (CASSANDRA-8096)
 * Fix issues with CONTAINS (KEY) queries on secondary indexes
   (CASSANDRA-8147)
 * Fix read-rate tracking of sstables for some queries (CASSANDRA-8239)
 * Fix default timestamp in QueryOptions (CASSANDRA-8246)
 * Set socket timeout when reading remote version (CASSANDRA-8188)
 * Refactor how we track live size (CASSANDRA-7852)
 * Make sure unfinished compaction files are removed (CASSANDRA-8124)
 * Fix shutdown when run as Windows service (CASSANDRA-8136)
 * Fix DESCRIBE TABLE with custom indexes (CASSANDRA-8031)
 * Fix race in RecoveryManagerTest (CASSANDRA-8176)
 * Avoid IllegalArgumentException while sorting sstables in
   IndexSummaryManager (CASSANDRA-8182)
 * Shutdown JVM on file descriptor exhaustion (CASSANDRA-7579)
 * Add 'die' policy for commit log and disk failure (CASSANDRA-7927)
 * Fix installing as service on Windows (CASSANDRA-8115)
 * Fix CREATE TABLE for CQL2 (CASSANDRA-8144)
 * Avoid boxing in ColumnStats min/max trackers (CASSANDRA-8109)
Merged from 2.0:
 * Correctly handle non-text column names in cql3 (CASSANDRA-8178)
 * Fix deletion for indexes on primary key columns (CASSANDRA-8206)
 * Add 'nodetool statusgossip' (CASSANDRA-8125)
 * Improve client notification that nodes are ready for requests (CASSANDRA-7510)
 * Handle negative timestamp in writetime method (CASSANDRA-8139)
 * Pig: Remove errant LIMIT clause in CqlNativeStorage (CASSANDRA-8166)
 * Throw ConfigurationException when hsha is used with the default
   rpc_max_threads setting of 'unlimited' (CASSANDRA-8116)
 * Allow concurrent writing of the same table in the same JVM using
   CQLSSTableWriter (CASSANDRA-7463)
 * Fix totalDiskSpaceUsed calculation (CASSANDRA-8205)


2.1.1
 * Fix spin loop in AtomicSortedColumns (CASSANDRA-7546)
 * Dont notify when replacing tmplink files (CASSANDRA-8157)
 * Fix validation with multiple CONTAINS clause (CASSANDRA-8131)
 * Fix validation of collections in TriggerExecutor (CASSANDRA-8146)
 * Fix IllegalArgumentException when a list of IN values containing tuples
   is passed as a single arg to a prepared statement with the v1 or v2
   protocol (CASSANDRA-8062)
 * Fix ClassCastException in DISTINCT query on static columns with
   query paging (CASSANDRA-8108)
 * Fix NPE on null nested UDT inside a set (CASSANDRA-8105)
 * Fix exception when querying secondary index on set items or map keys
   when some clustering columns are specified (CASSANDRA-8073)
 * Send proper error response when there is an error during native
   protocol message decode (CASSANDRA-8118)
 * Gossip should ignore generation numbers too far in the future (CASSANDRA-8113)
 * Fix NPE when creating a table with frozen sets, lists (CASSANDRA-8104)
 * Fix high memory use due to tracking reads on incrementally opened sstable
   readers (CASSANDRA-8066)
 * Fix EXECUTE request with skipMetadata=false returning no metadata
   (CASSANDRA-8054)
 * Allow concurrent use of CQLBulkOutputFormat (CASSANDRA-7776)
 * Shutdown JVM on OOM (CASSANDRA-7507)
 * Upgrade netty version and enable epoll event loop (CASSANDRA-7761)
 * Don't duplicate sstables smaller than split size when using
   the sstablesplitter tool (CASSANDRA-7616)
 * Avoid re-parsing already prepared statements (CASSANDRA-7923)
 * Fix some Thrift slice deletions and updates of COMPACT STORAGE
   tables with some clustering columns omitted (CASSANDRA-7990)
 * Fix filtering for CONTAINS on sets (CASSANDRA-8033)
 * Properly track added size (CASSANDRA-7239)
 * Allow compilation in java 8 (CASSANDRA-7208)
 * Fix Assertion error on RangeTombstoneList diff (CASSANDRA-8013)
 * Release references to overlapping sstables during compaction (CASSANDRA-7819)
 * Send notification when opening compaction results early (CASSANDRA-8034)
 * Make native server start block until properly bound (CASSANDRA-7885)
 * (cqlsh) Fix IPv6 support (CASSANDRA-7988)
 * Ignore fat clients when checking for endpoint collision (CASSANDRA-7939)
 * Make sstablerepairedset take a list of files (CASSANDRA-7995)
 * (cqlsh) Tab completeion for indexes on map keys (CASSANDRA-7972)
 * (cqlsh) Fix UDT field selection in select clause (CASSANDRA-7891)
 * Fix resource leak in event of corrupt sstable
 * (cqlsh) Add command line option for cqlshrc file path (CASSANDRA-7131)
 * Provide visibility into prepared statements churn (CASSANDRA-7921, CASSANDRA-7930)
 * Invalidate prepared statements when their keyspace or table is
   dropped (CASSANDRA-7566)
 * cassandra-stress: fix support for NetworkTopologyStrategy (CASSANDRA-7945)
 * Fix saving caches when a table is dropped (CASSANDRA-7784)
 * Add better error checking of new stress profile (CASSANDRA-7716)
 * Use ThreadLocalRandom and remove FBUtilities.threadLocalRandom (CASSANDRA-7934)
 * Prevent operator mistakes due to simultaneous bootstrap (CASSANDRA-7069)
 * cassandra-stress supports whitelist mode for node config (CASSANDRA-7658)
 * GCInspector more closely tracks GC; cassandra-stress and nodetool report it (CASSANDRA-7916)
 * nodetool won't output bogus ownership info without a keyspace (CASSANDRA-7173)
 * Add human readable option to nodetool commands (CASSANDRA-5433)
 * Don't try to set repairedAt on old sstables (CASSANDRA-7913)
 * Add metrics for tracking PreparedStatement use (CASSANDRA-7719)
 * (cqlsh) tab-completion for triggers (CASSANDRA-7824)
 * (cqlsh) Support for query paging (CASSANDRA-7514)
 * (cqlsh) Show progress of COPY operations (CASSANDRA-7789)
 * Add syntax to remove multiple elements from a map (CASSANDRA-6599)
 * Support non-equals conditions in lightweight transactions (CASSANDRA-6839)
 * Add IF [NOT] EXISTS to create/drop triggers (CASSANDRA-7606)
 * (cqlsh) Display the current logged-in user (CASSANDRA-7785)
 * (cqlsh) Don't ignore CTRL-C during COPY FROM execution (CASSANDRA-7815)
 * (cqlsh) Order UDTs according to cross-type dependencies in DESCRIBE
   output (CASSANDRA-7659)
 * (cqlsh) Fix handling of CAS statement results (CASSANDRA-7671)
 * (cqlsh) COPY TO/FROM improvements (CASSANDRA-7405)
 * Support list index operations with conditions (CASSANDRA-7499)
 * Add max live/tombstoned cells to nodetool cfstats output (CASSANDRA-7731)
 * Validate IPv6 wildcard addresses properly (CASSANDRA-7680)
 * (cqlsh) Error when tracing query (CASSANDRA-7613)
 * Avoid IOOBE when building SyntaxError message snippet (CASSANDRA-7569)
 * SSTableExport uses correct validator to create string representation of partition
   keys (CASSANDRA-7498)
 * Avoid NPEs when receiving type changes for an unknown keyspace (CASSANDRA-7689)
 * Add support for custom 2i validation (CASSANDRA-7575)
 * Pig support for hadoop CqlInputFormat (CASSANDRA-6454)
 * Add duration mode to cassandra-stress (CASSANDRA-7468)
 * Add listen_interface and rpc_interface options (CASSANDRA-7417)
 * Improve schema merge performance (CASSANDRA-7444)
 * Adjust MT depth based on # of partition validating (CASSANDRA-5263)
 * Optimise NativeCell comparisons (CASSANDRA-6755)
 * Configurable client timeout for cqlsh (CASSANDRA-7516)
 * Include snippet of CQL query near syntax error in messages (CASSANDRA-7111)
 * Make repair -pr work with -local (CASSANDRA-7450)
 * Fix error in sstableloader with -cph > 1 (CASSANDRA-8007)
 * Fix snapshot repair error on indexed tables (CASSANDRA-8020)
 * Do not exit nodetool repair when receiving JMX NOTIF_LOST (CASSANDRA-7909)
 * Stream to private IP when available (CASSANDRA-8084)
Merged from 2.0:
 * Reject conditions on DELETE unless full PK is given (CASSANDRA-6430)
 * Properly reject the token function DELETE (CASSANDRA-7747)
 * Force batchlog replay before decommissioning a node (CASSANDRA-7446)
 * Fix hint replay with many accumulated expired hints (CASSANDRA-6998)
 * Fix duplicate results in DISTINCT queries on static columns with query
   paging (CASSANDRA-8108)
 * Add DateTieredCompactionStrategy (CASSANDRA-6602)
 * Properly validate ascii and utf8 string literals in CQL queries (CASSANDRA-8101)
 * (cqlsh) Fix autocompletion for alter keyspace (CASSANDRA-8021)
 * Create backup directories for commitlog archiving during startup (CASSANDRA-8111)
 * Reduce totalBlockFor() for LOCAL_* consistency levels (CASSANDRA-8058)
 * Fix merging schemas with re-dropped keyspaces (CASSANDRA-7256)
 * Fix counters in supercolumns during live upgrades from 1.2 (CASSANDRA-7188)
 * Notify DT subscribers when a column family is truncated (CASSANDRA-8088)
 * Add sanity check of $JAVA on startup (CASSANDRA-7676)
 * Schedule fat client schema pull on join (CASSANDRA-7993)
 * Don't reset nodes' versions when closing IncomingTcpConnections
   (CASSANDRA-7734)
 * Record the real messaging version in all cases in OutboundTcpConnection
   (CASSANDRA-8057)
 * SSL does not work in cassandra-cli (CASSANDRA-7899)
 * Fix potential exception when using ReversedType in DynamicCompositeType
   (CASSANDRA-7898)
 * Better validation of collection values (CASSANDRA-7833)
 * Track min/max timestamps correctly (CASSANDRA-7969)
 * Fix possible overflow while sorting CL segments for replay (CASSANDRA-7992)
 * Increase nodetool Xmx (CASSANDRA-7956)
 * Archive any commitlog segments present at startup (CASSANDRA-6904)
 * CrcCheckChance should adjust based on live CFMetadata not 
   sstable metadata (CASSANDRA-7978)
 * token() should only accept columns in the partitioning
   key order (CASSANDRA-6075)
 * Add method to invalidate permission cache via JMX (CASSANDRA-7977)
 * Allow propagating multiple gossip states atomically (CASSANDRA-6125)
 * Log exceptions related to unclean native protocol client disconnects
   at DEBUG or INFO (CASSANDRA-7849)
 * Allow permissions cache to be set via JMX (CASSANDRA-7698)
 * Include schema_triggers CF in readable system resources (CASSANDRA-7967)
 * Fix RowIndexEntry to report correct serializedSize (CASSANDRA-7948)
 * Make CQLSSTableWriter sync within partitions (CASSANDRA-7360)
 * Potentially use non-local replicas in CqlConfigHelper (CASSANDRA-7906)
 * Explicitly disallow mixing multi-column and single-column
   relations on clustering columns (CASSANDRA-7711)
 * Better error message when condition is set on PK column (CASSANDRA-7804)
 * Don't send schema change responses and events for no-op DDL
   statements (CASSANDRA-7600)
 * (Hadoop) fix cluster initialisation for a split fetching (CASSANDRA-7774)
 * Throw InvalidRequestException when queries contain relations on entire
   collection columns (CASSANDRA-7506)
 * (cqlsh) enable CTRL-R history search with libedit (CASSANDRA-7577)
 * (Hadoop) allow ACFRW to limit nodes to local DC (CASSANDRA-7252)
 * (cqlsh) cqlsh should automatically disable tracing when selecting
   from system_traces (CASSANDRA-7641)
 * (Hadoop) Add CqlOutputFormat (CASSANDRA-6927)
 * Don't depend on cassandra config for nodetool ring (CASSANDRA-7508)
 * (cqlsh) Fix failing cqlsh formatting tests (CASSANDRA-7703)
 * Fix IncompatibleClassChangeError from hadoop2 (CASSANDRA-7229)
 * Add 'nodetool sethintedhandoffthrottlekb' (CASSANDRA-7635)
 * (cqlsh) Add tab-completion for CREATE/DROP USER IF [NOT] EXISTS (CASSANDRA-7611)
 * Catch errors when the JVM pulls the rug out from GCInspector (CASSANDRA-5345)
 * cqlsh fails when version number parts are not int (CASSANDRA-7524)
 * Fix NPE when table dropped during streaming (CASSANDRA-7946)
 * Fix wrong progress when streaming uncompressed (CASSANDRA-7878)
 * Fix possible infinite loop in creating repair range (CASSANDRA-7983)
 * Fix unit in nodetool for streaming throughput (CASSANDRA-7375)
Merged from 1.2:
 * Don't index tombstones (CASSANDRA-7828)
 * Improve PasswordAuthenticator default super user setup (CASSANDRA-7788)


2.1.0
 * (cqlsh) Removed "ALTER TYPE <name> RENAME TO <name>" from tab-completion
   (CASSANDRA-7895)
 * Fixed IllegalStateException in anticompaction (CASSANDRA-7892)
 * cqlsh: DESCRIBE support for frozen UDTs, tuples (CASSANDRA-7863)
 * Avoid exposing internal classes over JMX (CASSANDRA-7879)
 * Add null check for keys when freezing collection (CASSANDRA-7869)
 * Improve stress workload realism (CASSANDRA-7519)


2.1.0-rc7
 * Add frozen keyword and require UDT to be frozen (CASSANDRA-7857)
 * Track added sstable size correctly (CASSANDRA-7239)
 * (cqlsh) Fix case insensitivity (CASSANDRA-7834)
 * Fix failure to stream ranges when moving (CASSANDRA-7836)
 * Correctly remove tmplink files (CASSANDRA-7803)
 * (cqlsh) Fix column name formatting for functions, CAS operations,
   and UDT field selections (CASSANDRA-7806)
 * (cqlsh) Fix COPY FROM handling of null/empty primary key
   values (CASSANDRA-7792)
 * Fix ordering of static cells (CASSANDRA-7763)
Merged from 2.0:
 * Forbid re-adding dropped counter columns (CASSANDRA-7831)
 * Fix CFMetaData#isThriftCompatible() for PK-only tables (CASSANDRA-7832)
 * Always reject inequality on the partition key without token()
   (CASSANDRA-7722)
 * Always send Paxos commit to all replicas (CASSANDRA-7479)
 * Make disruptor_thrift_server invocation pool configurable (CASSANDRA-7594)
 * Make repair no-op when RF=1 (CASSANDRA-7864)


2.0.10
 * Don't send schema change responses and events for no-op DDL
   statements (CASSANDRA-7600)
 * (Hadoop) fix cluster initialisation for a split fetching (CASSANDRA-7774)
 * Configure system.paxos with LeveledCompactionStrategy (CASSANDRA-7753)
 * Fix ALTER clustering column type from DateType to TimestampType when
   using DESC clustering order (CASSANRDA-7797)
 * Throw EOFException if we run out of chunks in compressed datafile
   (CASSANDRA-7664)
 * Fix PRSI handling of CQL3 row markers for row cleanup (CASSANDRA-7787)
 * Fix dropping collection when it's the last regular column (CASSANDRA-7744)
 * Properly reject operations on list index with conditions (CASSANDRA-7499)
 * Make StreamReceiveTask thread safe and gc friendly (CASSANDRA-7795)
 * Validate empty cell names from counter updates (CASSANDRA-7798)
Merged from 1.2:
 * Don't allow compacted sstables to be marked as compacting (CASSANDRA-7145)
 * Track expired tombstones (CASSANDRA-7810)


2.1.0-rc6
 * Fix OOM issue from netty caching over time (CASSANDRA-7743)
 * json2sstable couldn't import JSON for CQL table (CASSANDRA-7477)
 * Invalidate all caches on table drop (CASSANDRA-7561)
 * Skip strict endpoint selection for ranges if RF == nodes (CASSANRA-7765)
 * Fix Thrift range filtering without 2ary index lookups (CASSANDRA-7741)
 * Add tracing entries about concurrent range requests (CASSANDRA-7599)
 * (cqlsh) Fix DESCRIBE for NTS keyspaces (CASSANDRA-7729)
 * Remove netty buffer ref-counting (CASSANDRA-7735)
 * Pass mutated cf to index updater for use by PRSI (CASSANDRA-7742)
 * Include stress yaml example in release and deb (CASSANDRA-7717)
 * workaround for netty issue causing corrupted data off the wire (CASSANDRA-7695)
 * cqlsh DESC CLUSTER fails retrieving ring information (CASSANDRA-7687)
 * Fix binding null values inside UDT (CASSANDRA-7685)
 * Fix UDT field selection with empty fields (CASSANDRA-7670)
 * Bogus deserialization of static cells from sstable (CASSANDRA-7684)
 * Fix NPE on compaction leftover cleanup for dropped table (CASSANDRA-7770)
Merged from 2.0:
 * Fix race condition in StreamTransferTask that could lead to
   infinite loops and premature sstable deletion (CASSANDRA-7704)
 * (cqlsh) Wait up to 10 sec for a tracing session (CASSANDRA-7222)
 * Fix NPE in FileCacheService.sizeInBytes (CASSANDRA-7756)
 * Remove duplicates from StorageService.getJoiningNodes (CASSANDRA-7478)
 * Clone token map outside of hot gossip loops (CASSANDRA-7758)
 * Fix MS expiring map timeout for Paxos messages (CASSANDRA-7752)
 * Do not flush on truncate if durable_writes is false (CASSANDRA-7750)
 * Give CRR a default input_cql Statement (CASSANDRA-7226)
 * Better error message when adding a collection with the same name
   than a previously dropped one (CASSANDRA-6276)
 * Fix validation when adding static columns (CASSANDRA-7730)
 * (Thrift) fix range deletion of supercolumns (CASSANDRA-7733)
 * Fix potential AssertionError in RangeTombstoneList (CASSANDRA-7700)
 * Validate arguments of blobAs* functions (CASSANDRA-7707)
 * Fix potential AssertionError with 2ndary indexes (CASSANDRA-6612)
 * Avoid logging CompactionInterrupted at ERROR (CASSANDRA-7694)
 * Minor leak in sstable2jon (CASSANDRA-7709)
 * Add cassandra.auto_bootstrap system property (CASSANDRA-7650)
 * Update java driver (for hadoop) (CASSANDRA-7618)
 * Remove CqlPagingRecordReader/CqlPagingInputFormat (CASSANDRA-7570)
 * Support connecting to ipv6 jmx with nodetool (CASSANDRA-7669)


2.1.0-rc5
 * Reject counters inside user types (CASSANDRA-7672)
 * Switch to notification-based GCInspector (CASSANDRA-7638)
 * (cqlsh) Handle nulls in UDTs and tuples correctly (CASSANDRA-7656)
 * Don't use strict consistency when replacing (CASSANDRA-7568)
 * Fix min/max cell name collection on 2.0 SSTables with range
   tombstones (CASSANDRA-7593)
 * Tolerate min/max cell names of different lengths (CASSANDRA-7651)
 * Filter cached results correctly (CASSANDRA-7636)
 * Fix tracing on the new SEPExecutor (CASSANDRA-7644)
 * Remove shuffle and taketoken (CASSANDRA-7601)
 * Clean up Windows batch scripts (CASSANDRA-7619)
 * Fix native protocol drop user type notification (CASSANDRA-7571)
 * Give read access to system.schema_usertypes to all authenticated users
   (CASSANDRA-7578)
 * (cqlsh) Fix cqlsh display when zero rows are returned (CASSANDRA-7580)
 * Get java version correctly when JAVA_TOOL_OPTIONS is set (CASSANDRA-7572)
 * Fix NPE when dropping index from non-existent keyspace, AssertionError when
   dropping non-existent index with IF EXISTS (CASSANDRA-7590)
 * Fix sstablelevelresetter hang (CASSANDRA-7614)
 * (cqlsh) Fix deserialization of blobs (CASSANDRA-7603)
 * Use "keyspace updated" schema change message for UDT changes in v1 and
   v2 protocols (CASSANDRA-7617)
 * Fix tracing of range slices and secondary index lookups that are local
   to the coordinator (CASSANDRA-7599)
 * Set -Dcassandra.storagedir for all tool shell scripts (CASSANDRA-7587)
 * Don't swap max/min col names when mutating sstable metadata (CASSANDRA-7596)
 * (cqlsh) Correctly handle paged result sets (CASSANDRA-7625)
 * (cqlsh) Improve waiting for a trace to complete (CASSANDRA-7626)
 * Fix tracing of concurrent range slices and 2ary index queries (CASSANDRA-7626)
 * Fix scrub against collection type (CASSANDRA-7665)
Merged from 2.0:
 * Set gc_grace_seconds to seven days for system schema tables (CASSANDRA-7668)
 * SimpleSeedProvider no longer caches seeds forever (CASSANDRA-7663)
 * Always flush on truncate (CASSANDRA-7511)
 * Fix ReversedType(DateType) mapping to native protocol (CASSANDRA-7576)
 * Always merge ranges owned by a single node (CASSANDRA-6930)
 * Track max/min timestamps for range tombstones (CASSANDRA-7647)
 * Fix NPE when listing saved caches dir (CASSANDRA-7632)


2.1.0-rc4
 * Fix word count hadoop example (CASSANDRA-7200)
 * Updated memtable_cleanup_threshold and memtable_flush_writers defaults 
   (CASSANDRA-7551)
 * (Windows) fix startup when WMI memory query fails (CASSANDRA-7505)
 * Anti-compaction proceeds if any part of the repair failed (CASSANDRA-7521)
 * Add missing table name to DROP INDEX responses and notifications (CASSANDRA-7539)
 * Bump CQL version to 3.2.0 and update CQL documentation (CASSANDRA-7527)
 * Fix configuration error message when running nodetool ring (CASSANDRA-7508)
 * Support conditional updates, tuple type, and the v3 protocol in cqlsh (CASSANDRA-7509)
 * Handle queries on multiple secondary index types (CASSANDRA-7525)
 * Fix cqlsh authentication with v3 native protocol (CASSANDRA-7564)
 * Fix NPE when unknown prepared statement ID is used (CASSANDRA-7454)
Merged from 2.0:
 * (Windows) force range-based repair to non-sequential mode (CASSANDRA-7541)
 * Fix range merging when DES scores are zero (CASSANDRA-7535)
 * Warn when SSL certificates have expired (CASSANDRA-7528)
 * Fix error when doing reversed queries with static columns (CASSANDRA-7490)
Merged from 1.2:
 * Set correct stream ID on responses when non-Exception Throwables
   are thrown while handling native protocol messages (CASSANDRA-7470)


2.1.0-rc3
 * Consider expiry when reconciling otherwise equal cells (CASSANDRA-7403)
 * Introduce CQL support for stress tool (CASSANDRA-6146)
 * Fix ClassCastException processing expired messages (CASSANDRA-7496)
 * Fix prepared marker for collections inside UDT (CASSANDRA-7472)
 * Remove left-over populate_io_cache_on_flush and replicate_on_write
   uses (CASSANDRA-7493)
 * (Windows) handle spaces in path names (CASSANDRA-7451)
 * Ensure writes have completed after dropping a table, before recycling
   commit log segments (CASSANDRA-7437)
 * Remove left-over rows_per_partition_to_cache (CASSANDRA-7493)
 * Fix error when CONTAINS is used with a bind marker (CASSANDRA-7502)
 * Properly reject unknown UDT field (CASSANDRA-7484)
Merged from 2.0:
 * Fix CC#collectTimeOrderedData() tombstone optimisations (CASSANDRA-7394)
 * Support DISTINCT for static columns and fix behaviour when DISTINC is
   not use (CASSANDRA-7305).
 * Workaround JVM NPE on JMX bind failure (CASSANDRA-7254)
 * Fix race in FileCacheService RemovalListener (CASSANDRA-7278)
 * Fix inconsistent use of consistencyForCommit that allowed LOCAL_QUORUM
   operations to incorrect become full QUORUM (CASSANDRA-7345)
 * Properly handle unrecognized opcodes and flags (CASSANDRA-7440)
 * (Hadoop) close CqlRecordWriter clients when finished (CASSANDRA-7459)
 * Commit disk failure policy (CASSANDRA-7429)
 * Make sure high level sstables get compacted (CASSANDRA-7414)
 * Fix AssertionError when using empty clustering columns and static columns
   (CASSANDRA-7455)
 * Add option to disable STCS in L0 (CASSANDRA-6621)
 * Upgrade to snappy-java 1.0.5.2 (CASSANDRA-7476)


2.1.0-rc2
 * Fix heap size calculation for CompoundSparseCellName and 
   CompoundSparseCellName.WithCollection (CASSANDRA-7421)
 * Allow counter mutations in UNLOGGED batches (CASSANDRA-7351)
 * Modify reconcile logic to always pick a tombstone over a counter cell
   (CASSANDRA-7346)
 * Avoid incremental compaction on Windows (CASSANDRA-7365)
 * Fix exception when querying a composite-keyed table with a collection index
   (CASSANDRA-7372)
 * Use node's host id in place of counter ids (CASSANDRA-7366)
 * Fix error when doing reversed queries with static columns (CASSANDRA-7490)
 * Backport CASSANDRA-6747 (CASSANDRA-7560)
 * Track max/min timestamps for range tombstones (CASSANDRA-7647)
 * Fix NPE when listing saved caches dir (CASSANDRA-7632)
 * Fix sstableloader unable to connect encrypted node (CASSANDRA-7585)
Merged from 1.2:
 * Clone token map outside of hot gossip loops (CASSANDRA-7758)
 * Add stop method to EmbeddedCassandraService (CASSANDRA-7595)
 * Support connecting to ipv6 jmx with nodetool (CASSANDRA-7669)
 * Set gc_grace_seconds to seven days for system schema tables (CASSANDRA-7668)
 * SimpleSeedProvider no longer caches seeds forever (CASSANDRA-7663)
 * Set correct stream ID on responses when non-Exception Throwables
   are thrown while handling native protocol messages (CASSANDRA-7470)
 * Fix row size miscalculation in LazilyCompactedRow (CASSANDRA-7543)
 * Fix race in background compaction check (CASSANDRA-7745)
 * Don't clear out range tombstones during compaction (CASSANDRA-7808)


2.1.0-rc1
 * Revert flush directory (CASSANDRA-6357)
 * More efficient executor service for fast operations (CASSANDRA-4718)
 * Move less common tools into a new cassandra-tools package (CASSANDRA-7160)
 * Support more concurrent requests in native protocol (CASSANDRA-7231)
 * Add tab-completion to debian nodetool packaging (CASSANDRA-6421)
 * Change concurrent_compactors defaults (CASSANDRA-7139)
 * Add PowerShell Windows launch scripts (CASSANDRA-7001)
 * Make commitlog archive+restore more robust (CASSANDRA-6974)
 * Fix marking commitlogsegments clean (CASSANDRA-6959)
 * Add snapshot "manifest" describing files included (CASSANDRA-6326)
 * Parallel streaming for sstableloader (CASSANDRA-3668)
 * Fix bugs in supercolumns handling (CASSANDRA-7138)
 * Fix ClassClassException on composite dense tables (CASSANDRA-7112)
 * Cleanup and optimize collation and slice iterators (CASSANDRA-7107)
 * Upgrade NBHM lib (CASSANDRA-7128)
 * Optimize netty server (CASSANDRA-6861)
 * Fix repair hang when given CF does not exist (CASSANDRA-7189)
 * Allow c* to be shutdown in an embedded mode (CASSANDRA-5635)
 * Add server side batching to native transport (CASSANDRA-5663)
 * Make batchlog replay asynchronous (CASSANDRA-6134)
 * remove unused classes (CASSANDRA-7197)
 * Limit user types to the keyspace they are defined in (CASSANDRA-6643)
 * Add validate method to CollectionType (CASSANDRA-7208)
 * New serialization format for UDT values (CASSANDRA-7209, CASSANDRA-7261)
 * Fix nodetool netstats (CASSANDRA-7270)
 * Fix potential ClassCastException in HintedHandoffManager (CASSANDRA-7284)
 * Use prepared statements internally (CASSANDRA-6975)
 * Fix broken paging state with prepared statement (CASSANDRA-7120)
 * Fix IllegalArgumentException in CqlStorage (CASSANDRA-7287)
 * Allow nulls/non-existant fields in UDT (CASSANDRA-7206)
 * Add Thrift MultiSliceRequest (CASSANDRA-6757, CASSANDRA-7027)
 * Handle overlapping MultiSlices (CASSANDRA-7279)
 * Fix DataOutputTest on Windows (CASSANDRA-7265)
 * Embedded sets in user defined data-types are not updating (CASSANDRA-7267)
 * Add tuple type to CQL/native protocol (CASSANDRA-7248)
 * Fix CqlPagingRecordReader on tables with few rows (CASSANDRA-7322)
Merged from 2.0:
 * Copy compaction options to make sure they are reloaded (CASSANDRA-7290)
 * Add option to do more aggressive tombstone compactions (CASSANDRA-6563)
 * Don't try to compact already-compacting files in HHOM (CASSANDRA-7288)
 * Always reallocate buffers in HSHA (CASSANDRA-6285)
 * (Hadoop) support authentication in CqlRecordReader (CASSANDRA-7221)
 * (Hadoop) Close java driver Cluster in CQLRR.close (CASSANDRA-7228)
 * Warn when 'USING TIMESTAMP' is used on a CAS BATCH (CASSANDRA-7067)
 * return all cpu values from BackgroundActivityMonitor.readAndCompute (CASSANDRA-7183)
 * Correctly delete scheduled range xfers (CASSANDRA-7143)
 * return all cpu values from BackgroundActivityMonitor.readAndCompute (CASSANDRA-7183)  
 * reduce garbage creation in calculatePendingRanges (CASSANDRA-7191)
 * fix c* launch issues on Russian os's due to output of linux 'free' cmd (CASSANDRA-6162)
 * Fix disabling autocompaction (CASSANDRA-7187)
 * Fix potential NumberFormatException when deserializing IntegerType (CASSANDRA-7088)
 * cqlsh can't tab-complete disabling compaction (CASSANDRA-7185)
 * cqlsh: Accept and execute CQL statement(s) from command-line parameter (CASSANDRA-7172)
 * Fix IllegalStateException in CqlPagingRecordReader (CASSANDRA-7198)
 * Fix the InvertedIndex trigger example (CASSANDRA-7211)
 * Add --resolve-ip option to 'nodetool ring' (CASSANDRA-7210)
 * reduce garbage on codec flag deserialization (CASSANDRA-7244) 
 * Fix duplicated error messages on directory creation error at startup (CASSANDRA-5818)
 * Proper null handle for IF with map element access (CASSANDRA-7155)
 * Improve compaction visibility (CASSANDRA-7242)
 * Correctly delete scheduled range xfers (CASSANDRA-7143)
 * Make batchlog replica selection rack-aware (CASSANDRA-6551)
 * Fix CFMetaData#getColumnDefinitionFromColumnName() (CASSANDRA-7074)
 * Fix writetime/ttl functions for static columns (CASSANDRA-7081)
 * Suggest CTRL-C or semicolon after three blank lines in cqlsh (CASSANDRA-7142)
 * Fix 2ndary index queries with DESC clustering order (CASSANDRA-6950)
 * Invalid key cache entries on DROP (CASSANDRA-6525)
 * Fix flapping RecoveryManagerTest (CASSANDRA-7084)
 * Add missing iso8601 patterns for date strings (CASSANDRA-6973)
 * Support selecting multiple rows in a partition using IN (CASSANDRA-6875)
 * Add authentication support to shuffle (CASSANDRA-6484)
 * Swap local and global default read repair chances (CASSANDRA-7320)
 * Add conditional CREATE/DROP USER support (CASSANDRA-7264)
 * Cqlsh counts non-empty lines for "Blank lines" warning (CASSANDRA-7325)
Merged from 1.2:
 * Add Cloudstack snitch (CASSANDRA-7147)
 * Update system.peers correctly when relocating tokens (CASSANDRA-7126)
 * Add Google Compute Engine snitch (CASSANDRA-7132)
 * remove duplicate query for local tokens (CASSANDRA-7182)
 * exit CQLSH with error status code if script fails (CASSANDRA-6344)
 * Fix bug with some IN queries missig results (CASSANDRA-7105)
 * Fix availability validation for LOCAL_ONE CL (CASSANDRA-7319)
 * Hint streaming can cause decommission to fail (CASSANDRA-7219)


2.1.0-beta2
 * Increase default CL space to 8GB (CASSANDRA-7031)
 * Add range tombstones to read repair digests (CASSANDRA-6863)
 * Fix BTree.clear for large updates (CASSANDRA-6943)
 * Fail write instead of logging a warning when unable to append to CL
   (CASSANDRA-6764)
 * Eliminate possibility of CL segment appearing twice in active list 
   (CASSANDRA-6557)
 * Apply DONTNEED fadvise to commitlog segments (CASSANDRA-6759)
 * Switch CRC component to Adler and include it for compressed sstables 
   (CASSANDRA-4165)
 * Allow cassandra-stress to set compaction strategy options (CASSANDRA-6451)
 * Add broadcast_rpc_address option to cassandra.yaml (CASSANDRA-5899)
 * Auto reload GossipingPropertyFileSnitch config (CASSANDRA-5897)
 * Fix overflow of memtable_total_space_in_mb (CASSANDRA-6573)
 * Fix ABTC NPE and apply update function correctly (CASSANDRA-6692)
 * Allow nodetool to use a file or prompt for password (CASSANDRA-6660)
 * Fix AIOOBE when concurrently accessing ABSC (CASSANDRA-6742)
 * Fix assertion error in ALTER TYPE RENAME (CASSANDRA-6705)
 * Scrub should not always clear out repaired status (CASSANDRA-5351)
 * Improve handling of range tombstone for wide partitions (CASSANDRA-6446)
 * Fix ClassCastException for compact table with composites (CASSANDRA-6738)
 * Fix potentially repairing with wrong nodes (CASSANDRA-6808)
 * Change caching option syntax (CASSANDRA-6745)
 * Fix stress to do proper counter reads (CASSANDRA-6835)
 * Fix help message for stress counter_write (CASSANDRA-6824)
 * Fix stress smart Thrift client to pick servers correctly (CASSANDRA-6848)
 * Add logging levels (minimal, normal or verbose) to stress tool (CASSANDRA-6849)
 * Fix race condition in Batch CLE (CASSANDRA-6860)
 * Improve cleanup/scrub/upgradesstables failure handling (CASSANDRA-6774)
 * ByteBuffer write() methods for serializing sstables (CASSANDRA-6781)
 * Proper compare function for CollectionType (CASSANDRA-6783)
 * Update native server to Netty 4 (CASSANDRA-6236)
 * Fix off-by-one error in stress (CASSANDRA-6883)
 * Make OpOrder AutoCloseable (CASSANDRA-6901)
 * Remove sync repair JMX interface (CASSANDRA-6900)
 * Add multiple memory allocation options for memtables (CASSANDRA-6689, 6694)
 * Remove adjusted op rate from stress output (CASSANDRA-6921)
 * Add optimized CF.hasColumns() implementations (CASSANDRA-6941)
 * Serialize batchlog mutations with the version of the target node
   (CASSANDRA-6931)
 * Optimize CounterColumn#reconcile() (CASSANDRA-6953)
 * Properly remove 1.2 sstable support in 2.1 (CASSANDRA-6869)
 * Lock counter cells, not partitions (CASSANDRA-6880)
 * Track presence of legacy counter shards in sstables (CASSANDRA-6888)
 * Ensure safe resource cleanup when replacing sstables (CASSANDRA-6912)
 * Add failure handler to async callback (CASSANDRA-6747)
 * Fix AE when closing SSTable without releasing reference (CASSANDRA-7000)
 * Clean up IndexInfo on keyspace/table drops (CASSANDRA-6924)
 * Only snapshot relative SSTables when sequential repair (CASSANDRA-7024)
 * Require nodetool rebuild_index to specify index names (CASSANDRA-7038)
 * fix cassandra stress errors on reads with native protocol (CASSANDRA-7033)
 * Use OpOrder to guard sstable references for reads (CASSANDRA-6919)
 * Preemptive opening of compaction result (CASSANDRA-6916)
 * Multi-threaded scrub/cleanup/upgradesstables (CASSANDRA-5547)
 * Optimize cellname comparison (CASSANDRA-6934)
 * Native protocol v3 (CASSANDRA-6855)
 * Optimize Cell liveness checks and clean up Cell (CASSANDRA-7119)
 * Support consistent range movements (CASSANDRA-2434)
Merged from 2.0:
 * Avoid race-prone second "scrub" of system keyspace (CASSANDRA-6797)
 * Pool CqlRecordWriter clients by inetaddress rather than Range
   (CASSANDRA-6665)
 * Fix compaction_history timestamps (CASSANDRA-6784)
 * Compare scores of full replica ordering in DES (CASSANDRA-6683)
 * fix CME in SessionInfo updateProgress affecting netstats (CASSANDRA-6577)
 * Allow repairing between specific replicas (CASSANDRA-6440)
 * Allow per-dc enabling of hints (CASSANDRA-6157)
 * Add compatibility for Hadoop 0.2.x (CASSANDRA-5201)
 * Fix EstimatedHistogram races (CASSANDRA-6682)
 * Failure detector correctly converts initial value to nanos (CASSANDRA-6658)
 * Add nodetool taketoken to relocate vnodes (CASSANDRA-4445)
 * Expose bulk loading progress over JMX (CASSANDRA-4757)
 * Correctly handle null with IF conditions and TTL (CASSANDRA-6623)
 * Account for range/row tombstones in tombstone drop
   time histogram (CASSANDRA-6522)
 * Stop CommitLogSegment.close() from calling sync() (CASSANDRA-6652)
 * Make commitlog failure handling configurable (CASSANDRA-6364)
 * Avoid overlaps in LCS (CASSANDRA-6688)
 * Improve support for paginating over composites (CASSANDRA-4851)
 * Fix count(*) queries in a mixed cluster (CASSANDRA-6707)
 * Improve repair tasks(snapshot, differencing) concurrency (CASSANDRA-6566)
 * Fix replaying pre-2.0 commit logs (CASSANDRA-6714)
 * Add static columns to CQL3 (CASSANDRA-6561)
 * Optimize single partition batch statements (CASSANDRA-6737)
 * Disallow post-query re-ordering when paging (CASSANDRA-6722)
 * Fix potential paging bug with deleted columns (CASSANDRA-6748)
 * Fix NPE on BulkLoader caused by losing StreamEvent (CASSANDRA-6636)
 * Fix truncating compression metadata (CASSANDRA-6791)
 * Add CMSClassUnloadingEnabled JVM option (CASSANDRA-6541)
 * Catch memtable flush exceptions during shutdown (CASSANDRA-6735)
 * Fix upgradesstables NPE for non-CF-based indexes (CASSANDRA-6645)
 * Fix UPDATE updating PRIMARY KEY columns implicitly (CASSANDRA-6782)
 * Fix IllegalArgumentException when updating from 1.2 with SuperColumns
   (CASSANDRA-6733)
 * FBUtilities.singleton() should use the CF comparator (CASSANDRA-6778)
 * Fix CQLSStableWriter.addRow(Map<String, Object>) (CASSANDRA-6526)
 * Fix HSHA server introducing corrupt data (CASSANDRA-6285)
 * Fix CAS conditions for COMPACT STORAGE tables (CASSANDRA-6813)
 * Starting threads in OutboundTcpConnectionPool constructor causes race conditions (CASSANDRA-7177)
 * Allow overriding cassandra-rackdc.properties file (CASSANDRA-7072)
 * Set JMX RMI port to 7199 (CASSANDRA-7087)
 * Use LOCAL_QUORUM for data reads at LOCAL_SERIAL (CASSANDRA-6939)
 * Log a warning for large batches (CASSANDRA-6487)
 * Put nodes in hibernate when join_ring is false (CASSANDRA-6961)
 * Avoid early loading of non-system keyspaces before compaction-leftovers 
   cleanup at startup (CASSANDRA-6913)
 * Restrict Windows to parallel repairs (CASSANDRA-6907)
 * (Hadoop) Allow manually specifying start/end tokens in CFIF (CASSANDRA-6436)
 * Fix NPE in MeteredFlusher (CASSANDRA-6820)
 * Fix race processing range scan responses (CASSANDRA-6820)
 * Allow deleting snapshots from dropped keyspaces (CASSANDRA-6821)
 * Add uuid() function (CASSANDRA-6473)
 * Omit tombstones from schema digests (CASSANDRA-6862)
 * Include correct consistencyLevel in LWT timeout (CASSANDRA-6884)
 * Lower chances for losing new SSTables during nodetool refresh and
   ColumnFamilyStore.loadNewSSTables (CASSANDRA-6514)
 * Add support for DELETE ... IF EXISTS to CQL3 (CASSANDRA-5708)
 * Update hadoop_cql3_word_count example (CASSANDRA-6793)
 * Fix handling of RejectedExecution in sync Thrift server (CASSANDRA-6788)
 * Log more information when exceeding tombstone_warn_threshold (CASSANDRA-6865)
 * Fix truncate to not abort due to unreachable fat clients (CASSANDRA-6864)
 * Fix schema concurrency exceptions (CASSANDRA-6841)
 * Fix leaking validator FH in StreamWriter (CASSANDRA-6832)
 * Fix saving triggers to schema (CASSANDRA-6789)
 * Fix trigger mutations when base mutation list is immutable (CASSANDRA-6790)
 * Fix accounting in FileCacheService to allow re-using RAR (CASSANDRA-6838)
 * Fix static counter columns (CASSANDRA-6827)
 * Restore expiring->deleted (cell) compaction optimization (CASSANDRA-6844)
 * Fix CompactionManager.needsCleanup (CASSANDRA-6845)
 * Correctly compare BooleanType values other than 0 and 1 (CASSANDRA-6779)
 * Read message id as string from earlier versions (CASSANDRA-6840)
 * Properly use the Paxos consistency for (non-protocol) batch (CASSANDRA-6837)
 * Add paranoid disk failure option (CASSANDRA-6646)
 * Improve PerRowSecondaryIndex performance (CASSANDRA-6876)
 * Extend triggers to support CAS updates (CASSANDRA-6882)
 * Static columns with IF NOT EXISTS don't always work as expected (CASSANDRA-6873)
 * Fix paging with SELECT DISTINCT (CASSANDRA-6857)
 * Fix UnsupportedOperationException on CAS timeout (CASSANDRA-6923)
 * Improve MeteredFlusher handling of MF-unaffected column families
   (CASSANDRA-6867)
 * Add CqlRecordReader using native pagination (CASSANDRA-6311)
 * Add QueryHandler interface (CASSANDRA-6659)
 * Track liveRatio per-memtable, not per-CF (CASSANDRA-6945)
 * Make sure upgradesstables keeps sstable level (CASSANDRA-6958)
 * Fix LIMIT with static columns (CASSANDRA-6956)
 * Fix clash with CQL column name in thrift validation (CASSANDRA-6892)
 * Fix error with super columns in mixed 1.2-2.0 clusters (CASSANDRA-6966)
 * Fix bad skip of sstables on slice query with composite start/finish (CASSANDRA-6825)
 * Fix unintended update with conditional statement (CASSANDRA-6893)
 * Fix map element access in IF (CASSANDRA-6914)
 * Avoid costly range calculations for range queries on system keyspaces
   (CASSANDRA-6906)
 * Fix SSTable not released if stream session fails (CASSANDRA-6818)
 * Avoid build failure due to ANTLR timeout (CASSANDRA-6991)
 * Queries on compact tables can return more rows that requested (CASSANDRA-7052)
 * USING TIMESTAMP for batches does not work (CASSANDRA-7053)
 * Fix performance regression from CASSANDRA-5614 (CASSANDRA-6949)
 * Ensure that batchlog and hint timeouts do not produce hints (CASSANDRA-7058)
 * Merge groupable mutations in TriggerExecutor#execute() (CASSANDRA-7047)
 * Plug holes in resource release when wiring up StreamSession (CASSANDRA-7073)
 * Re-add parameter columns to tracing session (CASSANDRA-6942)
 * Preserves CQL metadata when updating table from thrift (CASSANDRA-6831)
Merged from 1.2:
 * Fix nodetool display with vnodes (CASSANDRA-7082)
 * Add UNLOGGED, COUNTER options to BATCH documentation (CASSANDRA-6816)
 * add extra SSL cipher suites (CASSANDRA-6613)
 * fix nodetool getsstables for blob PK (CASSANDRA-6803)
 * Fix BatchlogManager#deleteBatch() use of millisecond timestamps
   (CASSANDRA-6822)
 * Continue assassinating even if the endpoint vanishes (CASSANDRA-6787)
 * Schedule schema pulls on change (CASSANDRA-6971)
 * Non-droppable verbs shouldn't be dropped from OTC (CASSANDRA-6980)
 * Shutdown batchlog executor in SS#drain() (CASSANDRA-7025)
 * Fix batchlog to account for CF truncation records (CASSANDRA-6999)
 * Fix CQLSH parsing of functions and BLOB literals (CASSANDRA-7018)
 * Properly load trustore in the native protocol (CASSANDRA-6847)
 * Always clean up references in SerializingCache (CASSANDRA-6994)
 * Don't shut MessagingService down when replacing a node (CASSANDRA-6476)
 * fix npe when doing -Dcassandra.fd_initial_value_ms (CASSANDRA-6751)


2.1.0-beta1
 * Add flush directory distinct from compaction directories (CASSANDRA-6357)
 * Require JNA by default (CASSANDRA-6575)
 * add listsnapshots command to nodetool (CASSANDRA-5742)
 * Introduce AtomicBTreeColumns (CASSANDRA-6271, 6692)
 * Multithreaded commitlog (CASSANDRA-3578)
 * allocate fixed index summary memory pool and resample cold index summaries 
   to use less memory (CASSANDRA-5519)
 * Removed multithreaded compaction (CASSANDRA-6142)
 * Parallelize fetching rows for low-cardinality indexes (CASSANDRA-1337)
 * change logging from log4j to logback (CASSANDRA-5883)
 * switch to LZ4 compression for internode communication (CASSANDRA-5887)
 * Stop using Thrift-generated Index* classes internally (CASSANDRA-5971)
 * Remove 1.2 network compatibility code (CASSANDRA-5960)
 * Remove leveled json manifest migration code (CASSANDRA-5996)
 * Remove CFDefinition (CASSANDRA-6253)
 * Use AtomicIntegerFieldUpdater in RefCountedMemory (CASSANDRA-6278)
 * User-defined types for CQL3 (CASSANDRA-5590)
 * Use of o.a.c.metrics in nodetool (CASSANDRA-5871, 6406)
 * Batch read from OTC's queue and cleanup (CASSANDRA-1632)
 * Secondary index support for collections (CASSANDRA-4511, 6383)
 * SSTable metadata(Stats.db) format change (CASSANDRA-6356)
 * Push composites support in the storage engine
   (CASSANDRA-5417, CASSANDRA-6520)
 * Add snapshot space used to cfstats (CASSANDRA-6231)
 * Add cardinality estimator for key count estimation (CASSANDRA-5906)
 * CF id is changed to be non-deterministic. Data dir/key cache are created
   uniquely for CF id (CASSANDRA-5202)
 * New counters implementation (CASSANDRA-6504)
 * Replace UnsortedColumns, EmptyColumns, TreeMapBackedSortedColumns with new
   ArrayBackedSortedColumns (CASSANDRA-6630, CASSANDRA-6662, CASSANDRA-6690)
 * Add option to use row cache with a given amount of rows (CASSANDRA-5357)
 * Avoid repairing already repaired data (CASSANDRA-5351)
 * Reject counter updates with USING TTL/TIMESTAMP (CASSANDRA-6649)
 * Replace index_interval with min/max_index_interval (CASSANDRA-6379)
 * Lift limitation that order by columns must be selected for IN queries (CASSANDRA-4911)


2.0.5
 * Reduce garbage generated by bloom filter lookups (CASSANDRA-6609)
 * Add ks.cf names to tombstone logging (CASSANDRA-6597)
 * Use LOCAL_QUORUM for LWT operations at LOCAL_SERIAL (CASSANDRA-6495)
 * Wait for gossip to settle before accepting client connections (CASSANDRA-4288)
 * Delete unfinished compaction incrementally (CASSANDRA-6086)
 * Allow specifying custom secondary index options in CQL3 (CASSANDRA-6480)
 * Improve replica pinning for cache efficiency in DES (CASSANDRA-6485)
 * Fix LOCAL_SERIAL from thrift (CASSANDRA-6584)
 * Don't special case received counts in CAS timeout exceptions (CASSANDRA-6595)
 * Add support for 2.1 global counter shards (CASSANDRA-6505)
 * Fix NPE when streaming connection is not yet established (CASSANDRA-6210)
 * Avoid rare duplicate read repair triggering (CASSANDRA-6606)
 * Fix paging discardFirst (CASSANDRA-6555)
 * Fix ArrayIndexOutOfBoundsException in 2ndary index query (CASSANDRA-6470)
 * Release sstables upon rebuilding 2i (CASSANDRA-6635)
 * Add AbstractCompactionStrategy.startup() method (CASSANDRA-6637)
 * SSTableScanner may skip rows during cleanup (CASSANDRA-6638)
 * sstables from stalled repair sessions can resurrect deleted data (CASSANDRA-6503)
 * Switch stress to use ITransportFactory (CASSANDRA-6641)
 * Fix IllegalArgumentException during prepare (CASSANDRA-6592)
 * Fix possible loss of 2ndary index entries during compaction (CASSANDRA-6517)
 * Fix direct Memory on architectures that do not support unaligned long access
   (CASSANDRA-6628)
 * Let scrub optionally skip broken counter partitions (CASSANDRA-5930)
Merged from 1.2:
 * fsync compression metadata (CASSANDRA-6531)
 * Validate CF existence on execution for prepared statement (CASSANDRA-6535)
 * Add ability to throttle batchlog replay (CASSANDRA-6550)
 * Fix executing LOCAL_QUORUM with SimpleStrategy (CASSANDRA-6545)
 * Avoid StackOverflow when using large IN queries (CASSANDRA-6567)
 * Nodetool upgradesstables includes secondary indexes (CASSANDRA-6598)
 * Paginate batchlog replay (CASSANDRA-6569)
 * skip blocking on streaming during drain (CASSANDRA-6603)
 * Improve error message when schema doesn't match loaded sstable (CASSANDRA-6262)
 * Add properties to adjust FD initial value and max interval (CASSANDRA-4375)
 * Fix preparing with batch and delete from collection (CASSANDRA-6607)
 * Fix ABSC reverse iterator's remove() method (CASSANDRA-6629)
 * Handle host ID conflicts properly (CASSANDRA-6615)
 * Move handling of migration event source to solve bootstrap race. (CASSANDRA-6648)
 * Make sure compaction throughput value doesn't overflow with int math (CASSANDRA-6647)


2.0.4
 * Allow removing snapshots of no-longer-existing CFs (CASSANDRA-6418)
 * add StorageService.stopDaemon() (CASSANDRA-4268)
 * add IRE for invalid CF supplied to get_count (CASSANDRA-5701)
 * add client encryption support to sstableloader (CASSANDRA-6378)
 * Fix accept() loop for SSL sockets post-shutdown (CASSANDRA-6468)
 * Fix size-tiered compaction in LCS L0 (CASSANDRA-6496)
 * Fix assertion failure in filterColdSSTables (CASSANDRA-6483)
 * Fix row tombstones in larger-than-memory compactions (CASSANDRA-6008)
 * Fix cleanup ClassCastException (CASSANDRA-6462)
 * Reduce gossip memory use by interning VersionedValue strings (CASSANDRA-6410)
 * Allow specifying datacenters to participate in a repair (CASSANDRA-6218)
 * Fix divide-by-zero in PCI (CASSANDRA-6403)
 * Fix setting last compacted key in the wrong level for LCS (CASSANDRA-6284)
 * Add millisecond precision formats to the timestamp parser (CASSANDRA-6395)
 * Expose a total memtable size metric for a CF (CASSANDRA-6391)
 * cqlsh: handle symlinks properly (CASSANDRA-6425)
 * Fix potential infinite loop when paging query with IN (CASSANDRA-6464)
 * Fix assertion error in AbstractQueryPager.discardFirst (CASSANDRA-6447)
 * Fix streaming older SSTable yields unnecessary tombstones (CASSANDRA-6527)
Merged from 1.2:
 * Improved error message on bad properties in DDL queries (CASSANDRA-6453)
 * Randomize batchlog candidates selection (CASSANDRA-6481)
 * Fix thundering herd on endpoint cache invalidation (CASSANDRA-6345, 6485)
 * Improve batchlog write performance with vnodes (CASSANDRA-6488)
 * cqlsh: quote single quotes in strings inside collections (CASSANDRA-6172)
 * Improve gossip performance for typical messages (CASSANDRA-6409)
 * Throw IRE if a prepared statement has more markers than supported 
   (CASSANDRA-5598)
 * Expose Thread metrics for the native protocol server (CASSANDRA-6234)
 * Change snapshot response message verb to INTERNAL to avoid dropping it 
   (CASSANDRA-6415)
 * Warn when collection read has > 65K elements (CASSANDRA-5428)
 * Fix cache persistence when both row and key cache are enabled 
   (CASSANDRA-6413)
 * (Hadoop) add describe_local_ring (CASSANDRA-6268)
 * Fix handling of concurrent directory creation failure (CASSANDRA-6459)
 * Allow executing CREATE statements multiple times (CASSANDRA-6471)
 * Don't send confusing info with timeouts (CASSANDRA-6491)
 * Don't resubmit counter mutation runnables internally (CASSANDRA-6427)
 * Don't drop local mutations without a hint (CASSANDRA-6510)
 * Don't allow null max_hint_window_in_ms (CASSANDRA-6419)
 * Validate SliceRange start and finish lengths (CASSANDRA-6521)


2.0.3
 * Fix FD leak on slice read path (CASSANDRA-6275)
 * Cancel read meter task when closing SSTR (CASSANDRA-6358)
 * free off-heap IndexSummary during bulk (CASSANDRA-6359)
 * Recover from IOException in accept() thread (CASSANDRA-6349)
 * Improve Gossip tolerance of abnormally slow tasks (CASSANDRA-6338)
 * Fix trying to hint timed out counter writes (CASSANDRA-6322)
 * Allow restoring specific columnfamilies from archived CL (CASSANDRA-4809)
 * Avoid flushing compaction_history after each operation (CASSANDRA-6287)
 * Fix repair assertion error when tombstones expire (CASSANDRA-6277)
 * Skip loading corrupt key cache (CASSANDRA-6260)
 * Fixes for compacting larger-than-memory rows (CASSANDRA-6274)
 * Compact hottest sstables first and optionally omit coldest from
   compaction entirely (CASSANDRA-6109)
 * Fix modifying column_metadata from thrift (CASSANDRA-6182)
 * cqlsh: fix LIST USERS output (CASSANDRA-6242)
 * Add IRequestSink interface (CASSANDRA-6248)
 * Update memtable size while flushing (CASSANDRA-6249)
 * Provide hooks around CQL2/CQL3 statement execution (CASSANDRA-6252)
 * Require Permission.SELECT for CAS updates (CASSANDRA-6247)
 * New CQL-aware SSTableWriter (CASSANDRA-5894)
 * Reject CAS operation when the protocol v1 is used (CASSANDRA-6270)
 * Correctly throw error when frame too large (CASSANDRA-5981)
 * Fix serialization bug in PagedRange with 2ndary indexes (CASSANDRA-6299)
 * Fix CQL3 table validation in Thrift (CASSANDRA-6140)
 * Fix bug missing results with IN clauses (CASSANDRA-6327)
 * Fix paging with reversed slices (CASSANDRA-6343)
 * Set minTimestamp correctly to be able to drop expired sstables (CASSANDRA-6337)
 * Support NaN and Infinity as float literals (CASSANDRA-6003)
 * Remove RF from nodetool ring output (CASSANDRA-6289)
 * Fix attempting to flush empty rows (CASSANDRA-6374)
 * Fix potential out of bounds exception when paging (CASSANDRA-6333)
Merged from 1.2:
 * Optimize FD phi calculation (CASSANDRA-6386)
 * Improve initial FD phi estimate when starting up (CASSANDRA-6385)
 * Don't list CQL3 table in CLI describe even if named explicitely 
   (CASSANDRA-5750)
 * Invalidate row cache when dropping CF (CASSANDRA-6351)
 * add non-jamm path for cached statements (CASSANDRA-6293)
 * add windows bat files for shell commands (CASSANDRA-6145)
 * Require logging in for Thrift CQL2/3 statement preparation (CASSANDRA-6254)
 * restrict max_num_tokens to 1536 (CASSANDRA-6267)
 * Nodetool gets default JMX port from cassandra-env.sh (CASSANDRA-6273)
 * make calculatePendingRanges asynchronous (CASSANDRA-6244)
 * Remove blocking flushes in gossip thread (CASSANDRA-6297)
 * Fix potential socket leak in connectionpool creation (CASSANDRA-6308)
 * Allow LOCAL_ONE/LOCAL_QUORUM to work with SimpleStrategy (CASSANDRA-6238)
 * cqlsh: handle 'null' as session duration (CASSANDRA-6317)
 * Fix json2sstable handling of range tombstones (CASSANDRA-6316)
 * Fix missing one row in reverse query (CASSANDRA-6330)
 * Fix reading expired row value from row cache (CASSANDRA-6325)
 * Fix AssertionError when doing set element deletion (CASSANDRA-6341)
 * Make CL code for the native protocol match the one in C* 2.0
   (CASSANDRA-6347)
 * Disallow altering CQL3 table from thrift (CASSANDRA-6370)
 * Fix size computation of prepared statement (CASSANDRA-6369)


2.0.2
 * Update FailureDetector to use nanontime (CASSANDRA-4925)
 * Fix FileCacheService regressions (CASSANDRA-6149)
 * Never return WriteTimeout for CL.ANY (CASSANDRA-6132)
 * Fix race conditions in bulk loader (CASSANDRA-6129)
 * Add configurable metrics reporting (CASSANDRA-4430)
 * drop queries exceeding a configurable number of tombstones (CASSANDRA-6117)
 * Track and persist sstable read activity (CASSANDRA-5515)
 * Fixes for speculative retry (CASSANDRA-5932, CASSANDRA-6194)
 * Improve memory usage of metadata min/max column names (CASSANDRA-6077)
 * Fix thrift validation refusing row markers on CQL3 tables (CASSANDRA-6081)
 * Fix insertion of collections with CAS (CASSANDRA-6069)
 * Correctly send metadata on SELECT COUNT (CASSANDRA-6080)
 * Track clients' remote addresses in ClientState (CASSANDRA-6070)
 * Create snapshot dir if it does not exist when migrating
   leveled manifest (CASSANDRA-6093)
 * make sequential nodetool repair the default (CASSANDRA-5950)
 * Add more hooks for compaction strategy implementations (CASSANDRA-6111)
 * Fix potential NPE on composite 2ndary indexes (CASSANDRA-6098)
 * Delete can potentially be skipped in batch (CASSANDRA-6115)
 * Allow alter keyspace on system_traces (CASSANDRA-6016)
 * Disallow empty column names in cql (CASSANDRA-6136)
 * Use Java7 file-handling APIs and fix file moving on Windows (CASSANDRA-5383)
 * Save compaction history to system keyspace (CASSANDRA-5078)
 * Fix NPE if StorageService.getOperationMode() is executed before full startup (CASSANDRA-6166)
 * CQL3: support pre-epoch longs for TimestampType (CASSANDRA-6212)
 * Add reloadtriggers command to nodetool (CASSANDRA-4949)
 * cqlsh: ignore empty 'value alias' in DESCRIBE (CASSANDRA-6139)
 * Fix sstable loader (CASSANDRA-6205)
 * Reject bootstrapping if the node already exists in gossip (CASSANDRA-5571)
 * Fix NPE while loading paxos state (CASSANDRA-6211)
 * cqlsh: add SHOW SESSION <tracing-session> command (CASSANDRA-6228)
Merged from 1.2:
 * (Hadoop) Require CFRR batchSize to be at least 2 (CASSANDRA-6114)
 * Add a warning for small LCS sstable size (CASSANDRA-6191)
 * Add ability to list specific KS/CF combinations in nodetool cfstats (CASSANDRA-4191)
 * Mark CF clean if a mutation raced the drop and got it marked dirty (CASSANDRA-5946)
 * Add a LOCAL_ONE consistency level (CASSANDRA-6202)
 * Limit CQL prepared statement cache by size instead of count (CASSANDRA-6107)
 * Tracing should log write failure rather than raw exceptions (CASSANDRA-6133)
 * lock access to TM.endpointToHostIdMap (CASSANDRA-6103)
 * Allow estimated memtable size to exceed slab allocator size (CASSANDRA-6078)
 * Start MeteredFlusher earlier to prevent OOM during CL replay (CASSANDRA-6087)
 * Avoid sending Truncate command to fat clients (CASSANDRA-6088)
 * Allow where clause conditions to be in parenthesis (CASSANDRA-6037)
 * Do not open non-ssl storage port if encryption option is all (CASSANDRA-3916)
 * Move batchlog replay to its own executor (CASSANDRA-6079)
 * Add tombstone debug threshold and histogram (CASSANDRA-6042, 6057)
 * Enable tcp keepalive on incoming connections (CASSANDRA-4053)
 * Fix fat client schema pull NPE (CASSANDRA-6089)
 * Fix memtable flushing for indexed tables (CASSANDRA-6112)
 * Fix skipping columns with multiple slices (CASSANDRA-6119)
 * Expose connected thrift + native client counts (CASSANDRA-5084)
 * Optimize auth setup (CASSANDRA-6122)
 * Trace index selection (CASSANDRA-6001)
 * Update sstablesPerReadHistogram to use biased sampling (CASSANDRA-6164)
 * Log UnknownColumnfamilyException when closing socket (CASSANDRA-5725)
 * Properly error out on CREATE INDEX for counters table (CASSANDRA-6160)
 * Handle JMX notification failure for repair (CASSANDRA-6097)
 * (Hadoop) Fetch no more than 128 splits in parallel (CASSANDRA-6169)
 * stress: add username/password authentication support (CASSANDRA-6068)
 * Fix indexed queries with row cache enabled on parent table (CASSANDRA-5732)
 * Fix compaction race during columnfamily drop (CASSANDRA-5957)
 * Fix validation of empty column names for compact tables (CASSANDRA-6152)
 * Skip replaying mutations that pass CRC but fail to deserialize (CASSANDRA-6183)
 * Rework token replacement to use replace_address (CASSANDRA-5916)
 * Fix altering column types (CASSANDRA-6185)
 * cqlsh: fix CREATE/ALTER WITH completion (CASSANDRA-6196)
 * add windows bat files for shell commands (CASSANDRA-6145)
 * Fix potential stack overflow during range tombstones insertion (CASSANDRA-6181)
 * (Hadoop) Make LOCAL_ONE the default consistency level (CASSANDRA-6214)


2.0.1
 * Fix bug that could allow reading deleted data temporarily (CASSANDRA-6025)
 * Improve memory use defaults (CASSANDRA-6059)
 * Make ThriftServer more easlly extensible (CASSANDRA-6058)
 * Remove Hadoop dependency from ITransportFactory (CASSANDRA-6062)
 * add file_cache_size_in_mb setting (CASSANDRA-5661)
 * Improve error message when yaml contains invalid properties (CASSANDRA-5958)
 * Improve leveled compaction's ability to find non-overlapping L0 compactions
   to work on concurrently (CASSANDRA-5921)
 * Notify indexer of columns shadowed by range tombstones (CASSANDRA-5614)
 * Log Merkle tree stats (CASSANDRA-2698)
 * Switch from crc32 to adler32 for compressed sstable checksums (CASSANDRA-5862)
 * Improve offheap memcpy performance (CASSANDRA-5884)
 * Use a range aware scanner for cleanup (CASSANDRA-2524)
 * Cleanup doesn't need to inspect sstables that contain only local data
   (CASSANDRA-5722)
 * Add ability for CQL3 to list partition keys (CASSANDRA-4536)
 * Improve native protocol serialization (CASSANDRA-5664)
 * Upgrade Thrift to 0.9.1 (CASSANDRA-5923)
 * Require superuser status for adding triggers (CASSANDRA-5963)
 * Make standalone scrubber handle old and new style leveled manifest
   (CASSANDRA-6005)
 * Fix paxos bugs (CASSANDRA-6012, 6013, 6023)
 * Fix paged ranges with multiple replicas (CASSANDRA-6004)
 * Fix potential AssertionError during tracing (CASSANDRA-6041)
 * Fix NPE in sstablesplit (CASSANDRA-6027)
 * Migrate pre-2.0 key/value/column aliases to system.schema_columns
   (CASSANDRA-6009)
 * Paging filter empty rows too agressively (CASSANDRA-6040)
 * Support variadic parameters for IN clauses (CASSANDRA-4210)
 * cqlsh: return the result of CAS writes (CASSANDRA-5796)
 * Fix validation of IN clauses with 2ndary indexes (CASSANDRA-6050)
 * Support named bind variables in CQL (CASSANDRA-6033)
Merged from 1.2:
 * Allow cache-keys-to-save to be set at runtime (CASSANDRA-5980)
 * Avoid second-guessing out-of-space state (CASSANDRA-5605)
 * Tuning knobs for dealing with large blobs and many CFs (CASSANDRA-5982)
 * (Hadoop) Fix CQLRW for thrift tables (CASSANDRA-6002)
 * Fix possible divide-by-zero in HHOM (CASSANDRA-5990)
 * Allow local batchlog writes for CL.ANY (CASSANDRA-5967)
 * Upgrade metrics-core to version 2.2.0 (CASSANDRA-5947)
 * Fix CqlRecordWriter with composite keys (CASSANDRA-5949)
 * Add snitch, schema version, cluster, partitioner to JMX (CASSANDRA-5881)
 * Allow disabling SlabAllocator (CASSANDRA-5935)
 * Make user-defined compaction JMX blocking (CASSANDRA-4952)
 * Fix streaming does not transfer wrapped range (CASSANDRA-5948)
 * Fix loading index summary containing empty key (CASSANDRA-5965)
 * Correctly handle limits in CompositesSearcher (CASSANDRA-5975)
 * Pig: handle CQL collections (CASSANDRA-5867)
 * Pass the updated cf to the PRSI index() method (CASSANDRA-5999)
 * Allow empty CQL3 batches (as no-op) (CASSANDRA-5994)
 * Support null in CQL3 functions (CASSANDRA-5910)
 * Replace the deprecated MapMaker with CacheLoader (CASSANDRA-6007)
 * Add SSTableDeletingNotification to DataTracker (CASSANDRA-6010)
 * Fix snapshots in use get deleted during snapshot repair (CASSANDRA-6011)
 * Move hints and exception count to o.a.c.metrics (CASSANDRA-6017)
 * Fix memory leak in snapshot repair (CASSANDRA-6047)
 * Fix sstable2sjon for CQL3 tables (CASSANDRA-5852)


2.0.0
 * Fix thrift validation when inserting into CQL3 tables (CASSANDRA-5138)
 * Fix periodic memtable flushing behavior with clean memtables (CASSANDRA-5931)
 * Fix dateOf() function for pre-2.0 timestamp columns (CASSANDRA-5928)
 * Fix SSTable unintentionally loads BF when opened for batch (CASSANDRA-5938)
 * Add stream session progress to JMX (CASSANDRA-4757)
 * Fix NPE during CAS operation (CASSANDRA-5925)
Merged from 1.2:
 * Fix getBloomFilterDiskSpaceUsed for AlwaysPresentFilter (CASSANDRA-5900)
 * Don't announce schema version until we've loaded the changes locally
   (CASSANDRA-5904)
 * Fix to support off heap bloom filters size greater than 2 GB (CASSANDRA-5903)
 * Properly handle parsing huge map and set literals (CASSANDRA-5893)


2.0.0-rc2
 * enable vnodes by default (CASSANDRA-5869)
 * fix CAS contention timeout (CASSANDRA-5830)
 * fix HsHa to respect max frame size (CASSANDRA-4573)
 * Fix (some) 2i on composite components omissions (CASSANDRA-5851)
 * cqlsh: add DESCRIBE FULL SCHEMA variant (CASSANDRA-5880)
Merged from 1.2:
 * Correctly validate sparse composite cells in scrub (CASSANDRA-5855)
 * Add KeyCacheHitRate metric to CF metrics (CASSANDRA-5868)
 * cqlsh: add support for multiline comments (CASSANDRA-5798)
 * Handle CQL3 SELECT duplicate IN restrictions on clustering columns
   (CASSANDRA-5856)


2.0.0-rc1
 * improve DecimalSerializer performance (CASSANDRA-5837)
 * fix potential spurious wakeup in AsyncOneResponse (CASSANDRA-5690)
 * fix schema-related trigger issues (CASSANDRA-5774)
 * Better validation when accessing CQL3 table from thrift (CASSANDRA-5138)
 * Fix assertion error during repair (CASSANDRA-5801)
 * Fix range tombstone bug (CASSANDRA-5805)
 * DC-local CAS (CASSANDRA-5797)
 * Add a native_protocol_version column to the system.local table (CASSANRDA-5819)
 * Use index_interval from cassandra.yaml when upgraded (CASSANDRA-5822)
 * Fix buffer underflow on socket close (CASSANDRA-5792)
Merged from 1.2:
 * Fix reading DeletionTime from 1.1-format sstables (CASSANDRA-5814)
 * cqlsh: add collections support to COPY (CASSANDRA-5698)
 * retry important messages for any IOException (CASSANDRA-5804)
 * Allow empty IN relations in SELECT/UPDATE/DELETE statements (CASSANDRA-5626)
 * cqlsh: fix crashing on Windows due to libedit detection (CASSANDRA-5812)
 * fix bulk-loading compressed sstables (CASSANDRA-5820)
 * (Hadoop) fix quoting in CqlPagingRecordReader and CqlRecordWriter 
   (CASSANDRA-5824)
 * update default LCS sstable size to 160MB (CASSANDRA-5727)
 * Allow compacting 2Is via nodetool (CASSANDRA-5670)
 * Hex-encode non-String keys in OPP (CASSANDRA-5793)
 * nodetool history logging (CASSANDRA-5823)
 * (Hadoop) fix support for Thrift tables in CqlPagingRecordReader 
   (CASSANDRA-5752)
 * add "all time blocked" to StatusLogger output (CASSANDRA-5825)
 * Future-proof inter-major-version schema migrations (CASSANDRA-5845)
 * (Hadoop) add CqlPagingRecordReader support for ReversedType in Thrift table
   (CASSANDRA-5718)
 * Add -no-snapshot option to scrub (CASSANDRA-5891)
 * Fix to support off heap bloom filters size greater than 2 GB (CASSANDRA-5903)
 * Properly handle parsing huge map and set literals (CASSANDRA-5893)
 * Fix LCS L0 compaction may overlap in L1 (CASSANDRA-5907)
 * New sstablesplit tool to split large sstables offline (CASSANDRA-4766)
 * Fix potential deadlock in native protocol server (CASSANDRA-5926)
 * Disallow incompatible type change in CQL3 (CASSANDRA-5882)
Merged from 1.1:
 * Correctly validate sparse composite cells in scrub (CASSANDRA-5855)


2.0.0-beta2
 * Replace countPendingHints with Hints Created metric (CASSANDRA-5746)
 * Allow nodetool with no args, and with help to run without a server (CASSANDRA-5734)
 * Cleanup AbstractType/TypeSerializer classes (CASSANDRA-5744)
 * Remove unimplemented cli option schema-mwt (CASSANDRA-5754)
 * Support range tombstones in thrift (CASSANDRA-5435)
 * Normalize table-manipulating CQL3 statements' class names (CASSANDRA-5759)
 * cqlsh: add missing table options to DESCRIBE output (CASSANDRA-5749)
 * Fix assertion error during repair (CASSANDRA-5757)
 * Fix bulkloader (CASSANDRA-5542)
 * Add LZ4 compression to the native protocol (CASSANDRA-5765)
 * Fix bugs in the native protocol v2 (CASSANDRA-5770)
 * CAS on 'primary key only' table (CASSANDRA-5715)
 * Support streaming SSTables of old versions (CASSANDRA-5772)
 * Always respect protocol version in native protocol (CASSANDRA-5778)
 * Fix ConcurrentModificationException during streaming (CASSANDRA-5782)
 * Update deletion timestamp in Commit#updatesWithPaxosTime (CASSANDRA-5787)
 * Thrift cas() method crashes if input columns are not sorted (CASSANDRA-5786)
 * Order columns names correctly when querying for CAS (CASSANDRA-5788)
 * Fix streaming retry (CASSANDRA-5775)
Merged from 1.2:
 * if no seeds can be a reached a node won't start in a ring by itself (CASSANDRA-5768)
 * add cassandra.unsafesystem property (CASSANDRA-5704)
 * (Hadoop) quote identifiers in CqlPagingRecordReader (CASSANDRA-5763)
 * Add replace_node functionality for vnodes (CASSANDRA-5337)
 * Add timeout events to query traces (CASSANDRA-5520)
 * Fix serialization of the LEFT gossip value (CASSANDRA-5696)
 * Pig: support for cql3 tables (CASSANDRA-5234)
 * Fix skipping range tombstones with reverse queries (CASSANDRA-5712)
 * Expire entries out of ThriftSessionManager (CASSANDRA-5719)
 * Don't keep ancestor information in memory (CASSANDRA-5342)
 * Expose native protocol server status in nodetool info (CASSANDRA-5735)
 * Fix pathetic performance of range tombstones (CASSANDRA-5677)
 * Fix querying with an empty (impossible) range (CASSANDRA-5573)
 * cqlsh: handle CUSTOM 2i in DESCRIBE output (CASSANDRA-5760)
 * Fix minor bug in Range.intersects(Bound) (CASSANDRA-5771)
 * cqlsh: handle disabled compression in DESCRIBE output (CASSANDRA-5766)
 * Ensure all UP events are notified on the native protocol (CASSANDRA-5769)
 * Fix formatting of sstable2json with multiple -k arguments (CASSANDRA-5781)
 * Don't rely on row marker for queries in general to hide lost markers
   after TTL expires (CASSANDRA-5762)
 * Sort nodetool help output (CASSANDRA-5776)
 * Fix column expiring during 2 phases compaction (CASSANDRA-5799)
 * now() is being rejected in INSERTs when inside collections (CASSANDRA-5795)


2.0.0-beta1
 * Add support for indexing clustered columns (CASSANDRA-5125)
 * Removed on-heap row cache (CASSANDRA-5348)
 * use nanotime consistently for node-local timeouts (CASSANDRA-5581)
 * Avoid unnecessary second pass on name-based queries (CASSANDRA-5577)
 * Experimental triggers (CASSANDRA-1311)
 * JEMalloc support for off-heap allocation (CASSANDRA-3997)
 * Single-pass compaction (CASSANDRA-4180)
 * Removed token range bisection (CASSANDRA-5518)
 * Removed compatibility with pre-1.2.5 sstables and network messages
   (CASSANDRA-5511)
 * removed PBSPredictor (CASSANDRA-5455)
 * CAS support (CASSANDRA-5062, 5441, 5442, 5443, 5619, 5667)
 * Leveled compaction performs size-tiered compactions in L0 
   (CASSANDRA-5371, 5439)
 * Add yaml network topology snitch for mixed ec2/other envs (CASSANDRA-5339)
 * Log when a node is down longer than the hint window (CASSANDRA-4554)
 * Optimize tombstone creation for ExpiringColumns (CASSANDRA-4917)
 * Improve LeveledScanner work estimation (CASSANDRA-5250, 5407)
 * Replace compaction lock with runWithCompactionsDisabled (CASSANDRA-3430)
 * Change Message IDs to ints (CASSANDRA-5307)
 * Move sstable level information into the Stats component, removing the
   need for a separate Manifest file (CASSANDRA-4872)
 * avoid serializing to byte[] on commitlog append (CASSANDRA-5199)
 * make index_interval configurable per columnfamily (CASSANDRA-3961, CASSANDRA-5650)
 * add default_time_to_live (CASSANDRA-3974)
 * add memtable_flush_period_in_ms (CASSANDRA-4237)
 * replace supercolumns internally by composites (CASSANDRA-3237, 5123)
 * upgrade thrift to 0.9.0 (CASSANDRA-3719)
 * drop unnecessary keyspace parameter from user-defined compaction API 
   (CASSANDRA-5139)
 * more robust solution to incomplete compactions + counters (CASSANDRA-5151)
 * Change order of directory searching for c*.in.sh (CASSANDRA-3983)
 * Add tool to reset SSTable compaction level for LCS (CASSANDRA-5271)
 * Allow custom configuration loader (CASSANDRA-5045)
 * Remove memory emergency pressure valve logic (CASSANDRA-3534)
 * Reduce request latency with eager retry (CASSANDRA-4705)
 * cqlsh: Remove ASSUME command (CASSANDRA-5331)
 * Rebuild BF when loading sstables if bloom_filter_fp_chance
   has changed since compaction (CASSANDRA-5015)
 * remove row-level bloom filters (CASSANDRA-4885)
 * Change Kernel Page Cache skipping into row preheating (disabled by default)
   (CASSANDRA-4937)
 * Improve repair by deciding on a gcBefore before sending
   out TreeRequests (CASSANDRA-4932)
 * Add an official way to disable compactions (CASSANDRA-5074)
 * Reenable ALTER TABLE DROP with new semantics (CASSANDRA-3919)
 * Add binary protocol versioning (CASSANDRA-5436)
 * Swap THshaServer for TThreadedSelectorServer (CASSANDRA-5530)
 * Add alias support to SELECT statement (CASSANDRA-5075)
 * Don't create empty RowMutations in CommitLogReplayer (CASSANDRA-5541)
 * Use range tombstones when dropping cfs/columns from schema (CASSANDRA-5579)
 * cqlsh: drop CQL2/CQL3-beta support (CASSANDRA-5585)
 * Track max/min column names in sstables to be able to optimize slice
   queries (CASSANDRA-5514, CASSANDRA-5595, CASSANDRA-5600)
 * Binary protocol: allow batching already prepared statements (CASSANDRA-4693)
 * Allow preparing timestamp, ttl and limit in CQL3 queries (CASSANDRA-4450)
 * Support native link w/o JNA in Java7 (CASSANDRA-3734)
 * Use SASL authentication in binary protocol v2 (CASSANDRA-5545)
 * Replace Thrift HsHa with LMAX Disruptor based implementation (CASSANDRA-5582)
 * cqlsh: Add row count to SELECT output (CASSANDRA-5636)
 * Include a timestamp with all read commands to determine column expiration
   (CASSANDRA-5149)
 * Streaming 2.0 (CASSANDRA-5286, 5699)
 * Conditional create/drop ks/table/index statements in CQL3 (CASSANDRA-2737)
 * more pre-table creation property validation (CASSANDRA-5693)
 * Redesign repair messages (CASSANDRA-5426)
 * Fix ALTER RENAME post-5125 (CASSANDRA-5702)
 * Disallow renaming a 2ndary indexed column (CASSANDRA-5705)
 * Rename Table to Keyspace (CASSANDRA-5613)
 * Ensure changing column_index_size_in_kb on different nodes don't corrupt the
   sstable (CASSANDRA-5454)
 * Move resultset type information into prepare, not execute (CASSANDRA-5649)
 * Auto paging in binary protocol (CASSANDRA-4415, 5714)
 * Don't tie client side use of AbstractType to JDBC (CASSANDRA-4495)
 * Adds new TimestampType to replace DateType (CASSANDRA-5723, CASSANDRA-5729)
Merged from 1.2:
 * make starting native protocol server idempotent (CASSANDRA-5728)
 * Fix loading key cache when a saved entry is no longer valid (CASSANDRA-5706)
 * Fix serialization of the LEFT gossip value (CASSANDRA-5696)
 * cqlsh: Don't show 'null' in place of empty values (CASSANDRA-5675)
 * Race condition in detecting version on a mixed 1.1/1.2 cluster
   (CASSANDRA-5692)
 * Fix skipping range tombstones with reverse queries (CASSANDRA-5712)
 * Expire entries out of ThriftSessionManager (CASSANRDA-5719)
 * Don't keep ancestor information in memory (CASSANDRA-5342)
 * cqlsh: fix handling of semicolons inside BATCH queries (CASSANDRA-5697)


1.2.6
 * Fix tracing when operation completes before all responses arrive 
   (CASSANDRA-5668)
 * Fix cross-DC mutation forwarding (CASSANDRA-5632)
 * Reduce SSTableLoader memory usage (CASSANDRA-5555)
 * Scale hinted_handoff_throttle_in_kb to cluster size (CASSANDRA-5272)
 * (Hadoop) Add CQL3 input/output formats (CASSANDRA-4421, 5622)
 * (Hadoop) Fix InputKeyRange in CFIF (CASSANDRA-5536)
 * Fix dealing with ridiculously large max sstable sizes in LCS (CASSANDRA-5589)
 * Ignore pre-truncate hints (CASSANDRA-4655)
 * Move System.exit on OOM into a separate thread (CASSANDRA-5273)
 * Write row markers when serializing schema (CASSANDRA-5572)
 * Check only SSTables for the requested range when streaming (CASSANDRA-5569)
 * Improve batchlog replay behavior and hint ttl handling (CASSANDRA-5314)
 * Exclude localTimestamp from validation for tombstones (CASSANDRA-5398)
 * cqlsh: add custom prompt support (CASSANDRA-5539)
 * Reuse prepared statements in hot auth queries (CASSANDRA-5594)
 * cqlsh: add vertical output option (see EXPAND) (CASSANDRA-5597)
 * Add a rate limit option to stress (CASSANDRA-5004)
 * have BulkLoader ignore snapshots directories (CASSANDRA-5587) 
 * fix SnitchProperties logging context (CASSANDRA-5602)
 * Expose whether jna is enabled and memory is locked via JMX (CASSANDRA-5508)
 * cqlsh: fix COPY FROM with ReversedType (CASSANDRA-5610)
 * Allow creating CUSTOM indexes on collections (CASSANDRA-5615)
 * Evaluate now() function at execution time (CASSANDRA-5616)
 * Expose detailed read repair metrics (CASSANDRA-5618)
 * Correct blob literal + ReversedType parsing (CASSANDRA-5629)
 * Allow GPFS to prefer the internal IP like EC2MRS (CASSANDRA-5630)
 * fix help text for -tspw cassandra-cli (CASSANDRA-5643)
 * don't throw away initial causes exceptions for internode encryption issues 
   (CASSANDRA-5644)
 * Fix message spelling errors for cql select statements (CASSANDRA-5647)
 * Suppress custom exceptions thru jmx (CASSANDRA-5652)
 * Update CREATE CUSTOM INDEX syntax (CASSANDRA-5639)
 * Fix PermissionDetails.equals() method (CASSANDRA-5655)
 * Never allow partition key ranges in CQL3 without token() (CASSANDRA-5666)
 * Gossiper incorrectly drops AppState for an upgrading node (CASSANDRA-5660)
 * Connection thrashing during multi-region ec2 during upgrade, due to 
   messaging version (CASSANDRA-5669)
 * Avoid over reconnecting in EC2MRS (CASSANDRA-5678)
 * Fix ReadResponseSerializer.serializedSize() for digest reads (CASSANDRA-5476)
 * allow sstable2json on 2i CFs (CASSANDRA-5694)
Merged from 1.1:
 * Remove buggy thrift max message length option (CASSANDRA-5529)
 * Fix NPE in Pig's widerow mode (CASSANDRA-5488)
 * Add split size parameter to Pig and disable split combination (CASSANDRA-5544)


1.2.5
 * make BytesToken.toString only return hex bytes (CASSANDRA-5566)
 * Ensure that submitBackground enqueues at least one task (CASSANDRA-5554)
 * fix 2i updates with identical values and timestamps (CASSANDRA-5540)
 * fix compaction throttling bursty-ness (CASSANDRA-4316)
 * reduce memory consumption of IndexSummary (CASSANDRA-5506)
 * remove per-row column name bloom filters (CASSANDRA-5492)
 * Include fatal errors in trace events (CASSANDRA-5447)
 * Ensure that PerRowSecondaryIndex is notified of row-level deletes
   (CASSANDRA-5445)
 * Allow empty blob literals in CQL3 (CASSANDRA-5452)
 * Fix streaming RangeTombstones at column index boundary (CASSANDRA-5418)
 * Fix preparing statements when current keyspace is not set (CASSANDRA-5468)
 * Fix SemanticVersion.isSupportedBy minor/patch handling (CASSANDRA-5496)
 * Don't provide oldCfId for post-1.1 system cfs (CASSANDRA-5490)
 * Fix primary range ignores replication strategy (CASSANDRA-5424)
 * Fix shutdown of binary protocol server (CASSANDRA-5507)
 * Fix repair -snapshot not working (CASSANDRA-5512)
 * Set isRunning flag later in binary protocol server (CASSANDRA-5467)
 * Fix use of CQL3 functions with descending clustering order (CASSANDRA-5472)
 * Disallow renaming columns one at a time for thrift table in CQL3
   (CASSANDRA-5531)
 * cqlsh: add CLUSTERING ORDER BY support to DESCRIBE (CASSANDRA-5528)
 * Add custom secondary index support to CQL3 (CASSANDRA-5484)
 * Fix repair hanging silently on unexpected error (CASSANDRA-5229)
 * Fix Ec2Snitch regression introduced by CASSANDRA-5171 (CASSANDRA-5432)
 * Add nodetool enablebackup/disablebackup (CASSANDRA-5556)
 * cqlsh: fix DESCRIBE after case insensitive USE (CASSANDRA-5567)
Merged from 1.1
 * Add retry mechanism to OTC for non-droppable_verbs (CASSANDRA-5393)
 * Use allocator information to improve memtable memory usage estimate
   (CASSANDRA-5497)
 * Fix trying to load deleted row into row cache on startup (CASSANDRA-4463)
 * fsync leveled manifest to avoid corruption (CASSANDRA-5535)
 * Fix Bound intersection computation (CASSANDRA-5551)
 * sstablescrub now respects max memory size in cassandra.in.sh (CASSANDRA-5562)


1.2.4
 * Ensure that PerRowSecondaryIndex updates see the most recent values
   (CASSANDRA-5397)
 * avoid duplicate index entries ind PrecompactedRow and 
   ParallelCompactionIterable (CASSANDRA-5395)
 * remove the index entry on oldColumn when new column is a tombstone 
   (CASSANDRA-5395)
 * Change default stream throughput from 400 to 200 mbps (CASSANDRA-5036)
 * Gossiper logs DOWN for symmetry with UP (CASSANDRA-5187)
 * Fix mixing prepared statements between keyspaces (CASSANDRA-5352)
 * Fix consistency level during bootstrap - strike 3 (CASSANDRA-5354)
 * Fix transposed arguments in AlreadyExistsException (CASSANDRA-5362)
 * Improve asynchronous hint delivery (CASSANDRA-5179)
 * Fix Guava dependency version (12.0 -> 13.0.1) for Maven (CASSANDRA-5364)
 * Validate that provided CQL3 collection value are < 64K (CASSANDRA-5355)
 * Make upgradeSSTable skip current version sstables by default (CASSANDRA-5366)
 * Optimize min/max timestamp collection (CASSANDRA-5373)
 * Invalid streamId in cql binary protocol when using invalid CL 
   (CASSANDRA-5164)
 * Fix validation for IN where clauses with collections (CASSANDRA-5376)
 * Copy resultSet on count query to avoid ConcurrentModificationException 
   (CASSANDRA-5382)
 * Correctly typecheck in CQL3 even with ReversedType (CASSANDRA-5386)
 * Fix streaming compressed files when using encryption (CASSANDRA-5391)
 * cassandra-all 1.2.0 pom missing netty dependency (CASSANDRA-5392)
 * Fix writetime/ttl functions on null values (CASSANDRA-5341)
 * Fix NPE during cql3 select with token() (CASSANDRA-5404)
 * IndexHelper.skipBloomFilters won't skip non-SHA filters (CASSANDRA-5385)
 * cqlsh: Print maps ordered by key, sort sets (CASSANDRA-5413)
 * Add null syntax support in CQL3 for inserts (CASSANDRA-3783)
 * Allow unauthenticated set_keyspace() calls (CASSANDRA-5423)
 * Fix potential incremental backups race (CASSANDRA-5410)
 * Fix prepared BATCH statements with batch-level timestamps (CASSANDRA-5415)
 * Allow overriding superuser setup delay (CASSANDRA-5430)
 * cassandra-shuffle with JMX usernames and passwords (CASSANDRA-5431)
Merged from 1.1:
 * cli: Quote ks and cf names in schema output when needed (CASSANDRA-5052)
 * Fix bad default for min/max timestamp in SSTableMetadata (CASSANDRA-5372)
 * Fix cf name extraction from manifest in Directories.migrateFile() 
   (CASSANDRA-5242)
 * Support pluggable internode authentication (CASSANDRA-5401)


1.2.3
 * add check for sstable overlap within a level on startup (CASSANDRA-5327)
 * replace ipv6 colons in jmx object names (CASSANDRA-5298, 5328)
 * Avoid allocating SSTableBoundedScanner during repair when the range does 
   not intersect the sstable (CASSANDRA-5249)
 * Don't lowercase property map keys (this breaks NTS) (CASSANDRA-5292)
 * Fix composite comparator with super columns (CASSANDRA-5287)
 * Fix insufficient validation of UPDATE queries against counter cfs
   (CASSANDRA-5300)
 * Fix PropertyFileSnitch default DC/Rack behavior (CASSANDRA-5285)
 * Handle null values when executing prepared statement (CASSANDRA-5081)
 * Add netty to pom dependencies (CASSANDRA-5181)
 * Include type arguments in Thrift CQLPreparedResult (CASSANDRA-5311)
 * Fix compaction not removing columns when bf_fp_ratio is 1 (CASSANDRA-5182)
 * cli: Warn about missing CQL3 tables in schema descriptions (CASSANDRA-5309)
 * Re-enable unknown option in replication/compaction strategies option for
   backward compatibility (CASSANDRA-4795)
 * Add binary protocol support to stress (CASSANDRA-4993)
 * cqlsh: Fix COPY FROM value quoting and null handling (CASSANDRA-5305)
 * Fix repair -pr for vnodes (CASSANDRA-5329)
 * Relax CL for auth queries for non-default users (CASSANDRA-5310)
 * Fix AssertionError during repair (CASSANDRA-5245)
 * Don't announce migrations to pre-1.2 nodes (CASSANDRA-5334)
Merged from 1.1:
 * Update offline scrub for 1.0 -> 1.1 directory structure (CASSANDRA-5195)
 * add tmp flag to Descriptor hashcode (CASSANDRA-4021)
 * fix logging of "Found table data in data directories" when only system tables
   are present (CASSANDRA-5289)
 * cli: Add JMX authentication support (CASSANDRA-5080)
 * nodetool: ability to repair specific range (CASSANDRA-5280)
 * Fix possible assertion triggered in SliceFromReadCommand (CASSANDRA-5284)
 * cqlsh: Add inet type support on Windows (ipv4-only) (CASSANDRA-4801)
 * Fix race when initializing ColumnFamilyStore (CASSANDRA-5350)
 * Add UseTLAB JVM flag (CASSANDRA-5361)


1.2.2
 * fix potential for multiple concurrent compactions of the same sstables
   (CASSANDRA-5256)
 * avoid no-op caching of byte[] on commitlog append (CASSANDRA-5199)
 * fix symlinks under data dir not working (CASSANDRA-5185)
 * fix bug in compact storage metadata handling (CASSANDRA-5189)
 * Validate login for USE queries (CASSANDRA-5207)
 * cli: remove default username and password (CASSANDRA-5208)
 * configure populate_io_cache_on_flush per-CF (CASSANDRA-4694)
 * allow configuration of internode socket buffer (CASSANDRA-3378)
 * Make sstable directory picking blacklist-aware again (CASSANDRA-5193)
 * Correctly expire gossip states for edge cases (CASSANDRA-5216)
 * Improve handling of directory creation failures (CASSANDRA-5196)
 * Expose secondary indicies to the rest of nodetool (CASSANDRA-4464)
 * Binary protocol: avoid sending notification for 0.0.0.0 (CASSANDRA-5227)
 * add UseCondCardMark XX jvm settings on jdk 1.7 (CASSANDRA-4366)
 * CQL3 refactor to allow conversion function (CASSANDRA-5226)
 * Fix drop of sstables in some circumstance (CASSANDRA-5232)
 * Implement caching of authorization results (CASSANDRA-4295)
 * Add support for LZ4 compression (CASSANDRA-5038)
 * Fix missing columns in wide rows queries (CASSANDRA-5225)
 * Simplify auth setup and make system_auth ks alterable (CASSANDRA-5112)
 * Stop compactions from hanging during bootstrap (CASSANDRA-5244)
 * fix compressed streaming sending extra chunk (CASSANDRA-5105)
 * Add CQL3-based implementations of IAuthenticator and IAuthorizer
   (CASSANDRA-4898)
 * Fix timestamp-based tomstone removal logic (CASSANDRA-5248)
 * cli: Add JMX authentication support (CASSANDRA-5080)
 * Fix forceFlush behavior (CASSANDRA-5241)
 * cqlsh: Add username autocompletion (CASSANDRA-5231)
 * Fix CQL3 composite partition key error (CASSANDRA-5240)
 * Allow IN clause on last clustering key (CASSANDRA-5230)
Merged from 1.1:
 * fix start key/end token validation for wide row iteration (CASSANDRA-5168)
 * add ConfigHelper support for Thrift frame and max message sizes (CASSANDRA-5188)
 * fix nodetool repair not fail on node down (CASSANDRA-5203)
 * always collect tombstone hints (CASSANDRA-5068)
 * Fix error when sourcing file in cqlsh (CASSANDRA-5235)


1.2.1
 * stream undelivered hints on decommission (CASSANDRA-5128)
 * GossipingPropertyFileSnitch loads saved dc/rack info if needed (CASSANDRA-5133)
 * drain should flush system CFs too (CASSANDRA-4446)
 * add inter_dc_tcp_nodelay setting (CASSANDRA-5148)
 * re-allow wrapping ranges for start_token/end_token range pairitspwng (CASSANDRA-5106)
 * fix validation compaction of empty rows (CASSANDRA-5136)
 * nodetool methods to enable/disable hint storage/delivery (CASSANDRA-4750)
 * disallow bloom filter false positive chance of 0 (CASSANDRA-5013)
 * add threadpool size adjustment methods to JMXEnabledThreadPoolExecutor and 
   CompactionManagerMBean (CASSANDRA-5044)
 * fix hinting for dropped local writes (CASSANDRA-4753)
 * off-heap cache doesn't need mutable column container (CASSANDRA-5057)
 * apply disk_failure_policy to bad disks on initial directory creation 
   (CASSANDRA-4847)
 * Optimize name-based queries to use ArrayBackedSortedColumns (CASSANDRA-5043)
 * Fall back to old manifest if most recent is unparseable (CASSANDRA-5041)
 * pool [Compressed]RandomAccessReader objects on the partitioned read path
   (CASSANDRA-4942)
 * Add debug logging to list filenames processed by Directories.migrateFile 
   method (CASSANDRA-4939)
 * Expose black-listed directories via JMX (CASSANDRA-4848)
 * Log compaction merge counts (CASSANDRA-4894)
 * Minimize byte array allocation by AbstractData{Input,Output} (CASSANDRA-5090)
 * Add SSL support for the binary protocol (CASSANDRA-5031)
 * Allow non-schema system ks modification for shuffle to work (CASSANDRA-5097)
 * cqlsh: Add default limit to SELECT statements (CASSANDRA-4972)
 * cqlsh: fix DESCRIBE for 1.1 cfs in CQL3 (CASSANDRA-5101)
 * Correctly gossip with nodes >= 1.1.7 (CASSANDRA-5102)
 * Ensure CL guarantees on digest mismatch (CASSANDRA-5113)
 * Validate correctly selects on composite partition key (CASSANDRA-5122)
 * Fix exception when adding collection (CASSANDRA-5117)
 * Handle states for non-vnode clusters correctly (CASSANDRA-5127)
 * Refuse unrecognized replication and compaction strategy options (CASSANDRA-4795)
 * Pick the correct value validator in sstable2json for cql3 tables (CASSANDRA-5134)
 * Validate login for describe_keyspace, describe_keyspaces and set_keyspace
   (CASSANDRA-5144)
 * Fix inserting empty maps (CASSANDRA-5141)
 * Don't remove tokens from System table for node we know (CASSANDRA-5121)
 * fix streaming progress report for compresed files (CASSANDRA-5130)
 * Coverage analysis for low-CL queries (CASSANDRA-4858)
 * Stop interpreting dates as valid timeUUID value (CASSANDRA-4936)
 * Adds E notation for floating point numbers (CASSANDRA-4927)
 * Detect (and warn) unintentional use of the cql2 thrift methods when cql3 was
   intended (CASSANDRA-5172)
 * cli: Quote ks and cf names in schema output when needed (CASSANDRA-5052)
 * Fix cf name extraction from manifest in Directories.migrateFile() (CASSANDRA-5242)
 * Replace mistaken usage of commons-logging with slf4j (CASSANDRA-5464)
 * Ensure Jackson dependency matches lib (CASSANDRA-5126)
 * Expose droppable tombstone ratio stats over JMX (CASSANDRA-5159)
Merged from 1.1:
 * Simplify CompressedRandomAccessReader to work around JDK FD bug (CASSANDRA-5088)
 * Improve handling a changing target throttle rate mid-compaction (CASSANDRA-5087)
 * Pig: correctly decode row keys in widerow mode (CASSANDRA-5098)
 * nodetool repair command now prints progress (CASSANDRA-4767)
 * fix user defined compaction to run against 1.1 data directory (CASSANDRA-5118)
 * Fix CQL3 BATCH authorization caching (CASSANDRA-5145)
 * fix get_count returns incorrect value with TTL (CASSANDRA-5099)
 * better handling for mid-compaction failure (CASSANDRA-5137)
 * convert default marshallers list to map for better readability (CASSANDRA-5109)
 * fix ConcurrentModificationException in getBootstrapSource (CASSANDRA-5170)
 * fix sstable maxtimestamp for row deletes and pre-1.1.1 sstables (CASSANDRA-5153)
 * Fix thread growth on node removal (CASSANDRA-5175)
 * Make Ec2Region's datacenter name configurable (CASSANDRA-5155)


1.2.0
 * Disallow counters in collections (CASSANDRA-5082)
 * cqlsh: add unit tests (CASSANDRA-3920)
 * fix default bloom_filter_fp_chance for LeveledCompactionStrategy (CASSANDRA-5093)
Merged from 1.1:
 * add validation for get_range_slices with start_key and end_token (CASSANDRA-5089)


1.2.0-rc2
 * fix nodetool ownership display with vnodes (CASSANDRA-5065)
 * cqlsh: add DESCRIBE KEYSPACES command (CASSANDRA-5060)
 * Fix potential infinite loop when reloading CFS (CASSANDRA-5064)
 * Fix SimpleAuthorizer example (CASSANDRA-5072)
 * cqlsh: force CL.ONE for tracing and system.schema* queries (CASSANDRA-5070)
 * Includes cassandra-shuffle in the debian package (CASSANDRA-5058)
Merged from 1.1:
 * fix multithreaded compaction deadlock (CASSANDRA-4492)
 * fix temporarily missing schema after upgrade from pre-1.1.5 (CASSANDRA-5061)
 * Fix ALTER TABLE overriding compression options with defaults
   (CASSANDRA-4996, 5066)
 * fix specifying and altering crc_check_chance (CASSANDRA-5053)
 * fix Murmur3Partitioner ownership% calculation (CASSANDRA-5076)
 * Don't expire columns sooner than they should in 2ndary indexes (CASSANDRA-5079)


1.2-rc1
 * rename rpc_timeout settings to request_timeout (CASSANDRA-5027)
 * add BF with 0.1 FP to LCS by default (CASSANDRA-5029)
 * Fix preparing insert queries (CASSANDRA-5016)
 * Fix preparing queries with counter increment (CASSANDRA-5022)
 * Fix preparing updates with collections (CASSANDRA-5017)
 * Don't generate UUID based on other node address (CASSANDRA-5002)
 * Fix message when trying to alter a clustering key type (CASSANDRA-5012)
 * Update IAuthenticator to match the new IAuthorizer (CASSANDRA-5003)
 * Fix inserting only a key in CQL3 (CASSANDRA-5040)
 * Fix CQL3 token() function when used with strings (CASSANDRA-5050)
Merged from 1.1:
 * reduce log spam from invalid counter shards (CASSANDRA-5026)
 * Improve schema propagation performance (CASSANDRA-5025)
 * Fix for IndexHelper.IndexFor throws OOB Exception (CASSANDRA-5030)
 * cqlsh: make it possible to describe thrift CFs (CASSANDRA-4827)
 * cqlsh: fix timestamp formatting on some platforms (CASSANDRA-5046)


1.2-beta3
 * make consistency level configurable in cqlsh (CASSANDRA-4829)
 * fix cqlsh rendering of blob fields (CASSANDRA-4970)
 * fix cqlsh DESCRIBE command (CASSANDRA-4913)
 * save truncation position in system table (CASSANDRA-4906)
 * Move CompressionMetadata off-heap (CASSANDRA-4937)
 * allow CLI to GET cql3 columnfamily data (CASSANDRA-4924)
 * Fix rare race condition in getExpireTimeForEndpoint (CASSANDRA-4402)
 * acquire references to overlapping sstables during compaction so bloom filter
   doesn't get free'd prematurely (CASSANDRA-4934)
 * Don't share slice query filter in CQL3 SelectStatement (CASSANDRA-4928)
 * Separate tracing from Log4J (CASSANDRA-4861)
 * Exclude gcable tombstones from merkle-tree computation (CASSANDRA-4905)
 * Better printing of AbstractBounds for tracing (CASSANDRA-4931)
 * Optimize mostRecentTombstone check in CC.collectAllData (CASSANDRA-4883)
 * Change stream session ID to UUID to avoid collision from same node (CASSANDRA-4813)
 * Use Stats.db when bulk loading if present (CASSANDRA-4957)
 * Skip repair on system_trace and keyspaces with RF=1 (CASSANDRA-4956)
 * (cql3) Remove arbitrary SELECT limit (CASSANDRA-4918)
 * Correctly handle prepared operation on collections (CASSANDRA-4945)
 * Fix CQL3 LIMIT (CASSANDRA-4877)
 * Fix Stress for CQL3 (CASSANDRA-4979)
 * Remove cassandra specific exceptions from JMX interface (CASSANDRA-4893)
 * (CQL3) Force using ALLOW FILTERING on potentially inefficient queries (CASSANDRA-4915)
 * (cql3) Fix adding column when the table has collections (CASSANDRA-4982)
 * (cql3) Fix allowing collections with compact storage (CASSANDRA-4990)
 * (cql3) Refuse ttl/writetime function on collections (CASSANDRA-4992)
 * Replace IAuthority with new IAuthorizer (CASSANDRA-4874)
 * clqsh: fix KEY pseudocolumn escaping when describing Thrift tables
   in CQL3 mode (CASSANDRA-4955)
 * add basic authentication support for Pig CassandraStorage (CASSANDRA-3042)
 * fix CQL2 ALTER TABLE compaction_strategy_class altering (CASSANDRA-4965)
Merged from 1.1:
 * Fall back to old describe_splits if d_s_ex is not available (CASSANDRA-4803)
 * Improve error reporting when streaming ranges fail (CASSANDRA-5009)
 * Fix cqlsh timestamp formatting of timezone info (CASSANDRA-4746)
 * Fix assertion failure with leveled compaction (CASSANDRA-4799)
 * Check for null end_token in get_range_slice (CASSANDRA-4804)
 * Remove all remnants of removed nodes (CASSANDRA-4840)
 * Add aut-reloading of the log4j file in debian package (CASSANDRA-4855)
 * Fix estimated row cache entry size (CASSANDRA-4860)
 * reset getRangeSlice filter after finishing a row for get_paged_slice
   (CASSANDRA-4919)
 * expunge row cache post-truncate (CASSANDRA-4940)
 * Allow static CF definition with compact storage (CASSANDRA-4910)
 * Fix endless loop/compaction of schema_* CFs due to broken timestamps (CASSANDRA-4880)
 * Fix 'wrong class type' assertion in CounterColumn (CASSANDRA-4976)


1.2-beta2
 * fp rate of 1.0 disables BF entirely; LCS defaults to 1.0 (CASSANDRA-4876)
 * off-heap bloom filters for row keys (CASSANDRA_4865)
 * add extension point for sstable components (CASSANDRA-4049)
 * improve tracing output (CASSANDRA-4852, 4862)
 * make TRACE verb droppable (CASSANDRA-4672)
 * fix BulkLoader recognition of CQL3 columnfamilies (CASSANDRA-4755)
 * Sort commitlog segments for replay by id instead of mtime (CASSANDRA-4793)
 * Make hint delivery asynchronous (CASSANDRA-4761)
 * Pluggable Thrift transport factories for CLI and cqlsh (CASSANDRA-4609, 4610)
 * cassandra-cli: allow Double value type to be inserted to a column (CASSANDRA-4661)
 * Add ability to use custom TServerFactory implementations (CASSANDRA-4608)
 * optimize batchlog flushing to skip successful batches (CASSANDRA-4667)
 * include metadata for system keyspace itself in schema tables (CASSANDRA-4416)
 * add check to PropertyFileSnitch to verify presence of location for
   local node (CASSANDRA-4728)
 * add PBSPredictor consistency modeler (CASSANDRA-4261)
 * remove vestiges of Thrift unframed mode (CASSANDRA-4729)
 * optimize single-row PK lookups (CASSANDRA-4710)
 * adjust blockFor calculation to account for pending ranges due to node 
   movement (CASSANDRA-833)
 * Change CQL version to 3.0.0 and stop accepting 3.0.0-beta1 (CASSANDRA-4649)
 * (CQL3) Make prepared statement global instead of per connection 
   (CASSANDRA-4449)
 * Fix scrubbing of CQL3 created tables (CASSANDRA-4685)
 * (CQL3) Fix validation when using counter and regular columns in the same 
   table (CASSANDRA-4706)
 * Fix bug starting Cassandra with simple authentication (CASSANDRA-4648)
 * Add support for batchlog in CQL3 (CASSANDRA-4545, 4738)
 * Add support for multiple column family outputs in CFOF (CASSANDRA-4208)
 * Support repairing only the local DC nodes (CASSANDRA-4747)
 * Use rpc_address for binary protocol and change default port (CASSANDRA-4751)
 * Fix use of collections in prepared statements (CASSANDRA-4739)
 * Store more information into peers table (CASSANDRA-4351, 4814)
 * Configurable bucket size for size tiered compaction (CASSANDRA-4704)
 * Run leveled compaction in parallel (CASSANDRA-4310)
 * Fix potential NPE during CFS reload (CASSANDRA-4786)
 * Composite indexes may miss results (CASSANDRA-4796)
 * Move consistency level to the protocol level (CASSANDRA-4734, 4824)
 * Fix Subcolumn slice ends not respected (CASSANDRA-4826)
 * Fix Assertion error in cql3 select (CASSANDRA-4783)
 * Fix list prepend logic (CQL3) (CASSANDRA-4835)
 * Add booleans as literals in CQL3 (CASSANDRA-4776)
 * Allow renaming PK columns in CQL3 (CASSANDRA-4822)
 * Fix binary protocol NEW_NODE event (CASSANDRA-4679)
 * Fix potential infinite loop in tombstone compaction (CASSANDRA-4781)
 * Remove system tables accounting from schema (CASSANDRA-4850)
 * (cql3) Force provided columns in clustering key order in 
   'CLUSTERING ORDER BY' (CASSANDRA-4881)
 * Fix composite index bug (CASSANDRA-4884)
 * Fix short read protection for CQL3 (CASSANDRA-4882)
 * Add tracing support to the binary protocol (CASSANDRA-4699)
 * (cql3) Don't allow prepared marker inside collections (CASSANDRA-4890)
 * Re-allow order by on non-selected columns (CASSANDRA-4645)
 * Bug when composite index is created in a table having collections (CASSANDRA-4909)
 * log index scan subject in CompositesSearcher (CASSANDRA-4904)
Merged from 1.1:
 * add get[Row|Key]CacheEntries to CacheServiceMBean (CASSANDRA-4859)
 * fix get_paged_slice to wrap to next row correctly (CASSANDRA-4816)
 * fix indexing empty column values (CASSANDRA-4832)
 * allow JdbcDate to compose null Date objects (CASSANDRA-4830)
 * fix possible stackoverflow when compacting 1000s of sstables
   (CASSANDRA-4765)
 * fix wrong leveled compaction progress calculation (CASSANDRA-4807)
 * add a close() method to CRAR to prevent leaking file descriptors (CASSANDRA-4820)
 * fix potential infinite loop in get_count (CASSANDRA-4833)
 * fix compositeType.{get/from}String methods (CASSANDRA-4842)
 * (CQL) fix CREATE COLUMNFAMILY permissions check (CASSANDRA-4864)
 * Fix DynamicCompositeType same type comparison (CASSANDRA-4711)
 * Fix duplicate SSTable reference when stream session failed (CASSANDRA-3306)
 * Allow static CF definition with compact storage (CASSANDRA-4910)
 * Fix endless loop/compaction of schema_* CFs due to broken timestamps (CASSANDRA-4880)
 * Fix 'wrong class type' assertion in CounterColumn (CASSANDRA-4976)


1.2-beta1
 * add atomic_batch_mutate (CASSANDRA-4542, -4635)
 * increase default max_hint_window_in_ms to 3h (CASSANDRA-4632)
 * include message initiation time to replicas so they can more
   accurately drop timed-out requests (CASSANDRA-2858)
 * fix clientutil.jar dependencies (CASSANDRA-4566)
 * optimize WriteResponse (CASSANDRA-4548)
 * new metrics (CASSANDRA-4009)
 * redesign KEYS indexes to avoid read-before-write (CASSANDRA-2897)
 * debug tracing (CASSANDRA-1123)
 * parallelize row cache loading (CASSANDRA-4282)
 * Make compaction, flush JBOD-aware (CASSANDRA-4292)
 * run local range scans on the read stage (CASSANDRA-3687)
 * clean up ioexceptions (CASSANDRA-2116)
 * add disk_failure_policy (CASSANDRA-2118)
 * Introduce new json format with row level deletion (CASSANDRA-4054)
 * remove redundant "name" column from schema_keyspaces (CASSANDRA-4433)
 * improve "nodetool ring" handling of multi-dc clusters (CASSANDRA-3047)
 * update NTS calculateNaturalEndpoints to be O(N log N) (CASSANDRA-3881)
 * split up rpc timeout by operation type (CASSANDRA-2819)
 * rewrite key cache save/load to use only sequential i/o (CASSANDRA-3762)
 * update MS protocol with a version handshake + broadcast address id
   (CASSANDRA-4311)
 * multithreaded hint replay (CASSANDRA-4189)
 * add inter-node message compression (CASSANDRA-3127)
 * remove COPP (CASSANDRA-2479)
 * Track tombstone expiration and compact when tombstone content is
   higher than a configurable threshold, default 20% (CASSANDRA-3442, 4234)
 * update MurmurHash to version 3 (CASSANDRA-2975)
 * (CLI) track elapsed time for `delete' operation (CASSANDRA-4060)
 * (CLI) jline version is bumped to 1.0 to properly  support
   'delete' key function (CASSANDRA-4132)
 * Save IndexSummary into new SSTable 'Summary' component (CASSANDRA-2392, 4289)
 * Add support for range tombstones (CASSANDRA-3708)
 * Improve MessagingService efficiency (CASSANDRA-3617)
 * Avoid ID conflicts from concurrent schema changes (CASSANDRA-3794)
 * Set thrift HSHA server thread limit to unlimited by default (CASSANDRA-4277)
 * Avoids double serialization of CF id in RowMutation messages
   (CASSANDRA-4293)
 * stream compressed sstables directly with java nio (CASSANDRA-4297)
 * Support multiple ranges in SliceQueryFilter (CASSANDRA-3885)
 * Add column metadata to system column families (CASSANDRA-4018)
 * (cql3) Always use composite types by default (CASSANDRA-4329)
 * (cql3) Add support for set, map and list (CASSANDRA-3647)
 * Validate date type correctly (CASSANDRA-4441)
 * (cql3) Allow definitions with only a PK (CASSANDRA-4361)
 * (cql3) Add support for row key composites (CASSANDRA-4179)
 * improve DynamicEndpointSnitch by using reservoir sampling (CASSANDRA-4038)
 * (cql3) Add support for 2ndary indexes (CASSANDRA-3680)
 * (cql3) fix defining more than one PK to be invalid (CASSANDRA-4477)
 * remove schema agreement checking from all external APIs (Thrift, CQL and CQL3) (CASSANDRA-4487)
 * add Murmur3Partitioner and make it default for new installations (CASSANDRA-3772, 4621)
 * (cql3) update pseudo-map syntax to use map syntax (CASSANDRA-4497)
 * Finer grained exceptions hierarchy and provides error code with exceptions (CASSANDRA-3979)
 * Adds events push to binary protocol (CASSANDRA-4480)
 * Rewrite nodetool help (CASSANDRA-2293)
 * Make CQL3 the default for CQL (CASSANDRA-4640)
 * update stress tool to be able to use CQL3 (CASSANDRA-4406)
 * Accept all thrift update on CQL3 cf but don't expose their metadata (CASSANDRA-4377)
 * Replace Throttle with Guava's RateLimiter for HintedHandOff (CASSANDRA-4541)
 * fix counter add/get using CQL2 and CQL3 in stress tool (CASSANDRA-4633)
 * Add sstable count per level to cfstats (CASSANDRA-4537)
 * (cql3) Add ALTER KEYSPACE statement (CASSANDRA-4611)
 * (cql3) Allow defining default consistency levels (CASSANDRA-4448)
 * (cql3) Fix queries using LIMIT missing results (CASSANDRA-4579)
 * fix cross-version gossip messaging (CASSANDRA-4576)
 * added inet data type (CASSANDRA-4627)


1.1.6
 * Wait for writes on synchronous read digest mismatch (CASSANDRA-4792)
 * fix commitlog replay for nanotime-infected sstables (CASSANDRA-4782)
 * preflight check ttl for maximum of 20 years (CASSANDRA-4771)
 * (Pig) fix widerow input with single column rows (CASSANDRA-4789)
 * Fix HH to compact with correct gcBefore, which avoids wiping out
   undelivered hints (CASSANDRA-4772)
 * LCS will merge up to 32 L0 sstables as intended (CASSANDRA-4778)
 * NTS will default unconfigured DC replicas to zero (CASSANDRA-4675)
 * use default consistency level in counter validation if none is
   explicitly provide (CASSANDRA-4700)
 * Improve IAuthority interface by introducing fine-grained
   access permissions and grant/revoke commands (CASSANDRA-4490, 4644)
 * fix assumption error in CLI when updating/describing keyspace 
   (CASSANDRA-4322)
 * Adds offline sstablescrub to debian packaging (CASSANDRA-4642)
 * Automatic fixing of overlapping leveled sstables (CASSANDRA-4644)
 * fix error when using ORDER BY with extended selections (CASSANDRA-4689)
 * (CQL3) Fix validation for IN queries for non-PK cols (CASSANDRA-4709)
 * fix re-created keyspace disappering after 1.1.5 upgrade 
   (CASSANDRA-4698, 4752)
 * (CLI) display elapsed time in 2 fraction digits (CASSANDRA-3460)
 * add authentication support to sstableloader (CASSANDRA-4712)
 * Fix CQL3 'is reversed' logic (CASSANDRA-4716, 4759)
 * (CQL3) Don't return ReversedType in result set metadata (CASSANDRA-4717)
 * Backport adding AlterKeyspace statement (CASSANDRA-4611)
 * (CQL3) Correcty accept upper-case data types (CASSANDRA-4770)
 * Add binary protocol events for schema changes (CASSANDRA-4684)
Merged from 1.0:
 * Switch from NBHM to CHM in MessagingService's callback map, which
   prevents OOM in long-running instances (CASSANDRA-4708)


1.1.5
 * add SecondaryIndex.reload API (CASSANDRA-4581)
 * use millis + atomicint for commitlog segment creation instead of
   nanotime, which has issues under some hypervisors (CASSANDRA-4601)
 * fix FD leak in slice queries (CASSANDRA-4571)
 * avoid recursion in leveled compaction (CASSANDRA-4587)
 * increase stack size under Java7 to 180K
 * Log(info) schema changes (CASSANDRA-4547)
 * Change nodetool setcachecapcity to manipulate global caches (CASSANDRA-4563)
 * (cql3) fix setting compaction strategy (CASSANDRA-4597)
 * fix broken system.schema_* timestamps on system startup (CASSANDRA-4561)
 * fix wrong skip of cache saving (CASSANDRA-4533)
 * Avoid NPE when lost+found is in data dir (CASSANDRA-4572)
 * Respect five-minute flush moratorium after initial CL replay (CASSANDRA-4474)
 * Adds ntp as recommended in debian packaging (CASSANDRA-4606)
 * Configurable transport in CF Record{Reader|Writer} (CASSANDRA-4558)
 * (cql3) fix potential NPE with both equal and unequal restriction (CASSANDRA-4532)
 * (cql3) improves ORDER BY validation (CASSANDRA-4624)
 * Fix potential deadlock during counter writes (CASSANDRA-4578)
 * Fix cql error with ORDER BY when using IN (CASSANDRA-4612)
Merged from 1.0:
 * increase Xss to 160k to accomodate latest 1.6 JVMs (CASSANDRA-4602)
 * fix toString of hint destination tokens (CASSANDRA-4568)
 * Fix multiple values for CurrentLocal NodeID (CASSANDRA-4626)


1.1.4
 * fix offline scrub to catch >= out of order rows (CASSANDRA-4411)
 * fix cassandra-env.sh on RHEL and other non-dash-based systems 
   (CASSANDRA-4494)
Merged from 1.0:
 * (Hadoop) fix setting key length for old-style mapred api (CASSANDRA-4534)
 * (Hadoop) fix iterating through a resultset consisting entirely
   of tombstoned rows (CASSANDRA-4466)


1.1.3
 * (cqlsh) add COPY TO (CASSANDRA-4434)
 * munmap commitlog segments before rename (CASSANDRA-4337)
 * (JMX) rename getRangeKeySample to sampleKeyRange to avoid returning
   multi-MB results as an attribute (CASSANDRA-4452)
 * flush based on data size, not throughput; overwritten columns no 
   longer artificially inflate liveRatio (CASSANDRA-4399)
 * update default commitlog segment size to 32MB and total commitlog
   size to 32/1024 MB for 32/64 bit JVMs, respectively (CASSANDRA-4422)
 * avoid using global partitioner to estimate ranges in index sstables
   (CASSANDRA-4403)
 * restore pre-CASSANDRA-3862 approach to removing expired tombstones
   from row cache during compaction (CASSANDRA-4364)
 * (stress) support for CQL prepared statements (CASSANDRA-3633)
 * Correctly catch exception when Snappy cannot be loaded (CASSANDRA-4400)
 * (cql3) Support ORDER BY when IN condition is given in WHERE clause (CASSANDRA-4327)
 * (cql3) delete "component_index" column on DROP TABLE call (CASSANDRA-4420)
 * change nanoTime() to currentTimeInMillis() in schema related code (CASSANDRA-4432)
 * add a token generation tool (CASSANDRA-3709)
 * Fix LCS bug with sstable containing only 1 row (CASSANDRA-4411)
 * fix "Can't Modify Index Name" problem on CF update (CASSANDRA-4439)
 * Fix assertion error in getOverlappingSSTables during repair (CASSANDRA-4456)
 * fix nodetool's setcompactionthreshold command (CASSANDRA-4455)
 * Ensure compacted files are never used, to avoid counter overcount (CASSANDRA-4436)
Merged from 1.0:
 * Push the validation of secondary index values to the SecondaryIndexManager (CASSANDRA-4240)
 * allow dropping columns shadowed by not-yet-expired supercolumn or row
   tombstones in PrecompactedRow (CASSANDRA-4396)


1.1.2
 * Fix cleanup not deleting index entries (CASSANDRA-4379)
 * Use correct partitioner when saving + loading caches (CASSANDRA-4331)
 * Check schema before trying to export sstable (CASSANDRA-2760)
 * Raise a meaningful exception instead of NPE when PFS encounters
   an unconfigured node + no default (CASSANDRA-4349)
 * fix bug in sstable blacklisting with LCS (CASSANDRA-4343)
 * LCS no longer promotes tiny sstables out of L0 (CASSANDRA-4341)
 * skip tombstones during hint replay (CASSANDRA-4320)
 * fix NPE in compactionstats (CASSANDRA-4318)
 * enforce 1m min keycache for auto (CASSANDRA-4306)
 * Have DeletedColumn.isMFD always return true (CASSANDRA-4307)
 * (cql3) exeption message for ORDER BY constraints said primary filter can be
    an IN clause, which is misleading (CASSANDRA-4319)
 * (cql3) Reject (not yet supported) creation of 2ndardy indexes on tables with
   composite primary keys (CASSANDRA-4328)
 * Set JVM stack size to 160k for java 7 (CASSANDRA-4275)
 * cqlsh: add COPY command to load data from CSV flat files (CASSANDRA-4012)
 * CFMetaData.fromThrift to throw ConfigurationException upon error (CASSANDRA-4353)
 * Use CF comparator to sort indexed columns in SecondaryIndexManager
   (CASSANDRA-4365)
 * add strategy_options to the KSMetaData.toString() output (CASSANDRA-4248)
 * (cql3) fix range queries containing unqueried results (CASSANDRA-4372)
 * (cql3) allow updating column_alias types (CASSANDRA-4041)
 * (cql3) Fix deletion bug (CASSANDRA-4193)
 * Fix computation of overlapping sstable for leveled compaction (CASSANDRA-4321)
 * Improve scrub and allow to run it offline (CASSANDRA-4321)
 * Fix assertionError in StorageService.bulkLoad (CASSANDRA-4368)
 * (cqlsh) add option to authenticate to a keyspace at startup (CASSANDRA-4108)
 * (cqlsh) fix ASSUME functionality (CASSANDRA-4352)
 * Fix ColumnFamilyRecordReader to not return progress > 100% (CASSANDRA-3942)
Merged from 1.0:
 * Set gc_grace on index CF to 0 (CASSANDRA-4314)


1.1.1
 * add populate_io_cache_on_flush option (CASSANDRA-2635)
 * allow larger cache capacities than 2GB (CASSANDRA-4150)
 * add getsstables command to nodetool (CASSANDRA-4199)
 * apply parent CF compaction settings to secondary index CFs (CASSANDRA-4280)
 * preserve commitlog size cap when recycling segments at startup
   (CASSANDRA-4201)
 * (Hadoop) fix split generation regression (CASSANDRA-4259)
 * ignore min/max compactions settings in LCS, while preserving
   behavior that min=max=0 disables autocompaction (CASSANDRA-4233)
 * log number of rows read from saved cache (CASSANDRA-4249)
 * calculate exact size required for cleanup operations (CASSANDRA-1404)
 * avoid blocking additional writes during flush when the commitlog
   gets behind temporarily (CASSANDRA-1991)
 * enable caching on index CFs based on data CF cache setting (CASSANDRA-4197)
 * warn on invalid replication strategy creation options (CASSANDRA-4046)
 * remove [Freeable]Memory finalizers (CASSANDRA-4222)
 * include tombstone size in ColumnFamily.size, which can prevent OOM
   during sudden mass delete operations by yielding a nonzero liveRatio
   (CASSANDRA-3741)
 * Open 1 sstableScanner per level for leveled compaction (CASSANDRA-4142)
 * Optimize reads when row deletion timestamps allow us to restrict
   the set of sstables we check (CASSANDRA-4116)
 * add support for commitlog archiving and point-in-time recovery
   (CASSANDRA-3690)
 * avoid generating redundant compaction tasks during streaming
   (CASSANDRA-4174)
 * add -cf option to nodetool snapshot, and takeColumnFamilySnapshot to
   StorageService mbean (CASSANDRA-556)
 * optimize cleanup to drop entire sstables where possible (CASSANDRA-4079)
 * optimize truncate when autosnapshot is disabled (CASSANDRA-4153)
 * update caches to use byte[] keys to reduce memory overhead (CASSANDRA-3966)
 * add column limit to cli (CASSANDRA-3012, 4098)
 * clean up and optimize DataOutputBuffer, used by CQL compression and
   CompositeType (CASSANDRA-4072)
 * optimize commitlog checksumming (CASSANDRA-3610)
 * identify and blacklist corrupted SSTables from future compactions 
   (CASSANDRA-2261)
 * Move CfDef and KsDef validation out of thrift (CASSANDRA-4037)
 * Expose API to repair a user provided range (CASSANDRA-3912)
 * Add way to force the cassandra-cli to refresh its schema (CASSANDRA-4052)
 * Avoid having replicate on write tasks stacking up at CL.ONE (CASSANDRA-2889)
 * (cql3) Backwards compatibility for composite comparators in non-cql3-aware
   clients (CASSANDRA-4093)
 * (cql3) Fix order by for reversed queries (CASSANDRA-4160)
 * (cql3) Add ReversedType support (CASSANDRA-4004)
 * (cql3) Add timeuuid type (CASSANDRA-4194)
 * (cql3) Minor fixes (CASSANDRA-4185)
 * (cql3) Fix prepared statement in BATCH (CASSANDRA-4202)
 * (cql3) Reduce the list of reserved keywords (CASSANDRA-4186)
 * (cql3) Move max/min compaction thresholds to compaction strategy options
   (CASSANDRA-4187)
 * Fix exception during move when localhost is the only source (CASSANDRA-4200)
 * (cql3) Allow paging through non-ordered partitioner results (CASSANDRA-3771)
 * (cql3) Fix drop index (CASSANDRA-4192)
 * (cql3) Don't return range ghosts anymore (CASSANDRA-3982)
 * fix re-creating Keyspaces/ColumnFamilies with the same name as dropped
   ones (CASSANDRA-4219)
 * fix SecondaryIndex LeveledManifest save upon snapshot (CASSANDRA-4230)
 * fix missing arrayOffset in FBUtilities.hash (CASSANDRA-4250)
 * (cql3) Add name of parameters in CqlResultSet (CASSANDRA-4242)
 * (cql3) Correctly validate order by queries (CASSANDRA-4246)
 * rename stress to cassandra-stress for saner packaging (CASSANDRA-4256)
 * Fix exception on colum metadata with non-string comparator (CASSANDRA-4269)
 * Check for unknown/invalid compression options (CASSANDRA-4266)
 * (cql3) Adds simple access to column timestamp and ttl (CASSANDRA-4217)
 * (cql3) Fix range queries with secondary indexes (CASSANDRA-4257)
 * Better error messages from improper input in cli (CASSANDRA-3865)
 * Try to stop all compaction upon Keyspace or ColumnFamily drop (CASSANDRA-4221)
 * (cql3) Allow keyspace properties to contain hyphens (CASSANDRA-4278)
 * (cql3) Correctly validate keyspace access in create table (CASSANDRA-4296)
 * Avoid deadlock in migration stage (CASSANDRA-3882)
 * Take supercolumn names and deletion info into account in memtable throughput
   (CASSANDRA-4264)
 * Add back backward compatibility for old style replication factor (CASSANDRA-4294)
 * Preserve compatibility with pre-1.1 index queries (CASSANDRA-4262)
Merged from 1.0:
 * Fix super columns bug where cache is not updated (CASSANDRA-4190)
 * fix maxTimestamp to include row tombstones (CASSANDRA-4116)
 * (CLI) properly handle quotes in create/update keyspace commands (CASSANDRA-4129)
 * Avoids possible deadlock during bootstrap (CASSANDRA-4159)
 * fix stress tool that hangs forever on timeout or error (CASSANDRA-4128)
 * stress tool to return appropriate exit code on failure (CASSANDRA-4188)
 * fix compaction NPE when out of disk space and assertions disabled
   (CASSANDRA-3985)
 * synchronize LCS getEstimatedTasks to avoid CME (CASSANDRA-4255)
 * ensure unique streaming session id's (CASSANDRA-4223)
 * kick off background compaction when min/max thresholds change 
   (CASSANDRA-4279)
 * improve ability of STCS.getBuckets to deal with 100s of 1000s of
   sstables, such as when convertinb back from LCS (CASSANDRA-4287)
 * Oversize integer in CQL throws NumberFormatException (CASSANDRA-4291)
 * fix 1.0.x node join to mixed version cluster, other nodes >= 1.1 (CASSANDRA-4195)
 * Fix LCS splitting sstable base on uncompressed size (CASSANDRA-4419)
 * Push the validation of secondary index values to the SecondaryIndexManager (CASSANDRA-4240)
 * Don't purge columns during upgradesstables (CASSANDRA-4462)
 * Make cqlsh work with piping (CASSANDRA-4113)
 * Validate arguments for nodetool decommission (CASSANDRA-4061)
 * Report thrift status in nodetool info (CASSANDRA-4010)


1.1.0-final
 * average a reduced liveRatio estimate with the previous one (CASSANDRA-4065)
 * Allow KS and CF names up to 48 characters (CASSANDRA-4157)
 * fix stress build (CASSANDRA-4140)
 * add time remaining estimate to nodetool compactionstats (CASSANDRA-4167)
 * (cql) fix NPE in cql3 ALTER TABLE (CASSANDRA-4163)
 * (cql) Add support for CL.TWO and CL.THREE in CQL (CASSANDRA-4156)
 * (cql) Fix type in CQL3 ALTER TABLE preventing update (CASSANDRA-4170)
 * (cql) Throw invalid exception from CQL3 on obsolete options (CASSANDRA-4171)
 * (cqlsh) fix recognizing uppercase SELECT keyword (CASSANDRA-4161)
 * Pig: wide row support (CASSANDRA-3909)
Merged from 1.0:
 * avoid streaming empty files with bulk loader if sstablewriter errors out
   (CASSANDRA-3946)


1.1-rc1
 * Include stress tool in binary builds (CASSANDRA-4103)
 * (Hadoop) fix wide row iteration when last row read was deleted
   (CASSANDRA-4154)
 * fix read_repair_chance to really default to 0.1 in the cli (CASSANDRA-4114)
 * Adds caching and bloomFilterFpChange to CQL options (CASSANDRA-4042)
 * Adds posibility to autoconfigure size of the KeyCache (CASSANDRA-4087)
 * fix KEYS index from skipping results (CASSANDRA-3996)
 * Remove sliced_buffer_size_in_kb dead option (CASSANDRA-4076)
 * make loadNewSStable preserve sstable version (CASSANDRA-4077)
 * Respect 1.0 cache settings as much as possible when upgrading 
   (CASSANDRA-4088)
 * relax path length requirement for sstable files when upgrading on 
   non-Windows platforms (CASSANDRA-4110)
 * fix terminination of the stress.java when errors were encountered
   (CASSANDRA-4128)
 * Move CfDef and KsDef validation out of thrift (CASSANDRA-4037)
 * Fix get_paged_slice (CASSANDRA-4136)
 * CQL3: Support slice with exclusive start and stop (CASSANDRA-3785)
Merged from 1.0:
 * support PropertyFileSnitch in bulk loader (CASSANDRA-4145)
 * add auto_snapshot option allowing disabling snapshot before drop/truncate
   (CASSANDRA-3710)
 * allow short snitch names (CASSANDRA-4130)


1.1-beta2
 * rename loaded sstables to avoid conflicts with local snapshots
   (CASSANDRA-3967)
 * start hint replay as soon as FD notifies that the target is back up
   (CASSANDRA-3958)
 * avoid unproductive deserializing of cached rows during compaction
   (CASSANDRA-3921)
 * fix concurrency issues with CQL keyspace creation (CASSANDRA-3903)
 * Show Effective Owership via Nodetool ring <keyspace> (CASSANDRA-3412)
 * Update ORDER BY syntax for CQL3 (CASSANDRA-3925)
 * Fix BulkRecordWriter to not throw NPE if reducer gets no map data from Hadoop (CASSANDRA-3944)
 * Fix bug with counters in super columns (CASSANDRA-3821)
 * Remove deprecated merge_shard_chance (CASSANDRA-3940)
 * add a convenient way to reset a node's schema (CASSANDRA-2963)
 * fix for intermittent SchemaDisagreementException (CASSANDRA-3884)
 * CLI `list <CF>` to limit number of columns and their order (CASSANDRA-3012)
 * ignore deprecated KsDef/CfDef/ColumnDef fields in native schema (CASSANDRA-3963)
 * CLI to report when unsupported column_metadata pair was given (CASSANDRA-3959)
 * reincarnate removed and deprecated KsDef/CfDef attributes (CASSANDRA-3953)
 * Fix race between writes and read for cache (CASSANDRA-3862)
 * perform static initialization of StorageProxy on start-up (CASSANDRA-3797)
 * support trickling fsync() on writes (CASSANDRA-3950)
 * expose counters for unavailable/timeout exceptions given to thrift clients (CASSANDRA-3671)
 * avoid quadratic startup time in LeveledManifest (CASSANDRA-3952)
 * Add type information to new schema_ columnfamilies and remove thrift
   serialization for schema (CASSANDRA-3792)
 * add missing column validator options to the CLI help (CASSANDRA-3926)
 * skip reading saved key cache if CF's caching strategy is NONE or ROWS_ONLY (CASSANDRA-3954)
 * Unify migration code (CASSANDRA-4017)
Merged from 1.0:
 * cqlsh: guess correct version of Python for Arch Linux (CASSANDRA-4090)
 * (CLI) properly handle quotes in create/update keyspace commands (CASSANDRA-4129)
 * Avoids possible deadlock during bootstrap (CASSANDRA-4159)
 * fix stress tool that hangs forever on timeout or error (CASSANDRA-4128)
 * Fix super columns bug where cache is not updated (CASSANDRA-4190)
 * stress tool to return appropriate exit code on failure (CASSANDRA-4188)


1.0.9
 * improve index sampling performance (CASSANDRA-4023)
 * always compact away deleted hints immediately after handoff (CASSANDRA-3955)
 * delete hints from dropped ColumnFamilies on handoff instead of
   erroring out (CASSANDRA-3975)
 * add CompositeType ref to the CLI doc for create/update column family (CASSANDRA-3980)
 * Pig: support Counter ColumnFamilies (CASSANDRA-3973)
 * Pig: Composite column support (CASSANDRA-3684)
 * Avoid NPE during repair when a keyspace has no CFs (CASSANDRA-3988)
 * Fix division-by-zero error on get_slice (CASSANDRA-4000)
 * don't change manifest level for cleanup, scrub, and upgradesstables
   operations under LeveledCompactionStrategy (CASSANDRA-3989, 4112)
 * fix race leading to super columns assertion failure (CASSANDRA-3957)
 * fix NPE on invalid CQL delete command (CASSANDRA-3755)
 * allow custom types in CLI's assume command (CASSANDRA-4081)
 * fix totalBytes count for parallel compactions (CASSANDRA-3758)
 * fix intermittent NPE in get_slice (CASSANDRA-4095)
 * remove unnecessary asserts in native code interfaces (CASSANDRA-4096)
 * Validate blank keys in CQL to avoid assertion errors (CASSANDRA-3612)
 * cqlsh: fix bad decoding of some column names (CASSANDRA-4003)
 * cqlsh: fix incorrect padding with unicode chars (CASSANDRA-4033)
 * Fix EC2 snitch incorrectly reporting region (CASSANDRA-4026)
 * Shut down thrift during decommission (CASSANDRA-4086)
 * Expose nodetool cfhistograms for 2ndary indexes (CASSANDRA-4063)
Merged from 0.8:
 * Fix ConcurrentModificationException in gossiper (CASSANDRA-4019)


1.1-beta1
 * (cqlsh)
   + add SOURCE and CAPTURE commands, and --file option (CASSANDRA-3479)
   + add ALTER COLUMNFAMILY WITH (CASSANDRA-3523)
   + bundle Python dependencies with Cassandra (CASSANDRA-3507)
   + added to Debian package (CASSANDRA-3458)
   + display byte data instead of erroring out on decode failure 
     (CASSANDRA-3874)
 * add nodetool rebuild_index (CASSANDRA-3583)
 * add nodetool rangekeysample (CASSANDRA-2917)
 * Fix streaming too much data during move operations (CASSANDRA-3639)
 * Nodetool and CLI connect to localhost by default (CASSANDRA-3568)
 * Reduce memory used by primary index sample (CASSANDRA-3743)
 * (Hadoop) separate input/output configurations (CASSANDRA-3197, 3765)
 * avoid returning internal Cassandra classes over JMX (CASSANDRA-2805)
 * add row-level isolation via SnapTree (CASSANDRA-2893)
 * Optimize key count estimation when opening sstable on startup
   (CASSANDRA-2988)
 * multi-dc replication optimization supporting CL > ONE (CASSANDRA-3577)
 * add command to stop compactions (CASSANDRA-1740, 3566, 3582)
 * multithreaded streaming (CASSANDRA-3494)
 * removed in-tree redhat spec (CASSANDRA-3567)
 * "defragment" rows for name-based queries under STCS, again (CASSANDRA-2503)
 * Recycle commitlog segments for improved performance 
   (CASSANDRA-3411, 3543, 3557, 3615)
 * update size-tiered compaction to prioritize small tiers (CASSANDRA-2407)
 * add message expiration logic to OutboundTcpConnection (CASSANDRA-3005)
 * off-heap cache to use sun.misc.Unsafe instead of JNA (CASSANDRA-3271)
 * EACH_QUORUM is only supported for writes (CASSANDRA-3272)
 * replace compactionlock use in schema migration by checking CFS.isValid
   (CASSANDRA-3116)
 * recognize that "SELECT first ... *" isn't really "SELECT *" (CASSANDRA-3445)
 * Use faster bytes comparison (CASSANDRA-3434)
 * Bulk loader is no longer a fat client, (HADOOP) bulk load output format
   (CASSANDRA-3045)
 * (Hadoop) add support for KeyRange.filter
 * remove assumption that keys and token are in bijection
   (CASSANDRA-1034, 3574, 3604)
 * always remove endpoints from delevery queue in HH (CASSANDRA-3546)
 * fix race between cf flush and its 2ndary indexes flush (CASSANDRA-3547)
 * fix potential race in AES when a repair fails (CASSANDRA-3548)
 * Remove columns shadowed by a deleted container even when we cannot purge
   (CASSANDRA-3538)
 * Improve memtable slice iteration performance (CASSANDRA-3545)
 * more efficient allocation of small bloom filters (CASSANDRA-3618)
 * Use separate writer thread in SSTableSimpleUnsortedWriter (CASSANDRA-3619)
 * fsync the directory after new sstable or commitlog segment are created (CASSANDRA-3250)
 * fix minor issues reported by FindBugs (CASSANDRA-3658)
 * global key/row caches (CASSANDRA-3143, 3849)
 * optimize memtable iteration during range scan (CASSANDRA-3638)
 * introduce 'crc_check_chance' in CompressionParameters to support
   a checksum percentage checking chance similarly to read-repair (CASSANDRA-3611)
 * a way to deactivate global key/row cache on per-CF basis (CASSANDRA-3667)
 * fix LeveledCompactionStrategy broken because of generation pre-allocation
   in LeveledManifest (CASSANDRA-3691)
 * finer-grained control over data directories (CASSANDRA-2749)
 * Fix ClassCastException during hinted handoff (CASSANDRA-3694)
 * Upgrade Thrift to 0.7 (CASSANDRA-3213)
 * Make stress.java insert operation to use microseconds (CASSANDRA-3725)
 * Allows (internally) doing a range query with a limit of columns instead of
   rows (CASSANDRA-3742)
 * Allow rangeSlice queries to be start/end inclusive/exclusive (CASSANDRA-3749)
 * Fix BulkLoader to support new SSTable layout and add stream
   throttling to prevent an NPE when there is no yaml config (CASSANDRA-3752)
 * Allow concurrent schema migrations (CASSANDRA-1391, 3832)
 * Add SnapshotCommand to trigger snapshot on remote node (CASSANDRA-3721)
 * Make CFMetaData conversions to/from thrift/native schema inverses
   (CASSANDRA_3559)
 * Add initial code for CQL 3.0-beta (CASSANDRA-2474, 3781, 3753)
 * Add wide row support for ColumnFamilyInputFormat (CASSANDRA-3264)
 * Allow extending CompositeType comparator (CASSANDRA-3657)
 * Avoids over-paging during get_count (CASSANDRA-3798)
 * Add new command to rebuild a node without (repair) merkle tree calculations
   (CASSANDRA-3483, 3922)
 * respect not only row cache capacity but caching mode when
   trying to read data (CASSANDRA-3812)
 * fix system tests (CASSANDRA-3827)
 * CQL support for altering row key type in ALTER TABLE (CASSANDRA-3781)
 * turn compression on by default (CASSANDRA-3871)
 * make hexToBytes refuse invalid input (CASSANDRA-2851)
 * Make secondary indexes CF inherit compression and compaction from their
   parent CF (CASSANDRA-3877)
 * Finish cleanup up tombstone purge code (CASSANDRA-3872)
 * Avoid NPE on aboarted stream-out sessions (CASSANDRA-3904)
 * BulkRecordWriter throws NPE for counter columns (CASSANDRA-3906)
 * Support compression using BulkWriter (CASSANDRA-3907)


1.0.8
 * fix race between cleanup and flush on secondary index CFSes (CASSANDRA-3712)
 * avoid including non-queried nodes in rangeslice read repair
   (CASSANDRA-3843)
 * Only snapshot CF being compacted for snapshot_before_compaction 
   (CASSANDRA-3803)
 * Log active compactions in StatusLogger (CASSANDRA-3703)
 * Compute more accurate compaction score per level (CASSANDRA-3790)
 * Return InvalidRequest when using a keyspace that doesn't exist
   (CASSANDRA-3764)
 * disallow user modification of System keyspace (CASSANDRA-3738)
 * allow using sstable2json on secondary index data (CASSANDRA-3738)
 * (cqlsh) add DESCRIBE COLUMNFAMILIES (CASSANDRA-3586)
 * (cqlsh) format blobs correctly and use colors to improve output
   readability (CASSANDRA-3726)
 * synchronize BiMap of bootstrapping tokens (CASSANDRA-3417)
 * show index options in CLI (CASSANDRA-3809)
 * add optional socket timeout for streaming (CASSANDRA-3838)
 * fix truncate not to leave behind non-CFS backed secondary indexes
   (CASSANDRA-3844)
 * make CLI `show schema` to use output stream directly instead
   of StringBuilder (CASSANDRA-3842)
 * remove the wait on hint future during write (CASSANDRA-3870)
 * (cqlsh) ignore missing CfDef opts (CASSANDRA-3933)
 * (cqlsh) look for cqlshlib relative to realpath (CASSANDRA-3767)
 * Fix short read protection (CASSANDRA-3934)
 * Make sure infered and actual schema match (CASSANDRA-3371)
 * Fix NPE during HH delivery (CASSANDRA-3677)
 * Don't put boostrapping node in 'hibernate' status (CASSANDRA-3737)
 * Fix double quotes in windows bat files (CASSANDRA-3744)
 * Fix bad validator lookup (CASSANDRA-3789)
 * Fix soft reset in EC2MultiRegionSnitch (CASSANDRA-3835)
 * Don't leave zombie connections with THSHA thrift server (CASSANDRA-3867)
 * (cqlsh) fix deserialization of data (CASSANDRA-3874)
 * Fix removetoken force causing an inconsistent state (CASSANDRA-3876)
 * Fix ahndling of some types with Pig (CASSANDRA-3886)
 * Don't allow to drop the system keyspace (CASSANDRA-3759)
 * Make Pig deletes disabled by default and configurable (CASSANDRA-3628)
Merged from 0.8:
 * (Pig) fix CassandraStorage to use correct comparator in Super ColumnFamily
   case (CASSANDRA-3251)
 * fix thread safety issues in commitlog replay, primarily affecting
   systems with many (100s) of CF definitions (CASSANDRA-3751)
 * Fix relevant tombstone ignored with super columns (CASSANDRA-3875)


1.0.7
 * fix regression in HH page size calculation (CASSANDRA-3624)
 * retry failed stream on IOException (CASSANDRA-3686)
 * allow configuring bloom_filter_fp_chance (CASSANDRA-3497)
 * attempt hint delivery every ten minutes, or when failure detector
   notifies us that a node is back up, whichever comes first.  hint
   handoff throttle delay default changed to 1ms, from 50 (CASSANDRA-3554)
 * add nodetool setstreamthroughput (CASSANDRA-3571)
 * fix assertion when dropping a columnfamily with no sstables (CASSANDRA-3614)
 * more efficient allocation of small bloom filters (CASSANDRA-3618)
 * CLibrary.createHardLinkWithExec() to check for errors (CASSANDRA-3101)
 * Avoid creating empty and non cleaned writer during compaction (CASSANDRA-3616)
 * stop thrift service in shutdown hook so we can quiesce MessagingService
   (CASSANDRA-3335)
 * (CQL) compaction_strategy_options and compression_parameters for
   CREATE COLUMNFAMILY statement (CASSANDRA-3374)
 * Reset min/max compaction threshold when creating size tiered compaction
   strategy (CASSANDRA-3666)
 * Don't ignore IOException during compaction (CASSANDRA-3655)
 * Fix assertion error for CF with gc_grace=0 (CASSANDRA-3579)
 * Shutdown ParallelCompaction reducer executor after use (CASSANDRA-3711)
 * Avoid < 0 value for pending tasks in leveled compaction (CASSANDRA-3693)
 * (Hadoop) Support TimeUUID in Pig CassandraStorage (CASSANDRA-3327)
 * Check schema is ready before continuing boostrapping (CASSANDRA-3629)
 * Catch overflows during parsing of chunk_length_kb (CASSANDRA-3644)
 * Improve stream protocol mismatch errors (CASSANDRA-3652)
 * Avoid multiple thread doing HH to the same target (CASSANDRA-3681)
 * Add JMX property for rp_timeout_in_ms (CASSANDRA-2940)
 * Allow DynamicCompositeType to compare component of different types
   (CASSANDRA-3625)
 * Flush non-cfs backed secondary indexes (CASSANDRA-3659)
 * Secondary Indexes should report memory consumption (CASSANDRA-3155)
 * fix for SelectStatement start/end key are not set correctly
   when a key alias is involved (CASSANDRA-3700)
 * fix CLI `show schema` command insert of an extra comma in
   column_metadata (CASSANDRA-3714)
Merged from 0.8:
 * avoid logging (harmless) exception when GC takes < 1ms (CASSANDRA-3656)
 * prevent new nodes from thinking down nodes are up forever (CASSANDRA-3626)
 * use correct list of replicas for LOCAL_QUORUM reads when read repair
   is disabled (CASSANDRA-3696)
 * block on flush before compacting hints (may prevent OOM) (CASSANDRA-3733)


1.0.6
 * (CQL) fix cqlsh support for replicate_on_write (CASSANDRA-3596)
 * fix adding to leveled manifest after streaming (CASSANDRA-3536)
 * filter out unavailable cipher suites when using encryption (CASSANDRA-3178)
 * (HADOOP) add old-style api support for CFIF and CFRR (CASSANDRA-2799)
 * Support TimeUUIDType column names in Stress.java tool (CASSANDRA-3541)
 * (CQL) INSERT/UPDATE/DELETE/TRUNCATE commands should allow CF names to
   be qualified by keyspace (CASSANDRA-3419)
 * always remove endpoints from delevery queue in HH (CASSANDRA-3546)
 * fix race between cf flush and its 2ndary indexes flush (CASSANDRA-3547)
 * fix potential race in AES when a repair fails (CASSANDRA-3548)
 * fix default value validation usage in CLI SET command (CASSANDRA-3553)
 * Optimize componentsFor method for compaction and startup time
   (CASSANDRA-3532)
 * (CQL) Proper ColumnFamily metadata validation on CREATE COLUMNFAMILY 
   (CASSANDRA-3565)
 * fix compression "chunk_length_kb" option to set correct kb value for 
   thrift/avro (CASSANDRA-3558)
 * fix missing response during range slice repair (CASSANDRA-3551)
 * 'describe ring' moved from CLI to nodetool and available through JMX (CASSANDRA-3220)
 * add back partitioner to sstable metadata (CASSANDRA-3540)
 * fix NPE in get_count for counters (CASSANDRA-3601)
Merged from 0.8:
 * remove invalid assertion that table was opened before dropping it
   (CASSANDRA-3580)
 * range and index scans now only send requests to enough replicas to
   satisfy requested CL + RR (CASSANDRA-3598)
 * use cannonical host for local node in nodetool info (CASSANDRA-3556)
 * remove nonlocal DC write optimization since it only worked with
   CL.ONE or CL.LOCAL_QUORUM (CASSANDRA-3577, 3585)
 * detect misuses of CounterColumnType (CASSANDRA-3422)
 * turn off string interning in json2sstable, take 2 (CASSANDRA-2189)
 * validate compression parameters on add/update of the ColumnFamily 
   (CASSANDRA-3573)
 * Check for 0.0.0.0 is incorrect in CFIF (CASSANDRA-3584)
 * Increase vm.max_map_count in debian packaging (CASSANDRA-3563)
 * gossiper will never add itself to saved endpoints (CASSANDRA-3485)


1.0.5
 * revert CASSANDRA-3407 (see CASSANDRA-3540)
 * fix assertion error while forwarding writes to local nodes (CASSANDRA-3539)


1.0.4
 * fix self-hinting of timed out read repair updates and make hinted handoff
   less prone to OOMing a coordinator (CASSANDRA-3440)
 * expose bloom filter sizes via JMX (CASSANDRA-3495)
 * enforce RP tokens 0..2**127 (CASSANDRA-3501)
 * canonicalize paths exposed through JMX (CASSANDRA-3504)
 * fix "liveSize" stat when sstables are removed (CASSANDRA-3496)
 * add bloom filter FP rates to nodetool cfstats (CASSANDRA-3347)
 * record partitioner in sstable metadata component (CASSANDRA-3407)
 * add new upgradesstables nodetool command (CASSANDRA-3406)
 * skip --debug requirement to see common exceptions in CLI (CASSANDRA-3508)
 * fix incorrect query results due to invalid max timestamp (CASSANDRA-3510)
 * make sstableloader recognize compressed sstables (CASSANDRA-3521)
 * avoids race in OutboundTcpConnection in multi-DC setups (CASSANDRA-3530)
 * use SETLOCAL in cassandra.bat (CASSANDRA-3506)
 * fix ConcurrentModificationException in Table.all() (CASSANDRA-3529)
Merged from 0.8:
 * fix concurrence issue in the FailureDetector (CASSANDRA-3519)
 * fix array out of bounds error in counter shard removal (CASSANDRA-3514)
 * avoid dropping tombstones when they might still be needed to shadow
   data in a different sstable (CASSANDRA-2786)


1.0.3
 * revert name-based query defragmentation aka CASSANDRA-2503 (CASSANDRA-3491)
 * fix invalidate-related test failures (CASSANDRA-3437)
 * add next-gen cqlsh to bin/ (CASSANDRA-3188, 3131, 3493)
 * (CQL) fix handling of rows with no columns (CASSANDRA-3424, 3473)
 * fix querying supercolumns by name returning only a subset of
   subcolumns or old subcolumn versions (CASSANDRA-3446)
 * automatically compute sha1 sum for uncompressed data files (CASSANDRA-3456)
 * fix reading metadata/statistics component for version < h (CASSANDRA-3474)
 * add sstable forward-compatibility (CASSANDRA-3478)
 * report compression ratio in CFSMBean (CASSANDRA-3393)
 * fix incorrect size exception during streaming of counters (CASSANDRA-3481)
 * (CQL) fix for counter decrement syntax (CASSANDRA-3418)
 * Fix race introduced by CASSANDRA-2503 (CASSANDRA-3482)
 * Fix incomplete deletion of delivered hints (CASSANDRA-3466)
 * Avoid rescheduling compactions when no compaction was executed 
   (CASSANDRA-3484)
 * fix handling of the chunk_length_kb compression options (CASSANDRA-3492)
Merged from 0.8:
 * fix updating CF row_cache_provider (CASSANDRA-3414)
 * CFMetaData.convertToThrift method to set RowCacheProvider (CASSANDRA-3405)
 * acquire compactionlock during truncate (CASSANDRA-3399)
 * fix displaying cfdef entries for super columnfamilies (CASSANDRA-3415)
 * Make counter shard merging thread safe (CASSANDRA-3178)
 * Revert CASSANDRA-2855
 * Fix bug preventing the use of efficient cross-DC writes (CASSANDRA-3472)
 * `describe ring` command for CLI (CASSANDRA-3220)
 * (Hadoop) skip empty rows when entire row is requested, redux (CASSANDRA-2855)


1.0.2
 * "defragment" rows for name-based queries under STCS (CASSANDRA-2503)
 * Add timing information to cassandra-cli GET/SET/LIST queries (CASSANDRA-3326)
 * Only create one CompressionMetadata object per sstable (CASSANDRA-3427)
 * cleanup usage of StorageService.setMode() (CASSANDRA-3388)
 * Avoid large array allocation for compressed chunk offsets (CASSANDRA-3432)
 * fix DecimalType bytebuffer marshalling (CASSANDRA-3421)
 * fix bug that caused first column in per row indexes to be ignored 
   (CASSANDRA-3441)
 * add JMX call to clean (failed) repair sessions (CASSANDRA-3316)
 * fix sstableloader reference acquisition bug (CASSANDRA-3438)
 * fix estimated row size regression (CASSANDRA-3451)
 * make sure we don't return more columns than asked (CASSANDRA-3303, 3395)
Merged from 0.8:
 * acquire compactionlock during truncate (CASSANDRA-3399)
 * fix displaying cfdef entries for super columnfamilies (CASSANDRA-3415)


1.0.1
 * acquire references during index build to prevent delete problems
   on Windows (CASSANDRA-3314)
 * describe_ring should include datacenter/topology information (CASSANDRA-2882)
 * Thrift sockets are not properly buffered (CASSANDRA-3261)
 * performance improvement for bytebufferutil compare function (CASSANDRA-3286)
 * add system.versions ColumnFamily (CASSANDRA-3140)
 * reduce network copies (CASSANDRA-3333, 3373)
 * limit nodetool to 32MB of heap (CASSANDRA-3124)
 * (CQL) update parser to accept "timestamp" instead of "date" (CASSANDRA-3149)
 * Fix CLI `show schema` to include "compression_options" (CASSANDRA-3368)
 * Snapshot to include manifest under LeveledCompactionStrategy (CASSANDRA-3359)
 * (CQL) SELECT query should allow CF name to be qualified by keyspace (CASSANDRA-3130)
 * (CQL) Fix internal application error specifying 'using consistency ...'
   in lower case (CASSANDRA-3366)
 * fix Deflate compression when compression actually makes the data bigger
   (CASSANDRA-3370)
 * optimize UUIDGen to avoid lock contention on InetAddress.getLocalHost 
   (CASSANDRA-3387)
 * tolerate index being dropped mid-mutation (CASSANDRA-3334, 3313)
 * CompactionManager is now responsible for checking for new candidates
   post-task execution, enabling more consistent leveled compaction 
   (CASSANDRA-3391)
 * Cache HSHA threads (CASSANDRA-3372)
 * use CF/KS names as snapshot prefix for drop + truncate operations
   (CASSANDRA-2997)
 * Break bloom filters up to avoid heap fragmentation (CASSANDRA-2466)
 * fix cassandra hanging on jsvc stop (CASSANDRA-3302)
 * Avoid leveled compaction getting blocked on errors (CASSANDRA-3408)
 * Make reloading the compaction strategy safe (CASSANDRA-3409)
 * ignore 0.8 hints even if compaction begins before we try to purge
   them (CASSANDRA-3385)
 * remove procrun (bin\daemon) from Cassandra source tree and 
   artifacts (CASSANDRA-3331)
 * make cassandra compile under JDK7 (CASSANDRA-3275)
 * remove dependency of clientutil.jar to FBUtilities (CASSANDRA-3299)
 * avoid truncation errors by using long math on long values (CASSANDRA-3364)
 * avoid clock drift on some Windows machine (CASSANDRA-3375)
 * display cache provider in cli 'describe keyspace' command (CASSANDRA-3384)
 * fix incomplete topology information in describe_ring (CASSANDRA-3403)
 * expire dead gossip states based on time (CASSANDRA-2961)
 * improve CompactionTask extensibility (CASSANDRA-3330)
 * Allow one leveled compaction task to kick off another (CASSANDRA-3363)
 * allow encryption only between datacenters (CASSANDRA-2802)
Merged from 0.8:
 * fix truncate allowing data to be replayed post-restart (CASSANDRA-3297)
 * make iwriter final in IndexWriter to avoid NPE (CASSANDRA-2863)
 * (CQL) update grammar to require key clause in DELETE statement
   (CASSANDRA-3349)
 * (CQL) allow numeric keyspace names in USE statement (CASSANDRA-3350)
 * (Hadoop) skip empty rows when slicing the entire row (CASSANDRA-2855)
 * Fix handling of tombstone by SSTableExport/Import (CASSANDRA-3357)
 * fix ColumnIndexer to use long offsets (CASSANDRA-3358)
 * Improved CLI exceptions (CASSANDRA-3312)
 * Fix handling of tombstone by SSTableExport/Import (CASSANDRA-3357)
 * Only count compaction as active (for throttling) when they have
   successfully acquired the compaction lock (CASSANDRA-3344)
 * Display CLI version string on startup (CASSANDRA-3196)
 * (Hadoop) make CFIF try rpc_address or fallback to listen_address
   (CASSANDRA-3214)
 * (Hadoop) accept comma delimited lists of initial thrift connections
   (CASSANDRA-3185)
 * ColumnFamily min_compaction_threshold should be >= 2 (CASSANDRA-3342)
 * (Pig) add 0.8+ types and key validation type in schema (CASSANDRA-3280)
 * Fix completely removing column metadata using CLI (CASSANDRA-3126)
 * CLI `describe cluster;` output should be on separate lines for separate versions
   (CASSANDRA-3170)
 * fix changing durable_writes keyspace option during CF creation
   (CASSANDRA-3292)
 * avoid locking on update when no indexes are involved (CASSANDRA-3386)
 * fix assertionError during repair with ordered partitioners (CASSANDRA-3369)
 * correctly serialize key_validation_class for avro (CASSANDRA-3391)
 * don't expire counter tombstone after streaming (CASSANDRA-3394)
 * prevent nodes that failed to join from hanging around forever 
   (CASSANDRA-3351)
 * remove incorrect optimization from slice read path (CASSANDRA-3390)
 * Fix race in AntiEntropyService (CASSANDRA-3400)


1.0.0-final
 * close scrubbed sstable fd before deleting it (CASSANDRA-3318)
 * fix bug preventing obsolete commitlog segments from being removed
   (CASSANDRA-3269)
 * tolerate whitespace in seed CDL (CASSANDRA-3263)
 * Change default heap thresholds to max(min(1/2 ram, 1G), min(1/4 ram, 8GB))
   (CASSANDRA-3295)
 * Fix broken CompressedRandomAccessReaderTest (CASSANDRA-3298)
 * (CQL) fix type information returned for wildcard queries (CASSANDRA-3311)
 * add estimated tasks to LeveledCompactionStrategy (CASSANDRA-3322)
 * avoid including compaction cache-warming in keycache stats (CASSANDRA-3325)
 * run compaction and hinted handoff threads at MIN_PRIORITY (CASSANDRA-3308)
 * default hsha thrift server to cpu core count in rpc pool (CASSANDRA-3329)
 * add bin\daemon to binary tarball for Windows service (CASSANDRA-3331)
 * Fix places where uncompressed size of sstables was use in place of the
   compressed one (CASSANDRA-3338)
 * Fix hsha thrift server (CASSANDRA-3346)
 * Make sure repair only stream needed sstables (CASSANDRA-3345)


1.0.0-rc2
 * Log a meaningful warning when a node receives a message for a repair session
   that doesn't exist anymore (CASSANDRA-3256)
 * test for NUMA policy support as well as numactl presence (CASSANDRA-3245)
 * Fix FD leak when internode encryption is enabled (CASSANDRA-3257)
 * Remove incorrect assertion in mergeIterator (CASSANDRA-3260)
 * FBUtilities.hexToBytes(String) to throw NumberFormatException when string
   contains non-hex characters (CASSANDRA-3231)
 * Keep SimpleSnitch proximity ordering unchanged from what the Strategy
   generates, as intended (CASSANDRA-3262)
 * remove Scrub from compactionstats when finished (CASSANDRA-3255)
 * fix counter entry in jdbc TypesMap (CASSANDRA-3268)
 * fix full queue scenario for ParallelCompactionIterator (CASSANDRA-3270)
 * fix bootstrap process (CASSANDRA-3285)
 * don't try delivering hints if when there isn't any (CASSANDRA-3176)
 * CLI documentation change for ColumnFamily `compression_options` (CASSANDRA-3282)
 * ignore any CF ids sent by client for adding CF/KS (CASSANDRA-3288)
 * remove obsolete hints on first startup (CASSANDRA-3291)
 * use correct ISortedColumns for time-optimized reads (CASSANDRA-3289)
 * Evict gossip state immediately when a token is taken over by a new IP 
   (CASSANDRA-3259)


1.0.0-rc1
 * Update CQL to generate microsecond timestamps by default (CASSANDRA-3227)
 * Fix counting CFMetadata towards Memtable liveRatio (CASSANDRA-3023)
 * Kill server on wrapped OOME such as from FileChannel.map (CASSANDRA-3201)
 * remove unnecessary copy when adding to row cache (CASSANDRA-3223)
 * Log message when a full repair operation completes (CASSANDRA-3207)
 * Fix streamOutSession keeping sstables references forever if the remote end
   dies (CASSANDRA-3216)
 * Remove dynamic_snitch boolean from example configuration (defaulting to 
   true) and set default badness threshold to 0.1 (CASSANDRA-3229)
 * Base choice of random or "balanced" token on bootstrap on whether
   schema definitions were found (CASSANDRA-3219)
 * Fixes for LeveledCompactionStrategy score computation, prioritization,
   scheduling, and performance (CASSANDRA-3224, 3234)
 * parallelize sstable open at server startup (CASSANDRA-2988)
 * fix handling of exceptions writing to OutboundTcpConnection (CASSANDRA-3235)
 * Allow using quotes in "USE <keyspace>;" CLI command (CASSANDRA-3208)
 * Don't allow any cache loading exceptions to halt startup (CASSANDRA-3218)
 * Fix sstableloader --ignores option (CASSANDRA-3247)
 * File descriptor limit increased in packaging (CASSANDRA-3206)
 * Fix deadlock in commit log during flush (CASSANDRA-3253) 


1.0.0-beta1
 * removed binarymemtable (CASSANDRA-2692)
 * add commitlog_total_space_in_mb to prevent fragmented logs (CASSANDRA-2427)
 * removed commitlog_rotation_threshold_in_mb configuration (CASSANDRA-2771)
 * make AbstractBounds.normalize de-overlapp overlapping ranges (CASSANDRA-2641)
 * replace CollatingIterator, ReducingIterator with MergeIterator 
   (CASSANDRA-2062)
 * Fixed the ability to set compaction strategy in cli using create column 
   family command (CASSANDRA-2778)
 * clean up tmp files after failed compaction (CASSANDRA-2468)
 * restrict repair streaming to specific columnfamilies (CASSANDRA-2280)
 * don't bother persisting columns shadowed by a row tombstone (CASSANDRA-2589)
 * reset CF and SC deletion times after gc_grace (CASSANDRA-2317)
 * optimize away seek when compacting wide rows (CASSANDRA-2879)
 * single-pass streaming (CASSANDRA-2677, 2906, 2916, 3003)
 * use reference counting for deleting sstables instead of relying on GC
   (CASSANDRA-2521, 3179)
 * store hints as serialized mutations instead of pointers to data row
   (CASSANDRA-2045)
 * store hints in the coordinator node instead of in the closest replica 
   (CASSANDRA-2914)
 * add row_cache_keys_to_save CF option (CASSANDRA-1966)
 * check column family validity in nodetool repair (CASSANDRA-2933)
 * use lazy initialization instead of class initialization in NodeId
   (CASSANDRA-2953)
 * add paging to get_count (CASSANDRA-2894)
 * fix "short reads" in [multi]get (CASSANDRA-2643, 3157, 3192)
 * add optional compression for sstables (CASSANDRA-47, 2994, 3001, 3128)
 * add scheduler JMX metrics (CASSANDRA-2962)
 * add block level checksum for compressed data (CASSANDRA-1717)
 * make column family backed column map pluggable and introduce unsynchronized
   ArrayList backed one to speedup reads (CASSANDRA-2843, 3165, 3205)
 * refactoring of the secondary index api (CASSANDRA-2982)
 * make CL > ONE reads wait for digest reconciliation before returning
   (CASSANDRA-2494)
 * fix missing logging for some exceptions (CASSANDRA-2061)
 * refactor and optimize ColumnFamilyStore.files(...) and Descriptor.fromFilename(String)
   and few other places responsible for work with SSTable files (CASSANDRA-3040)
 * Stop reading from sstables once we know we have the most recent columns,
   for query-by-name requests (CASSANDRA-2498)
 * Add query-by-column mode to stress.java (CASSANDRA-3064)
 * Add "install" command to cassandra.bat (CASSANDRA-292)
 * clean up KSMetadata, CFMetadata from unnecessary
   Thrift<->Avro conversion methods (CASSANDRA-3032)
 * Add timeouts to client request schedulers (CASSANDRA-3079, 3096)
 * Cli to use hashes rather than array of hashes for strategy options (CASSANDRA-3081)
 * LeveledCompactionStrategy (CASSANDRA-1608, 3085, 3110, 3087, 3145, 3154, 3182)
 * Improvements of the CLI `describe` command (CASSANDRA-2630)
 * reduce window where dropped CF sstables may not be deleted (CASSANDRA-2942)
 * Expose gossip/FD info to JMX (CASSANDRA-2806)
 * Fix streaming over SSL when compressed SSTable involved (CASSANDRA-3051)
 * Add support for pluggable secondary index implementations (CASSANDRA-3078)
 * remove compaction_thread_priority setting (CASSANDRA-3104)
 * generate hints for replicas that timeout, not just replicas that are known
   to be down before starting (CASSANDRA-2034)
 * Add throttling for internode streaming (CASSANDRA-3080)
 * make the repair of a range repair all replica (CASSANDRA-2610, 3194)
 * expose the ability to repair the first range (as returned by the
   partitioner) of a node (CASSANDRA-2606)
 * Streams Compression (CASSANDRA-3015)
 * add ability to use multiple threads during a single compaction
   (CASSANDRA-2901)
 * make AbstractBounds.normalize support overlapping ranges (CASSANDRA-2641)
 * fix of the CQL count() behavior (CASSANDRA-3068)
 * use TreeMap backed column families for the SSTable simple writers
   (CASSANDRA-3148)
 * fix inconsistency of the CLI syntax when {} should be used instead of [{}]
   (CASSANDRA-3119)
 * rename CQL type names to match expected SQL behavior (CASSANDRA-3149, 3031)
 * Arena-based allocation for memtables (CASSANDRA-2252, 3162, 3163, 3168)
 * Default RR chance to 0.1 (CASSANDRA-3169)
 * Add RowLevel support to secondary index API (CASSANDRA-3147)
 * Make SerializingCacheProvider the default if JNA is available (CASSANDRA-3183)
 * Fix backwards compatibilty for CQL memtable properties (CASSANDRA-3190)
 * Add five-minute delay before starting compactions on a restarted server
   (CASSANDRA-3181)
 * Reduce copies done for intra-host messages (CASSANDRA-1788, 3144)
 * support of compaction strategy option for stress.java (CASSANDRA-3204)
 * make memtable throughput and column count thresholds no-ops (CASSANDRA-2449)
 * Return schema information along with the resultSet in CQL (CASSANDRA-2734)
 * Add new DecimalType (CASSANDRA-2883)
 * Fix assertion error in RowRepairResolver (CASSANDRA-3156)
 * Reduce unnecessary high buffer sizes (CASSANDRA-3171)
 * Pluggable compaction strategy (CASSANDRA-1610)
 * Add new broadcast_address config option (CASSANDRA-2491)


0.8.7
 * Kill server on wrapped OOME such as from FileChannel.map (CASSANDRA-3201)
 * Allow using quotes in "USE <keyspace>;" CLI command (CASSANDRA-3208)
 * Log message when a full repair operation completes (CASSANDRA-3207)
 * Don't allow any cache loading exceptions to halt startup (CASSANDRA-3218)
 * Fix sstableloader --ignores option (CASSANDRA-3247)
 * File descriptor limit increased in packaging (CASSANDRA-3206)
 * Log a meaningfull warning when a node receive a message for a repair session
   that doesn't exist anymore (CASSANDRA-3256)
 * Fix FD leak when internode encryption is enabled (CASSANDRA-3257)
 * FBUtilities.hexToBytes(String) to throw NumberFormatException when string
   contains non-hex characters (CASSANDRA-3231)
 * Keep SimpleSnitch proximity ordering unchanged from what the Strategy
   generates, as intended (CASSANDRA-3262)
 * remove Scrub from compactionstats when finished (CASSANDRA-3255)
 * Fix tool .bat files when CASSANDRA_HOME contains spaces (CASSANDRA-3258)
 * Force flush of status table when removing/updating token (CASSANDRA-3243)
 * Evict gossip state immediately when a token is taken over by a new IP (CASSANDRA-3259)
 * Fix bug where the failure detector can take too long to mark a host
   down (CASSANDRA-3273)
 * (Hadoop) allow wrapping ranges in queries (CASSANDRA-3137)
 * (Hadoop) check all interfaces for a match with split location
   before falling back to random replica (CASSANDRA-3211)
 * (Hadoop) Make Pig storage handle implements LoadMetadata (CASSANDRA-2777)
 * (Hadoop) Fix exception during PIG 'dump' (CASSANDRA-2810)
 * Fix stress COUNTER_GET option (CASSANDRA-3301)
 * Fix missing fields in CLI `show schema` output (CASSANDRA-3304)
 * Nodetool no longer leaks threads and closes JMX connections (CASSANDRA-3309)
 * fix truncate allowing data to be replayed post-restart (CASSANDRA-3297)
 * Move SimpleAuthority and SimpleAuthenticator to examples (CASSANDRA-2922)
 * Fix handling of tombstone by SSTableExport/Import (CASSANDRA-3357)
 * Fix transposition in cfHistograms (CASSANDRA-3222)
 * Allow using number as DC name when creating keyspace in CQL (CASSANDRA-3239)
 * Force flush of system table after updating/removing a token (CASSANDRA-3243)


0.8.6
 * revert CASSANDRA-2388
 * change TokenRange.endpoints back to listen/broadcast address to match
   pre-1777 behavior, and add TokenRange.rpc_endpoints instead (CASSANDRA-3187)
 * avoid trying to watch cassandra-topology.properties when loaded from jar
   (CASSANDRA-3138)
 * prevent users from creating keyspaces with LocalStrategy replication
   (CASSANDRA-3139)
 * fix CLI `show schema;` to output correct keyspace definition statement
   (CASSANDRA-3129)
 * CustomTThreadPoolServer to log TTransportException at DEBUG level
   (CASSANDRA-3142)
 * allow topology sort to work with non-unique rack names between 
   datacenters (CASSANDRA-3152)
 * Improve caching of same-version Messages on digest and repair paths
   (CASSANDRA-3158)
 * Randomize choice of first replica for counter increment (CASSANDRA-2890)
 * Fix using read_repair_chance instead of merge_shard_change (CASSANDRA-3202)
 * Avoid streaming data to nodes that already have it, on move as well as
   decommission (CASSANDRA-3041)
 * Fix divide by zero error in GCInspector (CASSANDRA-3164)
 * allow quoting of the ColumnFamily name in CLI `create column family`
   statement (CASSANDRA-3195)
 * Fix rolling upgrade from 0.7 to 0.8 problem (CASSANDRA-3166)
 * Accomodate missing encryption_options in IncomingTcpConnection.stream
   (CASSANDRA-3212)


0.8.5
 * fix NPE when encryption_options is unspecified (CASSANDRA-3007)
 * include column name in validation failure exceptions (CASSANDRA-2849)
 * make sure truncate clears out the commitlog so replay won't re-
   populate with truncated data (CASSANDRA-2950)
 * fix NPE when debug logging is enabled and dropped CF is present
   in a commitlog segment (CASSANDRA-3021)
 * fix cassandra.bat when CASSANDRA_HOME contains spaces (CASSANDRA-2952)
 * fix to SSTableSimpleUnsortedWriter bufferSize calculation (CASSANDRA-3027)
 * make cleanup and normal compaction able to skip empty rows
   (rows containing nothing but expired tombstones) (CASSANDRA-3039)
 * work around native memory leak in com.sun.management.GarbageCollectorMXBean
   (CASSANDRA-2868)
 * validate that column names in column_metadata are not equal to key_alias
   on create/update of the ColumnFamily and CQL 'ALTER' statement (CASSANDRA-3036)
 * return an InvalidRequestException if an indexed column is assigned
   a value larger than 64KB (CASSANDRA-3057)
 * fix of numeric-only and string column names handling in CLI "drop index" 
   (CASSANDRA-3054)
 * prune index scan resultset back to original request for lazy
   resultset expansion case (CASSANDRA-2964)
 * (Hadoop) fail jobs when Cassandra node has failed but TaskTracker
   has not (CASSANDRA-2388)
 * fix dynamic snitch ignoring nodes when read_repair_chance is zero
   (CASSANDRA-2662)
 * avoid retaining references to dropped CFS objects in 
   CompactionManager.estimatedCompactions (CASSANDRA-2708)
 * expose rpc timeouts per host in MessagingServiceMBean (CASSANDRA-2941)
 * avoid including cwd in classpath for deb and rpm packages (CASSANDRA-2881)
 * remove gossip state when a new IP takes over a token (CASSANDRA-3071)
 * allow sstable2json to work on index sstable files (CASSANDRA-3059)
 * always hint counters (CASSANDRA-3099)
 * fix log4j initialization in EmbeddedCassandraService (CASSANDRA-2857)
 * remove gossip state when a new IP takes over a token (CASSANDRA-3071)
 * work around native memory leak in com.sun.management.GarbageCollectorMXBean
    (CASSANDRA-2868)
 * fix UnavailableException with writes at CL.EACH_QUORM (CASSANDRA-3084)
 * fix parsing of the Keyspace and ColumnFamily names in numeric
   and string representations in CLI (CASSANDRA-3075)
 * fix corner cases in Range.differenceToFetch (CASSANDRA-3084)
 * fix ip address String representation in the ring cache (CASSANDRA-3044)
 * fix ring cache compatibility when mixing pre-0.8.4 nodes with post-
   in the same cluster (CASSANDRA-3023)
 * make repair report failure when a node participating dies (instead of
   hanging forever) (CASSANDRA-2433)
 * fix handling of the empty byte buffer by ReversedType (CASSANDRA-3111)
 * Add validation that Keyspace names are case-insensitively unique (CASSANDRA-3066)
 * catch invalid key_validation_class before instantiating UpdateColumnFamily (CASSANDRA-3102)
 * make Range and Bounds objects client-safe (CASSANDRA-3108)
 * optionally skip log4j configuration (CASSANDRA-3061)
 * bundle sstableloader with the debian package (CASSANDRA-3113)
 * don't try to build secondary indexes when there is none (CASSANDRA-3123)
 * improve SSTableSimpleUnsortedWriter speed for large rows (CASSANDRA-3122)
 * handle keyspace arguments correctly in nodetool snapshot (CASSANDRA-3038)
 * Fix SSTableImportTest on windows (CASSANDRA-3043)
 * expose compactionThroughputMbPerSec through JMX (CASSANDRA-3117)
 * log keyspace and CF of large rows being compacted


0.8.4
 * change TokenRing.endpoints to be a list of rpc addresses instead of 
   listen/broadcast addresses (CASSANDRA-1777)
 * include files-to-be-streamed in StreamInSession.getSources (CASSANDRA-2972)
 * use JAVA env var in cassandra-env.sh (CASSANDRA-2785, 2992)
 * avoid doing read for no-op replicate-on-write at CL=1 (CASSANDRA-2892)
 * refuse counter write for CL.ANY (CASSANDRA-2990)
 * switch back to only logging recent dropped messages (CASSANDRA-3004)
 * always deserialize RowMutation for counters (CASSANDRA-3006)
 * ignore saved replication_factor strategy_option for NTS (CASSANDRA-3011)
 * make sure pre-truncate CL segments are discarded (CASSANDRA-2950)


0.8.3
 * add ability to drop local reads/writes that are going to timeout
   (CASSANDRA-2943)
 * revamp token removal process, keep gossip states for 3 days (CASSANDRA-2496)
 * don't accept extra args for 0-arg nodetool commands (CASSANDRA-2740)
 * log unavailableexception details at debug level (CASSANDRA-2856)
 * expose data_dir though jmx (CASSANDRA-2770)
 * don't include tmp files as sstable when create cfs (CASSANDRA-2929)
 * log Java classpath on startup (CASSANDRA-2895)
 * keep gossipped version in sync with actual on migration coordinator 
   (CASSANDRA-2946)
 * use lazy initialization instead of class initialization in NodeId
   (CASSANDRA-2953)
 * check column family validity in nodetool repair (CASSANDRA-2933)
 * speedup bytes to hex conversions dramatically (CASSANDRA-2850)
 * Flush memtables on shutdown when durable writes are disabled 
   (CASSANDRA-2958)
 * improved POSIX compatibility of start scripts (CASsANDRA-2965)
 * add counter support to Hadoop InputFormat (CASSANDRA-2981)
 * fix bug where dirty commitlog segments were removed (and avoid keeping 
   segments with no post-flush activity permanently dirty) (CASSANDRA-2829)
 * fix throwing exception with batch mutation of counter super columns
   (CASSANDRA-2949)
 * ignore system tables during repair (CASSANDRA-2979)
 * throw exception when NTS is given replication_factor as an option
   (CASSANDRA-2960)
 * fix assertion error during compaction of counter CFs (CASSANDRA-2968)
 * avoid trying to create index names, when no index exists (CASSANDRA-2867)
 * don't sample the system table when choosing a bootstrap token
   (CASSANDRA-2825)
 * gossiper notifies of local state changes (CASSANDRA-2948)
 * add asynchronous and half-sync/half-async (hsha) thrift servers 
   (CASSANDRA-1405)
 * fix potential use of free'd native memory in SerializingCache 
   (CASSANDRA-2951)
 * prune index scan resultset back to original request for lazy
   resultset expansion case (CASSANDRA-2964)
 * (Hadoop) fail jobs when Cassandra node has failed but TaskTracker
    has not (CASSANDRA-2388)


0.8.2
 * CQL: 
   - include only one row per unique key for IN queries (CASSANDRA-2717)
   - respect client timestamp on full row deletions (CASSANDRA-2912)
 * improve thread-safety in StreamOutSession (CASSANDRA-2792)
 * allow deleting a row and updating indexed columns in it in the
   same mutation (CASSANDRA-2773)
 * Expose number of threads blocked on submitting memtable to flush
   in JMX (CASSANDRA-2817)
 * add ability to return "endpoints" to nodetool (CASSANDRA-2776)
 * Add support for multiple (comma-delimited) coordinator addresses
   to ColumnFamilyInputFormat (CASSANDRA-2807)
 * fix potential NPE while scheduling read repair for range slice
   (CASSANDRA-2823)
 * Fix race in SystemTable.getCurrentLocalNodeId (CASSANDRA-2824)
 * Correctly set default for replicate_on_write (CASSANDRA-2835)
 * improve nodetool compactionstats formatting (CASSANDRA-2844)
 * fix index-building status display (CASSANDRA-2853)
 * fix CLI perpetuating obsolete KsDef.replication_factor (CASSANDRA-2846)
 * improve cli treatment of multiline comments (CASSANDRA-2852)
 * handle row tombstones correctly in EchoedRow (CASSANDRA-2786)
 * add MessagingService.get[Recently]DroppedMessages and
   StorageService.getExceptionCount (CASSANDRA-2804)
 * fix possibility of spurious UnavailableException for LOCAL_QUORUM
   reads with dynamic snitch + read repair disabled (CASSANDRA-2870)
 * add ant-optional as dependence for the debian package (CASSANDRA-2164)
 * add option to specify limit for get_slice in the CLI (CASSANDRA-2646)
 * decrease HH page size (CASSANDRA-2832)
 * reset cli keyspace after dropping the current one (CASSANDRA-2763)
 * add KeyRange option to Hadoop inputformat (CASSANDRA-1125)
 * fix protocol versioning (CASSANDRA-2818, 2860)
 * support spaces in path to log4j configuration (CASSANDRA-2383)
 * avoid including inferred types in CF update (CASSANDRA-2809)
 * fix JMX bulkload call (CASSANDRA-2908)
 * fix updating KS with durable_writes=false (CASSANDRA-2907)
 * add simplified facade to SSTableWriter for bulk loading use
   (CASSANDRA-2911)
 * fix re-using index CF sstable names after drop/recreate (CASSANDRA-2872)
 * prepend CF to default index names (CASSANDRA-2903)
 * fix hint replay (CASSANDRA-2928)
 * Properly synchronize repair's merkle tree computation (CASSANDRA-2816)


0.8.1
 * CQL:
   - support for insert, delete in BATCH (CASSANDRA-2537)
   - support for IN to SELECT, UPDATE (CASSANDRA-2553)
   - timestamp support for INSERT, UPDATE, and BATCH (CASSANDRA-2555)
   - TTL support (CASSANDRA-2476)
   - counter support (CASSANDRA-2473)
   - ALTER COLUMNFAMILY (CASSANDRA-1709)
   - DROP INDEX (CASSANDRA-2617)
   - add SCHEMA/TABLE as aliases for KS/CF (CASSANDRA-2743)
   - server handles wait-for-schema-agreement (CASSANDRA-2756)
   - key alias support (CASSANDRA-2480)
 * add support for comparator parameters and a generic ReverseType
   (CASSANDRA-2355)
 * add CompositeType and DynamicCompositeType (CASSANDRA-2231)
 * optimize batches containing multiple updates to the same row
   (CASSANDRA-2583)
 * adjust hinted handoff page size to avoid OOM with large columns 
   (CASSANDRA-2652)
 * mark BRAF buffer invalid post-flush so we don't re-flush partial
   buffers again, especially on CL writes (CASSANDRA-2660)
 * add DROP INDEX support to CLI (CASSANDRA-2616)
 * don't perform HH to client-mode [storageproxy] nodes (CASSANDRA-2668)
 * Improve forceDeserialize/getCompactedRow encapsulation (CASSANDRA-2659)
 * Don't write CounterUpdateColumn to disk in tests (CASSANDRA-2650)
 * Add sstable bulk loading utility (CASSANDRA-1278)
 * avoid replaying hints to dropped columnfamilies (CASSANDRA-2685)
 * add placeholders for missing rows in range query pseudo-RR (CASSANDRA-2680)
 * remove no-op HHOM.renameHints (CASSANDRA-2693)
 * clone super columns to avoid modifying them during flush (CASSANDRA-2675)
 * allow writes to bypass the commitlog for certain keyspaces (CASSANDRA-2683)
 * avoid NPE when bypassing commitlog during memtable flush (CASSANDRA-2781)
 * Added support for making bootstrap retry if nodes flap (CASSANDRA-2644)
 * Added statusthrift to nodetool to report if thrift server is running (CASSANDRA-2722)
 * Fixed rows being cached if they do not exist (CASSANDRA-2723)
 * Support passing tableName and cfName to RowCacheProviders (CASSANDRA-2702)
 * close scrub file handles (CASSANDRA-2669)
 * throttle migration replay (CASSANDRA-2714)
 * optimize column serializer creation (CASSANDRA-2716)
 * Added support for making bootstrap retry if nodes flap (CASSANDRA-2644)
 * Added statusthrift to nodetool to report if thrift server is running
   (CASSANDRA-2722)
 * Fixed rows being cached if they do not exist (CASSANDRA-2723)
 * fix truncate/compaction race (CASSANDRA-2673)
 * workaround large resultsets causing large allocation retention
   by nio sockets (CASSANDRA-2654)
 * fix nodetool ring use with Ec2Snitch (CASSANDRA-2733)
 * fix removing columns and subcolumns that are supressed by a row or
   supercolumn tombstone during replica resolution (CASSANDRA-2590)
 * support sstable2json against snapshot sstables (CASSANDRA-2386)
 * remove active-pull schema requests (CASSANDRA-2715)
 * avoid marking entire list of sstables as actively being compacted
   in multithreaded compaction (CASSANDRA-2765)
 * seek back after deserializing a row to update cache with (CASSANDRA-2752)
 * avoid skipping rows in scrub for counter column family (CASSANDRA-2759)
 * fix ConcurrentModificationException in repair when dealing with 0.7 node
   (CASSANDRA-2767)
 * use threadsafe collections for StreamInSession (CASSANDRA-2766)
 * avoid infinite loop when creating merkle tree (CASSANDRA-2758)
 * avoids unmarking compacting sstable prematurely in cleanup (CASSANDRA-2769)
 * fix NPE when the commit log is bypassed (CASSANDRA-2718)
 * don't throw an exception in SS.isRPCServerRunning (CASSANDRA-2721)
 * make stress.jar executable (CASSANDRA-2744)
 * add daemon mode to java stress (CASSANDRA-2267)
 * expose the DC and rack of a node through JMX and nodetool ring (CASSANDRA-2531)
 * fix cache mbean getSize (CASSANDRA-2781)
 * Add Date, Float, Double, and Boolean types (CASSANDRA-2530)
 * Add startup flag to renew counter node id (CASSANDRA-2788)
 * add jamm agent to cassandra.bat (CASSANDRA-2787)
 * fix repair hanging if a neighbor has nothing to send (CASSANDRA-2797)
 * purge tombstone even if row is in only one sstable (CASSANDRA-2801)
 * Fix wrong purge of deleted cf during compaction (CASSANDRA-2786)
 * fix race that could result in Hadoop writer failing to throw an
   exception encountered after close() (CASSANDRA-2755)
 * fix scan wrongly throwing assertion error (CASSANDRA-2653)
 * Always use even distribution for merkle tree with RandomPartitionner
   (CASSANDRA-2841)
 * fix describeOwnership for OPP (CASSANDRA-2800)
 * ensure that string tokens do not contain commas (CASSANDRA-2762)


0.8.0-final
 * fix CQL grammar warning and cqlsh regression from CASSANDRA-2622
 * add ant generate-cql-html target (CASSANDRA-2526)
 * update CQL consistency levels (CASSANDRA-2566)
 * debian packaging fixes (CASSANDRA-2481, 2647)
 * fix UUIDType, IntegerType for direct buffers (CASSANDRA-2682, 2684)
 * switch to native Thrift for Hadoop map/reduce (CASSANDRA-2667)
 * fix StackOverflowError when building from eclipse (CASSANDRA-2687)
 * only provide replication_factor to strategy_options "help" for
   SimpleStrategy, OldNetworkTopologyStrategy (CASSANDRA-2678, 2713)
 * fix exception adding validators to non-string columns (CASSANDRA-2696)
 * avoid instantiating DatabaseDescriptor in JDBC (CASSANDRA-2694)
 * fix potential stack overflow during compaction (CASSANDRA-2626)
 * clone super columns to avoid modifying them during flush (CASSANDRA-2675)
 * reset underlying iterator in EchoedRow constructor (CASSANDRA-2653)


0.8.0-rc1
 * faster flushes and compaction from fixing excessively pessimistic 
   rebuffering in BRAF (CASSANDRA-2581)
 * fix returning null column values in the python cql driver (CASSANDRA-2593)
 * fix merkle tree splitting exiting early (CASSANDRA-2605)
 * snapshot_before_compaction directory name fix (CASSANDRA-2598)
 * Disable compaction throttling during bootstrap (CASSANDRA-2612) 
 * fix CQL treatment of > and < operators in range slices (CASSANDRA-2592)
 * fix potential double-application of counter updates on commitlog replay
   by moving replay position from header to sstable metadata (CASSANDRA-2419)
 * JDBC CQL driver exposes getColumn for access to timestamp
 * JDBC ResultSetMetadata properties added to AbstractType
 * r/m clustertool (CASSANDRA-2607)
 * add support for presenting row key as a column in CQL result sets 
   (CASSANDRA-2622)
 * Don't allow {LOCAL|EACH}_QUORUM unless strategy is NTS (CASSANDRA-2627)
 * validate keyspace strategy_options during CQL create (CASSANDRA-2624)
 * fix empty Result with secondary index when limit=1 (CASSANDRA-2628)
 * Fix regression where bootstrapping a node with no schema fails
   (CASSANDRA-2625)
 * Allow removing LocationInfo sstables (CASSANDRA-2632)
 * avoid attempting to replay mutations from dropped keyspaces (CASSANDRA-2631)
 * avoid using cached position of a key when GT is requested (CASSANDRA-2633)
 * fix counting bloom filter true positives (CASSANDRA-2637)
 * initialize local ep state prior to gossip startup if needed (CASSANDRA-2638)
 * fix counter increment lost after restart (CASSANDRA-2642)
 * add quote-escaping via backslash to CLI (CASSANDRA-2623)
 * fix pig example script (CASSANDRA-2487)
 * fix dynamic snitch race in adding latencies (CASSANDRA-2618)
 * Start/stop cassandra after more important services such as mdadm in
   debian packaging (CASSANDRA-2481)


0.8.0-beta2
 * fix NPE compacting index CFs (CASSANDRA-2528)
 * Remove checking all column families on startup for compaction candidates 
   (CASSANDRA-2444)
 * validate CQL create keyspace options (CASSANDRA-2525)
 * fix nodetool setcompactionthroughput (CASSANDRA-2550)
 * move	gossip heartbeat back to its own thread (CASSANDRA-2554)
 * validate cql TRUNCATE columnfamily before truncating (CASSANDRA-2570)
 * fix batch_mutate for mixed standard-counter mutations (CASSANDRA-2457)
 * disallow making schema changes to system keyspace (CASSANDRA-2563)
 * fix sending mutation messages multiple times (CASSANDRA-2557)
 * fix incorrect use of NBHM.size in ReadCallback that could cause
   reads to time out even when responses were received (CASSANDRA-2552)
 * trigger read repair correctly for LOCAL_QUORUM reads (CASSANDRA-2556)
 * Allow configuring the number of compaction thread (CASSANDRA-2558)
 * forceUserDefinedCompaction will attempt to compact what it is given
   even if the pessimistic estimate is that there is not enough disk space;
   automatic compactions will only compact 2 or more sstables (CASSANDRA-2575)
 * refuse to apply migrations with older timestamps than the current 
   schema (CASSANDRA-2536)
 * remove unframed Thrift transport option
 * include indexes in snapshots (CASSANDRA-2596)
 * improve ignoring of obsolete mutations in index maintenance (CASSANDRA-2401)
 * recognize attempt to drop just the index while leaving the column
   definition alone (CASSANDRA-2619)
  

0.8.0-beta1
 * remove Avro RPC support (CASSANDRA-926)
 * support for columns that act as incr/decr counters 
   (CASSANDRA-1072, 1937, 1944, 1936, 2101, 2093, 2288, 2105, 2384, 2236, 2342,
   2454)
 * CQL (CASSANDRA-1703, 1704, 1705, 1706, 1707, 1708, 1710, 1711, 1940, 
   2124, 2302, 2277, 2493)
 * avoid double RowMutation serialization on write path (CASSANDRA-1800)
 * make NetworkTopologyStrategy the default (CASSANDRA-1960)
 * configurable internode encryption (CASSANDRA-1567, 2152)
 * human readable column names in sstable2json output (CASSANDRA-1933)
 * change default JMX port to 7199 (CASSANDRA-2027)
 * backwards compatible internal messaging (CASSANDRA-1015)
 * atomic switch of memtables and sstables (CASSANDRA-2284)
 * add pluggable SeedProvider (CASSANDRA-1669)
 * Fix clustertool to not throw exception when calling get_endpoints (CASSANDRA-2437)
 * upgrade to thrift 0.6 (CASSANDRA-2412) 
 * repair works on a token range instead of full ring (CASSANDRA-2324)
 * purge tombstones from row cache (CASSANDRA-2305)
 * push replication_factor into strategy_options (CASSANDRA-1263)
 * give snapshots the same name on each node (CASSANDRA-1791)
 * remove "nodetool loadbalance" (CASSANDRA-2448)
 * multithreaded compaction (CASSANDRA-2191)
 * compaction throttling (CASSANDRA-2156)
 * add key type information and alias (CASSANDRA-2311, 2396)
 * cli no longer divides read_repair_chance by 100 (CASSANDRA-2458)
 * made CompactionInfo.getTaskType return an enum (CASSANDRA-2482)
 * add a server-wide cap on measured memtable memory usage and aggressively
   flush to keep under that threshold (CASSANDRA-2006)
 * add unified UUIDType (CASSANDRA-2233)
 * add off-heap row cache support (CASSANDRA-1969)


0.7.5
 * improvements/fixes to PIG driver (CASSANDRA-1618, CASSANDRA-2387,
   CASSANDRA-2465, CASSANDRA-2484)
 * validate index names (CASSANDRA-1761)
 * reduce contention on Table.flusherLock (CASSANDRA-1954)
 * try harder to detect failures during streaming, cleaning up temporary
   files more reliably (CASSANDRA-2088)
 * shut down server for OOM on a Thrift thread (CASSANDRA-2269)
 * fix tombstone handling in repair and sstable2json (CASSANDRA-2279)
 * preserve version when streaming data from old sstables (CASSANDRA-2283)
 * don't start repair if a neighboring node is marked as dead (CASSANDRA-2290)
 * purge tombstones from row cache (CASSANDRA-2305)
 * Avoid seeking when sstable2json exports the entire file (CASSANDRA-2318)
 * clear Built flag in system table when dropping an index (CASSANDRA-2320)
 * don't allow arbitrary argument for stress.java (CASSANDRA-2323)
 * validate values for index predicates in get_indexed_slice (CASSANDRA-2328)
 * queue secondary indexes for flush before the parent (CASSANDRA-2330)
 * allow job configuration to set the CL used in Hadoop jobs (CASSANDRA-2331)
 * add memtable_flush_queue_size defaulting to 4 (CASSANDRA-2333)
 * Allow overriding of initial_token, storage_port and rpc_port from system
   properties (CASSANDRA-2343)
 * fix comparator used for non-indexed secondary expressions in index scan
   (CASSANDRA-2347)
 * ensure size calculation and write phase of large-row compaction use
   the same threshold for TTL expiration (CASSANDRA-2349)
 * fix race when iterating CFs during add/drop (CASSANDRA-2350)
 * add ConsistencyLevel command to CLI (CASSANDRA-2354)
 * allow negative numbers in the cli (CASSANDRA-2358)
 * hard code serialVersionUID for tokens class (CASSANDRA-2361)
 * fix potential infinite loop in ByteBufferUtil.inputStream (CASSANDRA-2365)
 * fix encoding bugs in HintedHandoffManager, SystemTable when default
   charset is not UTF8 (CASSANDRA-2367)
 * avoids having removed node reappearing in Gossip (CASSANDRA-2371)
 * fix incorrect truncation of long to int when reading columns via block
   index (CASSANDRA-2376)
 * fix NPE during stream session (CASSANDRA-2377)
 * fix race condition that could leave orphaned data files when dropping CF or
   KS (CASSANDRA-2381)
 * fsync statistics component on write (CASSANDRA-2382)
 * fix duplicate results from CFS.scan (CASSANDRA-2406)
 * add IntegerType to CLI help (CASSANDRA-2414)
 * avoid caching token-only decoratedkeys (CASSANDRA-2416)
 * convert mmap assertion to if/throw so scrub can catch it (CASSANDRA-2417)
 * don't overwrite gc log (CASSANDR-2418)
 * invalidate row cache for streamed row to avoid inconsitencies
   (CASSANDRA-2420)
 * avoid copies in range/index scans (CASSANDRA-2425)
 * make sure we don't wipe data during cleanup if the node has not join
   the ring (CASSANDRA-2428)
 * Try harder to close files after compaction (CASSANDRA-2431)
 * re-set bootstrapped flag after move finishes (CASSANDRA-2435)
 * display validation_class in CLI 'describe keyspace' (CASSANDRA-2442)
 * make cleanup compactions cleanup the row cache (CASSANDRA-2451)
 * add column fields validation to scrub (CASSANDRA-2460)
 * use 64KB flush buffer instead of in_memory_compaction_limit (CASSANDRA-2463)
 * fix backslash substitutions in CLI (CASSANDRA-2492)
 * disable cache saving for system CFS (CASSANDRA-2502)
 * fixes for verifying destination availability under hinted conditions
   so UE can be thrown intead of timing out (CASSANDRA-2514)
 * fix update of validation class in column metadata (CASSANDRA-2512)
 * support LOCAL_QUORUM, EACH_QUORUM CLs outside of NTS (CASSANDRA-2516)
 * preserve version when streaming data from old sstables (CASSANDRA-2283)
 * fix backslash substitutions in CLI (CASSANDRA-2492)
 * count a row deletion as one operation towards memtable threshold 
   (CASSANDRA-2519)
 * support LOCAL_QUORUM, EACH_QUORUM CLs outside of NTS (CASSANDRA-2516)


0.7.4
 * add nodetool join command (CASSANDRA-2160)
 * fix secondary indexes on pre-existing or streamed data (CASSANDRA-2244)
 * initialize endpoint in gossiper earlier (CASSANDRA-2228)
 * add ability to write to Cassandra from Pig (CASSANDRA-1828)
 * add rpc_[min|max]_threads (CASSANDRA-2176)
 * add CL.TWO, CL.THREE (CASSANDRA-2013)
 * avoid exporting an un-requested row in sstable2json, when exporting 
   a key that does not exist (CASSANDRA-2168)
 * add incremental_backups option (CASSANDRA-1872)
 * add configurable row limit to Pig loadfunc (CASSANDRA-2276)
 * validate column values in batches as well as single-Column inserts
   (CASSANDRA-2259)
 * move sample schema from cassandra.yaml to schema-sample.txt,
   a cli scripts (CASSANDRA-2007)
 * avoid writing empty rows when scrubbing tombstoned rows (CASSANDRA-2296)
 * fix assertion error in range and index scans for CL < ALL
   (CASSANDRA-2282)
 * fix commitlog replay when flush position refers to data that didn't
   get synced before server died (CASSANDRA-2285)
 * fix fd leak in sstable2json with non-mmap'd i/o (CASSANDRA-2304)
 * reduce memory use during streaming of multiple sstables (CASSANDRA-2301)
 * purge tombstoned rows from cache after GCGraceSeconds (CASSANDRA-2305)
 * allow zero replicas in a NTS datacenter (CASSANDRA-1924)
 * make range queries respect snitch for local replicas (CASSANDRA-2286)
 * fix HH delivery when column index is larger than 2GB (CASSANDRA-2297)
 * make 2ary indexes use parent CF flush thresholds during initial build
   (CASSANDRA-2294)
 * update memtable_throughput to be a long (CASSANDRA-2158)


0.7.3
 * Keep endpoint state until aVeryLongTime (CASSANDRA-2115)
 * lower-latency read repair (CASSANDRA-2069)
 * add hinted_handoff_throttle_delay_in_ms option (CASSANDRA-2161)
 * fixes for cache save/load (CASSANDRA-2172, -2174)
 * Handle whole-row deletions in CFOutputFormat (CASSANDRA-2014)
 * Make memtable_flush_writers flush in parallel (CASSANDRA-2178)
 * Add compaction_preheat_key_cache option (CASSANDRA-2175)
 * refactor stress.py to have only one copy of the format string 
   used for creating row keys (CASSANDRA-2108)
 * validate index names for \w+ (CASSANDRA-2196)
 * Fix Cassandra cli to respect timeout if schema does not settle 
   (CASSANDRA-2187)
 * fix for compaction and cleanup writing old-format data into new-version 
   sstable (CASSANDRA-2211, -2216)
 * add nodetool scrub (CASSANDRA-2217, -2240)
 * fix sstable2json large-row pagination (CASSANDRA-2188)
 * fix EOFing on requests for the last bytes in a file (CASSANDRA-2213)
 * fix BufferedRandomAccessFile bugs (CASSANDRA-2218, -2241)
 * check for memtable flush_after_mins exceeded every 10s (CASSANDRA-2183)
 * fix cache saving on Windows (CASSANDRA-2207)
 * add validateSchemaAgreement call + synchronization to schema
   modification operations (CASSANDRA-2222)
 * fix for reversed slice queries on large rows (CASSANDRA-2212)
 * fat clients were writing local data (CASSANDRA-2223)
 * set DEFAULT_MEMTABLE_LIFETIME_IN_MINS to 24h
 * improve detection and cleanup of partially-written sstables 
   (CASSANDRA-2206)
 * fix supercolumn de/serialization when subcolumn comparator is different
   from supercolumn's (CASSANDRA-2104)
 * fix starting up on Windows when CASSANDRA_HOME contains whitespace
   (CASSANDRA-2237)
 * add [get|set][row|key]cacheSavePeriod to JMX (CASSANDRA-2100)
 * fix Hadoop ColumnFamilyOutputFormat dropping of mutations
   when batch fills up (CASSANDRA-2255)
 * move file deletions off of scheduledtasks executor (CASSANDRA-2253)


0.7.2
 * copy DecoratedKey.key when inserting into caches to avoid retaining
   a reference to the underlying buffer (CASSANDRA-2102)
 * format subcolumn names with subcomparator (CASSANDRA-2136)
 * fix column bloom filter deserialization (CASSANDRA-2165)


0.7.1
 * refactor MessageDigest creation code. (CASSANDRA-2107)
 * buffer network stack to avoid inefficient small TCP messages while avoiding
   the nagle/delayed ack problem (CASSANDRA-1896)
 * check log4j configuration for changes every 10s (CASSANDRA-1525, 1907)
 * more-efficient cross-DC replication (CASSANDRA-1530, -2051, -2138)
 * avoid polluting page cache with commitlog or sstable writes
   and seq scan operations (CASSANDRA-1470)
 * add RMI authentication options to nodetool (CASSANDRA-1921)
 * make snitches configurable at runtime (CASSANDRA-1374)
 * retry hadoop split requests on connection failure (CASSANDRA-1927)
 * implement describeOwnership for BOP, COPP (CASSANDRA-1928)
 * make read repair behave as expected for ConsistencyLevel > ONE
   (CASSANDRA-982, 2038)
 * distributed test harness (CASSANDRA-1859, 1964)
 * reduce flush lock contention (CASSANDRA-1930)
 * optimize supercolumn deserialization (CASSANDRA-1891)
 * fix CFMetaData.apply to only compare objects of the same class 
   (CASSANDRA-1962)
 * allow specifying specific SSTables to compact from JMX (CASSANDRA-1963)
 * fix race condition in MessagingService.targets (CASSANDRA-1959, 2094, 2081)
 * refuse to open sstables from a future version (CASSANDRA-1935)
 * zero-copy reads (CASSANDRA-1714)
 * fix copy bounds for word Text in wordcount demo (CASSANDRA-1993)
 * fixes for contrib/javautils (CASSANDRA-1979)
 * check more frequently for memtable expiration (CASSANDRA-2000)
 * fix writing SSTable column count statistics (CASSANDRA-1976)
 * fix streaming of multiple CFs during bootstrap (CASSANDRA-1992)
 * explicitly set JVM GC new generation size with -Xmn (CASSANDRA-1968)
 * add short options for CLI flags (CASSANDRA-1565)
 * make keyspace argument to "describe keyspace" in CLI optional
   when authenticated to keyspace already (CASSANDRA-2029)
 * added option to specify -Dcassandra.join_ring=false on startup
   to allow "warm spare" nodes or performing JMX maintenance before
   joining the ring (CASSANDRA-526)
 * log migrations at INFO (CASSANDRA-2028)
 * add CLI verbose option in file mode (CASSANDRA-2030)
 * add single-line "--" comments to CLI (CASSANDRA-2032)
 * message serialization tests (CASSANDRA-1923)
 * switch from ivy to maven-ant-tasks (CASSANDRA-2017)
 * CLI attempts to block for new schema to propagate (CASSANDRA-2044)
 * fix potential overflow in nodetool cfstats (CASSANDRA-2057)
 * add JVM shutdownhook to sync commitlog (CASSANDRA-1919)
 * allow nodes to be up without being part of  normal traffic (CASSANDRA-1951)
 * fix CLI "show keyspaces" with null options on NTS (CASSANDRA-2049)
 * fix possible ByteBuffer race conditions (CASSANDRA-2066)
 * reduce garbage generated by MessagingService to prevent load spikes
   (CASSANDRA-2058)
 * fix math in RandomPartitioner.describeOwnership (CASSANDRA-2071)
 * fix deletion of sstable non-data components (CASSANDRA-2059)
 * avoid blocking gossip while deleting handoff hints (CASSANDRA-2073)
 * ignore messages from newer versions, keep track of nodes in gossip 
   regardless of version (CASSANDRA-1970)
 * cache writing moved to CompactionManager to reduce i/o contention and
   updated to use non-cache-polluting writes (CASSANDRA-2053)
 * page through large rows when exporting to JSON (CASSANDRA-2041)
 * add flush_largest_memtables_at and reduce_cache_sizes_at options
   (CASSANDRA-2142)
 * add cli 'describe cluster' command (CASSANDRA-2127)
 * add cli support for setting username/password at 'connect' command 
   (CASSANDRA-2111)
 * add -D option to Stress.java to allow reading hosts from a file 
   (CASSANDRA-2149)
 * bound hints CF throughput between 32M and 256M (CASSANDRA-2148)
 * continue starting when invalid saved cache entries are encountered
   (CASSANDRA-2076)
 * add max_hint_window_in_ms option (CASSANDRA-1459)


0.7.0-final
 * fix offsets to ByteBuffer.get (CASSANDRA-1939)


0.7.0-rc4
 * fix cli crash after backgrounding (CASSANDRA-1875)
 * count timeouts in storageproxy latencies, and include latency 
   histograms in StorageProxyMBean (CASSANDRA-1893)
 * fix CLI get recognition of supercolumns (CASSANDRA-1899)
 * enable keepalive on intra-cluster sockets (CASSANDRA-1766)
 * count timeouts towards dynamicsnitch latencies (CASSANDRA-1905)
 * Expose index-building status in JMX + cli schema description
   (CASSANDRA-1871)
 * allow [LOCAL|EACH]_QUORUM to be used with non-NetworkTopology 
   replication Strategies
 * increased amount of index locks for faster commitlog replay
 * collect secondary index tombstones immediately (CASSANDRA-1914)
 * revert commitlog changes from #1780 (CASSANDRA-1917)
 * change RandomPartitioner min token to -1 to avoid collision w/
   tokens on actual nodes (CASSANDRA-1901)
 * examine the right nibble when validating TimeUUID (CASSANDRA-1910)
 * include secondary indexes in cleanup (CASSANDRA-1916)
 * CFS.scrubDataDirectories should also cleanup invalid secondary indexes
   (CASSANDRA-1904)
 * ability to disable/enable gossip on nodes to force them down
   (CASSANDRA-1108)


0.7.0-rc3
 * expose getNaturalEndpoints in StorageServiceMBean taking byte[]
   key; RMI cannot serialize ByteBuffer (CASSANDRA-1833)
 * infer org.apache.cassandra.locator for replication strategy classes
   when not otherwise specified
 * validation that generates less garbage (CASSANDRA-1814)
 * add TTL support to CLI (CASSANDRA-1838)
 * cli defaults to bytestype for subcomparator when creating
   column families (CASSANDRA-1835)
 * unregister index MBeans when index is dropped (CASSANDRA-1843)
 * make ByteBufferUtil.clone thread-safe (CASSANDRA-1847)
 * change exception for read requests during bootstrap from 
   InvalidRequest to Unavailable (CASSANDRA-1862)
 * respect row-level tombstones post-flush in range scans
   (CASSANDRA-1837)
 * ReadResponseResolver check digests against each other (CASSANDRA-1830)
 * return InvalidRequest when remove of subcolumn without supercolumn
   is requested (CASSANDRA-1866)
 * flush before repair (CASSANDRA-1748)
 * SSTableExport validates key order (CASSANDRA-1884)
 * large row support for SSTableExport (CASSANDRA-1867)
 * Re-cache hot keys post-compaction without hitting disk (CASSANDRA-1878)
 * manage read repair in coordinator instead of data source, to
   provide latency information to dynamic snitch (CASSANDRA-1873)


0.7.0-rc2
 * fix live-column-count of slice ranges including tombstoned supercolumn 
   with live subcolumn (CASSANDRA-1591)
 * rename o.a.c.internal.AntientropyStage -> AntiEntropyStage,
   o.a.c.request.Request_responseStage -> RequestResponseStage,
   o.a.c.internal.Internal_responseStage -> InternalResponseStage
 * add AbstractType.fromString (CASSANDRA-1767)
 * require index_type to be present when specifying index_name
   on ColumnDef (CASSANDRA-1759)
 * fix add/remove index bugs in CFMetadata (CASSANDRA-1768)
 * rebuild Strategy during system_update_keyspace (CASSANDRA-1762)
 * cli updates prompt to ... in continuation lines (CASSANDRA-1770)
 * support multiple Mutations per key in hadoop ColumnFamilyOutputFormat
   (CASSANDRA-1774)
 * improvements to Debian init script (CASSANDRA-1772)
 * use local classloader to check for version.properties (CASSANDRA-1778)
 * Validate that column names in column_metadata are valid for the
   defined comparator, and decode properly in cli (CASSANDRA-1773)
 * use cross-platform newlines in cli (CASSANDRA-1786)
 * add ExpiringColumn support to sstable import/export (CASSANDRA-1754)
 * add flush for each append to periodic commitlog mode; added
   periodic_without_flush option to disable this (CASSANDRA-1780)
 * close file handle used for post-flush truncate (CASSANDRA-1790)
 * various code cleanup (CASSANDRA-1793, -1794, -1795)
 * fix range queries against wrapped range (CASSANDRA-1781)
 * fix consistencylevel calculations for NetworkTopologyStrategy
   (CASSANDRA-1804)
 * cli support index type enum names (CASSANDRA-1810)
 * improved validation of column_metadata (CASSANDRA-1813)
 * reads at ConsistencyLevel > 1 throw UnavailableException
   immediately if insufficient live nodes exist (CASSANDRA-1803)
 * copy bytebuffers for local writes to avoid retaining the entire
   Thrift frame (CASSANDRA-1801)
 * fix NPE adding index to column w/o prior metadata (CASSANDRA-1764)
 * reduce fat client timeout (CASSANDRA-1730)
 * fix botched merge of CASSANDRA-1316


0.7.0-rc1
 * fix compaction and flush races with schema updates (CASSANDRA-1715)
 * add clustertool, config-converter, sstablekeys, and schematool 
   Windows .bat files (CASSANDRA-1723)
 * reject range queries received during bootstrap (CASSANDRA-1739)
 * fix wrapping-range queries on non-minimum token (CASSANDRA-1700)
 * add nodetool cfhistogram (CASSANDRA-1698)
 * limit repaired ranges to what the nodes have in common (CASSANDRA-1674)
 * index scan treats missing columns as not matching secondary
   expressions (CASSANDRA-1745)
 * Fix misuse of DataOutputBuffer.getData in AntiEntropyService
   (CASSANDRA-1729)
 * detect and warn when obsolete version of JNA is present (CASSANDRA-1760)
 * reduce fat client timeout (CASSANDRA-1730)
 * cleanup smallest CFs first to increase free temp space for larger ones
   (CASSANDRA-1811)
 * Update windows .bat files to work outside of main Cassandra
   directory (CASSANDRA-1713)
 * fix read repair regression from 0.6.7 (CASSANDRA-1727)
 * more-efficient read repair (CASSANDRA-1719)
 * fix hinted handoff replay (CASSANDRA-1656)
 * log type of dropped messages (CASSANDRA-1677)
 * upgrade to SLF4J 1.6.1
 * fix ByteBuffer bug in ExpiringColumn.updateDigest (CASSANDRA-1679)
 * fix IntegerType.getString (CASSANDRA-1681)
 * make -Djava.net.preferIPv4Stack=true the default (CASSANDRA-628)
 * add INTERNAL_RESPONSE verb to differentiate from responses related
   to client requests (CASSANDRA-1685)
 * log tpstats when dropping messages (CASSANDRA-1660)
 * include unreachable nodes in describeSchemaVersions (CASSANDRA-1678)
 * Avoid dropping messages off the client request path (CASSANDRA-1676)
 * fix jna errno reporting (CASSANDRA-1694)
 * add friendlier error for UnknownHostException on startup (CASSANDRA-1697)
 * include jna dependency in RPM package (CASSANDRA-1690)
 * add --skip-keys option to stress.py (CASSANDRA-1696)
 * improve cli handling of non-string keys and column names 
   (CASSANDRA-1701, -1693)
 * r/m extra subcomparator line in cli keyspaces output (CASSANDRA-1712)
 * add read repair chance to cli "show keyspaces"
 * upgrade to ConcurrentLinkedHashMap 1.1 (CASSANDRA-975)
 * fix index scan routing (CASSANDRA-1722)
 * fix tombstoning of supercolumns in range queries (CASSANDRA-1734)
 * clear endpoint cache after updating keyspace metadata (CASSANDRA-1741)
 * fix wrapping-range queries on non-minimum token (CASSANDRA-1700)
 * truncate includes secondary indexes (CASSANDRA-1747)
 * retain reference to PendingFile sstables (CASSANDRA-1749)
 * fix sstableimport regression (CASSANDRA-1753)
 * fix for bootstrap when no non-system tables are defined (CASSANDRA-1732)
 * handle replica unavailability in index scan (CASSANDRA-1755)
 * fix service initialization order deadlock (CASSANDRA-1756)
 * multi-line cli commands (CASSANDRA-1742)
 * fix race between snapshot and compaction (CASSANDRA-1736)
 * add listEndpointsPendingHints, deleteHintsForEndpoint JMX methods 
   (CASSANDRA-1551)


0.7.0-beta3
 * add strategy options to describe_keyspace output (CASSANDRA-1560)
 * log warning when using randomly generated token (CASSANDRA-1552)
 * re-organize JMX into .db, .net, .internal, .request (CASSANDRA-1217)
 * allow nodes to change IPs between restarts (CASSANDRA-1518)
 * remember ring state between restarts by default (CASSANDRA-1518)
 * flush index built flag so we can read it before log replay (CASSANDRA-1541)
 * lock row cache updates to prevent race condition (CASSANDRA-1293)
 * remove assertion causing rare (and harmless) error messages in
   commitlog (CASSANDRA-1330)
 * fix moving nodes with no keyspaces defined (CASSANDRA-1574)
 * fix unbootstrap when no data is present in a transfer range (CASSANDRA-1573)
 * take advantage of AVRO-495 to simplify our avro IDL (CASSANDRA-1436)
 * extend authorization hierarchy to column family (CASSANDRA-1554)
 * deletion support in secondary indexes (CASSANDRA-1571)
 * meaningful error message for invalid replication strategy class 
   (CASSANDRA-1566)
 * allow keyspace creation with RF > N (CASSANDRA-1428)
 * improve cli error handling (CASSANDRA-1580)
 * add cache save/load ability (CASSANDRA-1417, 1606, 1647)
 * add StorageService.getDrainProgress (CASSANDRA-1588)
 * Disallow bootstrap to an in-use token (CASSANDRA-1561)
 * Allow dynamic secondary index creation and destruction (CASSANDRA-1532)
 * log auto-guessed memtable thresholds (CASSANDRA-1595)
 * add ColumnDef support to cli (CASSANDRA-1583)
 * reduce index sample time by 75% (CASSANDRA-1572)
 * add cli support for column, strategy metadata (CASSANDRA-1578, 1612)
 * add cli support for schema modification (CASSANDRA-1584)
 * delete temp files on failed compactions (CASSANDRA-1596)
 * avoid blocking for dead nodes during removetoken (CASSANDRA-1605)
 * remove ConsistencyLevel.ZERO (CASSANDRA-1607)
 * expose in-progress compaction type in jmx (CASSANDRA-1586)
 * removed IClock & related classes from internals (CASSANDRA-1502)
 * fix removing tokens from SystemTable on decommission and removetoken
   (CASSANDRA-1609)
 * include CF metadata in cli 'show keyspaces' (CASSANDRA-1613)
 * switch from Properties to HashMap in PropertyFileSnitch to
   avoid synchronization bottleneck (CASSANDRA-1481)
 * PropertyFileSnitch configuration file renamed to 
   cassandra-topology.properties
 * add cli support for get_range_slices (CASSANDRA-1088, CASSANDRA-1619)
 * Make memtable flush thresholds per-CF instead of global 
   (CASSANDRA-1007, 1637)
 * add cli support for binary data without CfDef hints (CASSANDRA-1603)
 * fix building SSTable statistics post-stream (CASSANDRA-1620)
 * fix potential infinite loop in 2ary index queries (CASSANDRA-1623)
 * allow creating NTS keyspaces with no replicas configured (CASSANDRA-1626)
 * add jmx histogram of sstables accessed per read (CASSANDRA-1624)
 * remove system_rename_column_family and system_rename_keyspace from the
   client API until races can be fixed (CASSANDRA-1630, CASSANDRA-1585)
 * add cli sanity tests (CASSANDRA-1582)
 * update GC settings in cassandra.bat (CASSANDRA-1636)
 * cli support for index queries (CASSANDRA-1635)
 * cli support for updating schema memtable settings (CASSANDRA-1634)
 * cli --file option (CASSANDRA-1616)
 * reduce automatically chosen memtable sizes by 50% (CASSANDRA-1641)
 * move endpoint cache from snitch to strategy (CASSANDRA-1643)
 * fix commitlog recovery deleting the newly-created segment as well as
   the old ones (CASSANDRA-1644)
 * upgrade to Thrift 0.5 (CASSANDRA-1367)
 * renamed CL.DCQUORUM to LOCAL_QUORUM and DCQUORUMSYNC to EACH_QUORUM
 * cli truncate support (CASSANDRA-1653)
 * update GC settings in cassandra.bat (CASSANDRA-1636)
 * avoid logging when a node's ip/token is gossipped back to it (CASSANDRA-1666)


0.7-beta2
 * always use UTF-8 for hint keys (CASSANDRA-1439)
 * remove cassandra.yaml dependency from Hadoop and Pig (CASSADRA-1322)
 * expose CfDef metadata in describe_keyspaces (CASSANDRA-1363)
 * restore use of mmap_index_only option (CASSANDRA-1241)
 * dropping a keyspace with no column families generated an error 
   (CASSANDRA-1378)
 * rename RackAwareStrategy to OldNetworkTopologyStrategy, RackUnawareStrategy 
   to SimpleStrategy, DatacenterShardStrategy to NetworkTopologyStrategy,
   AbstractRackAwareSnitch to AbstractNetworkTopologySnitch (CASSANDRA-1392)
 * merge StorageProxy.mutate, mutateBlocking (CASSANDRA-1396)
 * faster UUIDType, LongType comparisons (CASSANDRA-1386, 1393)
 * fix setting read_repair_chance from CLI addColumnFamily (CASSANDRA-1399)
 * fix updates to indexed columns (CASSANDRA-1373)
 * fix race condition leaving to FileNotFoundException (CASSANDRA-1382)
 * fix sharded lock hash on index write path (CASSANDRA-1402)
 * add support for GT/E, LT/E in subordinate index clauses (CASSANDRA-1401)
 * cfId counter got out of sync when CFs were added (CASSANDRA-1403)
 * less chatty schema updates (CASSANDRA-1389)
 * rename column family mbeans. 'type' will now include either 
   'IndexColumnFamilies' or 'ColumnFamilies' depending on the CFS type.
   (CASSANDRA-1385)
 * disallow invalid keyspace and column family names. This includes name that
   matches a '^\w+' regex. (CASSANDRA-1377)
 * use JNA, if present, to take snapshots (CASSANDRA-1371)
 * truncate hints if starting 0.7 for the first time (CASSANDRA-1414)
 * fix FD leak in single-row slicepredicate queries (CASSANDRA-1416)
 * allow index expressions against columns that are not part of the 
   SlicePredicate (CASSANDRA-1410)
 * config-converter properly handles snitches and framed support 
   (CASSANDRA-1420)
 * remove keyspace argument from multiget_count (CASSANDRA-1422)
 * allow specifying cassandra.yaml location as (local or remote) URL
   (CASSANDRA-1126)
 * fix using DynamicEndpointSnitch with NetworkTopologyStrategy
   (CASSANDRA-1429)
 * Add CfDef.default_validation_class (CASSANDRA-891)
 * fix EstimatedHistogram.max (CASSANDRA-1413)
 * quorum read optimization (CASSANDRA-1622)
 * handle zero-length (or missing) rows during HH paging (CASSANDRA-1432)
 * include secondary indexes during schema migrations (CASSANDRA-1406)
 * fix commitlog header race during schema change (CASSANDRA-1435)
 * fix ColumnFamilyStoreMBeanIterator to use new type name (CASSANDRA-1433)
 * correct filename generated by xml->yaml converter (CASSANDRA-1419)
 * add CMSInitiatingOccupancyFraction=75 and UseCMSInitiatingOccupancyOnly
   to default JVM options
 * decrease jvm heap for cassandra-cli (CASSANDRA-1446)
 * ability to modify keyspaces and column family definitions on a live cluster
   (CASSANDRA-1285)
 * support for Hadoop Streaming [non-jvm map/reduce via stdin/out]
   (CASSANDRA-1368)
 * Move persistent sstable stats from the system table to an sstable component
   (CASSANDRA-1430)
 * remove failed bootstrap attempt from pending ranges when gossip times
   it out after 1h (CASSANDRA-1463)
 * eager-create tcp connections to other cluster members (CASSANDRA-1465)
 * enumerate stages and derive stage from message type instead of 
   transmitting separately (CASSANDRA-1465)
 * apply reversed flag during collation from different data sources
   (CASSANDRA-1450)
 * make failure to remove commitlog segment non-fatal (CASSANDRA-1348)
 * correct ordering of drain operations so CL.recover is no longer 
   necessary (CASSANDRA-1408)
 * removed keyspace from describe_splits method (CASSANDRA-1425)
 * rename check_schema_agreement to describe_schema_versions
   (CASSANDRA-1478)
 * fix QUORUM calculation for RF > 3 (CASSANDRA-1487)
 * remove tombstones during non-major compactions when bloom filter
   verifies that row does not exist in other sstables (CASSANDRA-1074)
 * nodes that coordinated a loadbalance in the past could not be seen by
   newly added nodes (CASSANDRA-1467)
 * exposed endpoint states (gossip details) via jmx (CASSANDRA-1467)
 * ensure that compacted sstables are not included when new readers are
   instantiated (CASSANDRA-1477)
 * by default, calculate heap size and memtable thresholds at runtime (CASSANDRA-1469)
 * fix races dealing with adding/dropping keyspaces and column families in
   rapid succession (CASSANDRA-1477)
 * clean up of Streaming system (CASSANDRA-1503, 1504, 1506)
 * add options to configure Thrift socket keepalive and buffer sizes (CASSANDRA-1426)
 * make contrib CassandraServiceDataCleaner recursive (CASSANDRA-1509)
 * min, max compaction threshold are configurable and persistent 
   per-ColumnFamily (CASSANDRA-1468)
 * fix replaying the last mutation in a commitlog unnecessarily 
   (CASSANDRA-1512)
 * invoke getDefaultUncaughtExceptionHandler from DTPE with the original
   exception rather than the ExecutionException wrapper (CASSANDRA-1226)
 * remove Clock from the Thrift (and Avro) API (CASSANDRA-1501)
 * Close intra-node sockets when connection is broken (CASSANDRA-1528)
 * RPM packaging spec file (CASSANDRA-786)
 * weighted request scheduler (CASSANDRA-1485)
 * treat expired columns as deleted (CASSANDRA-1539)
 * make IndexInterval configurable (CASSANDRA-1488)
 * add describe_snitch to Thrift API (CASSANDRA-1490)
 * MD5 authenticator compares plain text submitted password with MD5'd
   saved property, instead of vice versa (CASSANDRA-1447)
 * JMX MessagingService pending and completed counts (CASSANDRA-1533)
 * fix race condition processing repair responses (CASSANDRA-1511)
 * make repair blocking (CASSANDRA-1511)
 * create EndpointSnitchInfo and MBean to expose rack and DC (CASSANDRA-1491)
 * added option to contrib/word_count to output results back to Cassandra
   (CASSANDRA-1342)
 * rewrite Hadoop ColumnFamilyRecordWriter to pool connections, retry to
   multiple Cassandra nodes, and smooth impact on the Cassandra cluster
   by using smaller batch sizes (CASSANDRA-1434)
 * fix setting gc_grace_seconds via CLI (CASSANDRA-1549)
 * support TTL'd index values (CASSANDRA-1536)
 * make removetoken work like decommission (CASSANDRA-1216)
 * make cli comparator-aware and improve quote rules (CASSANDRA-1523,-1524)
 * make nodetool compact and cleanup blocking (CASSANDRA-1449)
 * add memtable, cache information to GCInspector logs (CASSANDRA-1558)
 * enable/disable HintedHandoff via JMX (CASSANDRA-1550)
 * Ignore stray files in the commit log directory (CASSANDRA-1547)
 * Disallow bootstrap to an in-use token (CASSANDRA-1561)


0.7-beta1
 * sstable versioning (CASSANDRA-389)
 * switched to slf4j logging (CASSANDRA-625)
 * add (optional) expiration time for column (CASSANDRA-699)
 * access levels for authentication/authorization (CASSANDRA-900)
 * add ReadRepairChance to CF definition (CASSANDRA-930)
 * fix heisenbug in system tests, especially common on OS X (CASSANDRA-944)
 * convert to byte[] keys internally and all public APIs (CASSANDRA-767)
 * ability to alter schema definitions on a live cluster (CASSANDRA-44)
 * renamed configuration file to cassandra.xml, and log4j.properties to
   log4j-server.properties, which must now be loaded from
   the classpath (which is how our scripts in bin/ have always done it)
   (CASSANDRA-971)
 * change get_count to require a SlicePredicate. create multi_get_count
   (CASSANDRA-744)
 * re-organized endpointsnitch implementations and added SimpleSnitch
   (CASSANDRA-994)
 * Added preload_row_cache option (CASSANDRA-946)
 * add CRC to commitlog header (CASSANDRA-999)
 * removed deprecated batch_insert and get_range_slice methods (CASSANDRA-1065)
 * add truncate thrift method (CASSANDRA-531)
 * http mini-interface using mx4j (CASSANDRA-1068)
 * optimize away copy of sliced row on memtable read path (CASSANDRA-1046)
 * replace constant-size 2GB mmaped segments and special casing for index 
   entries spanning segment boundaries, with SegmentedFile that computes 
   segments that always contain entire entries/rows (CASSANDRA-1117)
 * avoid reading large rows into memory during compaction (CASSANDRA-16)
 * added hadoop OutputFormat (CASSANDRA-1101)
 * efficient Streaming (no more anticompaction) (CASSANDRA-579)
 * split commitlog header into separate file and add size checksum to
   mutations (CASSANDRA-1179)
 * avoid allocating a new byte[] for each mutation on replay (CASSANDRA-1219)
 * revise HH schema to be per-endpoint (CASSANDRA-1142)
 * add joining/leaving status to nodetool ring (CASSANDRA-1115)
 * allow multiple repair sessions per node (CASSANDRA-1190)
 * optimize away MessagingService for local range queries (CASSANDRA-1261)
 * make framed transport the default so malformed requests can't OOM the 
   server (CASSANDRA-475)
 * significantly faster reads from row cache (CASSANDRA-1267)
 * take advantage of row cache during range queries (CASSANDRA-1302)
 * make GCGraceSeconds a per-ColumnFamily value (CASSANDRA-1276)
 * keep persistent row size and column count statistics (CASSANDRA-1155)
 * add IntegerType (CASSANDRA-1282)
 * page within a single row during hinted handoff (CASSANDRA-1327)
 * push DatacenterShardStrategy configuration into keyspace definition,
   eliminating datacenter.properties. (CASSANDRA-1066)
 * optimize forward slices starting with '' and single-index-block name 
   queries by skipping the column index (CASSANDRA-1338)
 * streaming refactor (CASSANDRA-1189)
 * faster comparison for UUID types (CASSANDRA-1043)
 * secondary index support (CASSANDRA-749 and subtasks)
 * make compaction buckets deterministic (CASSANDRA-1265)


0.6.6
 * Allow using DynamicEndpointSnitch with RackAwareStrategy (CASSANDRA-1429)
 * remove the remaining vestiges of the unfinished DatacenterShardStrategy 
   (replaced by NetworkTopologyStrategy in 0.7)
   

0.6.5
 * fix key ordering in range query results with RandomPartitioner
   and ConsistencyLevel > ONE (CASSANDRA-1145)
 * fix for range query starting with the wrong token range (CASSANDRA-1042)
 * page within a single row during hinted handoff (CASSANDRA-1327)
 * fix compilation on non-sun JDKs (CASSANDRA-1061)
 * remove String.trim() call on row keys in batch mutations (CASSANDRA-1235)
 * Log summary of dropped messages instead of spamming log (CASSANDRA-1284)
 * add dynamic endpoint snitch (CASSANDRA-981)
 * fix streaming for keyspaces with hyphens in their name (CASSANDRA-1377)
 * fix errors in hard-coded bloom filter optKPerBucket by computing it
   algorithmically (CASSANDRA-1220
 * remove message deserialization stage, and uncap read/write stages
   so slow reads/writes don't block gossip processing (CASSANDRA-1358)
 * add jmx port configuration to Debian package (CASSANDRA-1202)
 * use mlockall via JNA, if present, to prevent Linux from swapping
   out parts of the JVM (CASSANDRA-1214)


0.6.4
 * avoid queuing multiple hint deliveries for the same endpoint
   (CASSANDRA-1229)
 * better performance for and stricter checking of UTF8 column names
   (CASSANDRA-1232)
 * extend option to lower compaction priority to hinted handoff
   as well (CASSANDRA-1260)
 * log errors in gossip instead of re-throwing (CASSANDRA-1289)
 * avoid aborting commitlog replay prematurely if a flushed-but-
   not-removed commitlog segment is encountered (CASSANDRA-1297)
 * fix duplicate rows being read during mapreduce (CASSANDRA-1142)
 * failure detection wasn't closing command sockets (CASSANDRA-1221)
 * cassandra-cli.bat works on windows (CASSANDRA-1236)
 * pre-emptively drop requests that cannot be processed within RPCTimeout
   (CASSANDRA-685)
 * add ack to Binary write verb and update CassandraBulkLoader
   to wait for acks for each row (CASSANDRA-1093)
 * added describe_partitioner Thrift method (CASSANDRA-1047)
 * Hadoop jobs no longer require the Cassandra storage-conf.xml
   (CASSANDRA-1280, CASSANDRA-1047)
 * log thread pool stats when GC is excessive (CASSANDRA-1275)
 * remove gossip message size limit (CASSANDRA-1138)
 * parallelize local and remote reads during multiget, and respect snitch 
   when determining whether to do local read for CL.ONE (CASSANDRA-1317)
 * fix read repair to use requested consistency level on digest mismatch,
   rather than assuming QUORUM (CASSANDRA-1316)
 * process digest mismatch re-reads in parallel (CASSANDRA-1323)
 * switch hints CF comparator to BytesType (CASSANDRA-1274)


0.6.3
 * retry to make streaming connections up to 8 times. (CASSANDRA-1019)
 * reject describe_ring() calls on invalid keyspaces (CASSANDRA-1111)
 * fix cache size calculation for size of 100% (CASSANDRA-1129)
 * fix cache capacity only being recalculated once (CASSANDRA-1129)
 * remove hourly scan of all hints on the off chance that the gossiper
   missed a status change; instead, expose deliverHintsToEndpoint to JMX
   so it can be done manually, if necessary (CASSANDRA-1141)
 * don't reject reads at CL.ALL (CASSANDRA-1152)
 * reject deletions to supercolumns in CFs containing only standard
   columns (CASSANDRA-1139)
 * avoid preserving login information after client disconnects
   (CASSANDRA-1057)
 * prefer sun jdk to openjdk in debian init script (CASSANDRA-1174)
 * detect partioner config changes between restarts and fail fast 
   (CASSANDRA-1146)
 * use generation time to resolve node token reassignment disagreements
   (CASSANDRA-1118)
 * restructure the startup ordering of Gossiper and MessageService to avoid
   timing anomalies (CASSANDRA-1160)
 * detect incomplete commit log hearders (CASSANDRA-1119)
 * force anti-entropy service to stream files on the stream stage to avoid
   sending streams out of order (CASSANDRA-1169)
 * remove inactive stream managers after AES streams files (CASSANDRA-1169)
 * allow removing entire row through batch_mutate Deletion (CASSANDRA-1027)
 * add JMX metrics for row-level bloom filter false positives (CASSANDRA-1212)
 * added a redhat init script to contrib (CASSANDRA-1201)
 * use midpoint when bootstrapping a new machine into range with not
   much data yet instead of random token (CASSANDRA-1112)
 * kill server on OOM in executor stage as well as Thrift (CASSANDRA-1226)
 * remove opportunistic repairs, when two machines with overlapping replica
   responsibilities happen to finish major compactions of the same CF near
   the same time.  repairs are now fully manual (CASSANDRA-1190)
 * add ability to lower compaction priority (default is no change from 0.6.2)
   (CASSANDRA-1181)


0.6.2
 * fix contrib/word_count build. (CASSANDRA-992)
 * split CommitLogExecutorService into BatchCommitLogExecutorService and 
   PeriodicCommitLogExecutorService (CASSANDRA-1014)
 * add latency histograms to CFSMBean (CASSANDRA-1024)
 * make resolving timestamp ties deterministic by using value bytes
   as a tiebreaker (CASSANDRA-1039)
 * Add option to turn off Hinted Handoff (CASSANDRA-894)
 * fix windows startup (CASSANDRA-948)
 * make concurrent_reads, concurrent_writes configurable at runtime via JMX
   (CASSANDRA-1060)
 * disable GCInspector on non-Sun JVMs (CASSANDRA-1061)
 * fix tombstone handling in sstable rows with no other data (CASSANDRA-1063)
 * fix size of row in spanned index entries (CASSANDRA-1056)
 * install json2sstable, sstable2json, and sstablekeys to Debian package
 * StreamingService.StreamDestinations wouldn't empty itself after streaming
   finished (CASSANDRA-1076)
 * added Collections.shuffle(splits) before returning the splits in 
   ColumnFamilyInputFormat (CASSANDRA-1096)
 * do not recalculate cache capacity post-compaction if it's been manually 
   modified (CASSANDRA-1079)
 * better defaults for flush sorter + writer executor queue sizes
   (CASSANDRA-1100)
 * windows scripts for SSTableImport/Export (CASSANDRA-1051)
 * windows script for nodetool (CASSANDRA-1113)
 * expose PhiConvictThreshold (CASSANDRA-1053)
 * make repair of RF==1 a no-op (CASSANDRA-1090)
 * improve default JVM GC options (CASSANDRA-1014)
 * fix SlicePredicate serialization inside Hadoop jobs (CASSANDRA-1049)
 * close Thrift sockets in Hadoop ColumnFamilyRecordReader (CASSANDRA-1081)


0.6.1
 * fix NPE in sstable2json when no excluded keys are given (CASSANDRA-934)
 * keep the replica set constant throughout the read repair process
   (CASSANDRA-937)
 * allow querying getAllRanges with empty token list (CASSANDRA-933)
 * fix command line arguments inversion in clustertool (CASSANDRA-942)
 * fix race condition that could trigger a false-positive assertion
   during post-flush discard of old commitlog segments (CASSANDRA-936)
 * fix neighbor calculation for anti-entropy repair (CASSANDRA-924)
 * perform repair even for small entropy differences (CASSANDRA-924)
 * Use hostnames in CFInputFormat to allow Hadoop's naive string-based
   locality comparisons to work (CASSANDRA-955)
 * cache read-only BufferedRandomAccessFile length to avoid
   3 system calls per invocation (CASSANDRA-950)
 * nodes with IPv6 (and no IPv4) addresses could not join cluster
   (CASSANDRA-969)
 * Retrieve the correct number of undeleted columns, if any, from
   a supercolumn in a row that had been deleted previously (CASSANDRA-920)
 * fix index scans that cross the 2GB mmap boundaries for both mmap
   and standard i/o modes (CASSANDRA-866)
 * expose drain via nodetool (CASSANDRA-978)


0.6.0-RC1
 * JMX drain to flush memtables and run through commit log (CASSANDRA-880)
 * Bootstrapping can skip ranges under the right conditions (CASSANDRA-902)
 * fix merging row versions in range_slice for CL > ONE (CASSANDRA-884)
 * default write ConsistencyLeven chaned from ZERO to ONE
 * fix for index entries spanning mmap buffer boundaries (CASSANDRA-857)
 * use lexical comparison if time part of TimeUUIDs are the same 
   (CASSANDRA-907)
 * bound read, mutation, and response stages to fix possible OOM
   during log replay (CASSANDRA-885)
 * Use microseconds-since-epoch (UTC) in cli, instead of milliseconds
 * Treat batch_mutate Deletion with null supercolumn as "apply this predicate 
   to top level supercolumns" (CASSANDRA-834)
 * Streaming destination nodes do not update their JMX status (CASSANDRA-916)
 * Fix internal RPC timeout calculation (CASSANDRA-911)
 * Added Pig loadfunc to contrib/pig (CASSANDRA-910)


0.6.0-beta3
 * fix compaction bucketing bug (CASSANDRA-814)
 * update windows batch file (CASSANDRA-824)
 * deprecate KeysCachedFraction configuration directive in favor
   of KeysCached; move to unified-per-CF key cache (CASSANDRA-801)
 * add invalidateRowCache to ColumnFamilyStoreMBean (CASSANDRA-761)
 * send Handoff hints to natural locations to reduce load on
   remaining nodes in a failure scenario (CASSANDRA-822)
 * Add RowWarningThresholdInMB configuration option to warn before very 
   large rows get big enough to threaten node stability, and -x option to
   be able to remove them with sstable2json if the warning is unheeded
   until it's too late (CASSANDRA-843)
 * Add logging of GC activity (CASSANDRA-813)
 * fix ConcurrentModificationException in commitlog discard (CASSANDRA-853)
 * Fix hardcoded row count in Hadoop RecordReader (CASSANDRA-837)
 * Add a jmx status to the streaming service and change several DEBUG
   messages to INFO (CASSANDRA-845)
 * fix classpath in cassandra-cli.bat for Windows (CASSANDRA-858)
 * allow re-specifying host, port to cassandra-cli if invalid ones
   are first tried (CASSANDRA-867)
 * fix race condition handling rpc timeout in the coordinator
   (CASSANDRA-864)
 * Remove CalloutLocation and StagingFileDirectory from storage-conf files 
   since those settings are no longer used (CASSANDRA-878)
 * Parse a long from RowWarningThresholdInMB instead of an int (CASSANDRA-882)
 * Remove obsolete ControlPort code from DatabaseDescriptor (CASSANDRA-886)
 * move skipBytes side effect out of assert (CASSANDRA-899)
 * add "double getLoad" to StorageServiceMBean (CASSANDRA-898)
 * track row stats per CF at compaction time (CASSANDRA-870)
 * disallow CommitLogDirectory matching a DataFileDirectory (CASSANDRA-888)
 * default key cache size is 200k entries, changed from 10% (CASSANDRA-863)
 * add -Dcassandra-foreground=yes to cassandra.bat
 * exit if cluster name is changed unexpectedly (CASSANDRA-769)


0.6.0-beta1/beta2
 * add batch_mutate thrift command, deprecating batch_insert (CASSANDRA-336)
 * remove get_key_range Thrift API, deprecated in 0.5 (CASSANDRA-710)
 * add optional login() Thrift call for authentication (CASSANDRA-547)
 * support fat clients using gossiper and StorageProxy to perform
   replication in-process [jvm-only] (CASSANDRA-535)
 * support mmapped I/O for reads, on by default on 64bit JVMs 
   (CASSANDRA-408, CASSANDRA-669)
 * improve insert concurrency, particularly during Hinted Handoff
   (CASSANDRA-658)
 * faster network code (CASSANDRA-675)
 * stress.py moved to contrib (CASSANDRA-635)
 * row caching [must be explicitly enabled per-CF in config] (CASSANDRA-678)
 * present a useful measure of compaction progress in JMX (CASSANDRA-599)
 * add bin/sstablekeys (CASSNADRA-679)
 * add ConsistencyLevel.ANY (CASSANDRA-687)
 * make removetoken remove nodes from gossip entirely (CASSANDRA-644)
 * add ability to set cache sizes at runtime (CASSANDRA-708)
 * report latency and cache hit rate statistics with lifetime totals
   instead of average over the last minute (CASSANDRA-702)
 * support get_range_slice for RandomPartitioner (CASSANDRA-745)
 * per-keyspace replication factory and replication strategy (CASSANDRA-620)
 * track latency in microseconds (CASSANDRA-733)
 * add describe_ Thrift methods, deprecating get_string_property and 
   get_string_list_property
 * jmx interface for tracking operation mode and streams in general.
   (CASSANDRA-709)
 * keep memtables in sorted order to improve range query performance
   (CASSANDRA-799)
 * use while loop instead of recursion when trimming sstables compaction list 
   to avoid blowing stack in pathological cases (CASSANDRA-804)
 * basic Hadoop map/reduce support (CASSANDRA-342)


0.5.1
 * ensure all files for an sstable are streamed to the same directory.
   (CASSANDRA-716)
 * more accurate load estimate for bootstrapping (CASSANDRA-762)
 * tolerate dead or unavailable bootstrap target on write (CASSANDRA-731)
 * allow larger numbers of keys (> 140M) in a sstable bloom filter
   (CASSANDRA-790)
 * include jvm argument improvements from CASSANDRA-504 in debian package
 * change streaming chunk size to 32MB to accomodate Windows XP limitations
   (was 64MB) (CASSANDRA-795)
 * fix get_range_slice returning results in the wrong order (CASSANDRA-781)
 

0.5.0 final
 * avoid attempting to delete temporary bootstrap files twice (CASSANDRA-681)
 * fix bogus NaN in nodeprobe cfstats output (CASSANDRA-646)
 * provide a policy for dealing with single thread executors w/ a full queue
   (CASSANDRA-694)
 * optimize inner read in MessagingService, vastly improving multiple-node
   performance (CASSANDRA-675)
 * wait for table flush before streaming data back to a bootstrapping node.
   (CASSANDRA-696)
 * keep track of bootstrapping sources by table so that bootstrapping doesn't 
   give the indication of finishing early (CASSANDRA-673)


0.5.0 RC3
 * commit the correct version of the patch for CASSANDRA-663


0.5.0 RC2 (unreleased)
 * fix bugs in converting get_range_slice results to Thrift 
   (CASSANDRA-647, CASSANDRA-649)
 * expose java.util.concurrent.TimeoutException in StorageProxy methods
   (CASSANDRA-600)
 * TcpConnectionManager was holding on to disconnected connections, 
   giving the false indication they were being used. (CASSANDRA-651)
 * Remove duplicated write. (CASSANDRA-662)
 * Abort bootstrap if IP is already in the token ring (CASSANDRA-663)
 * increase default commitlog sync period, and wait for last sync to 
   finish before submitting another (CASSANDRA-668)


0.5.0 RC1
 * Fix potential NPE in get_range_slice (CASSANDRA-623)
 * add CRC32 to commitlog entries (CASSANDRA-605)
 * fix data streaming on windows (CASSANDRA-630)
 * GC compacted sstables after cleanup and compaction (CASSANDRA-621)
 * Speed up anti-entropy validation (CASSANDRA-629)
 * Fix anti-entropy assertion error (CASSANDRA-639)
 * Fix pending range conflicts when bootstapping or moving
   multiple nodes at once (CASSANDRA-603)
 * Handle obsolete gossip related to node movement in the case where
   one or more nodes is down when the movement occurs (CASSANDRA-572)
 * Include dead nodes in gossip to avoid a variety of problems
   and fix HH to removed nodes (CASSANDRA-634)
 * return an InvalidRequestException for mal-formed SlicePredicates
   (CASSANDRA-643)
 * fix bug determining closest neighbor for use in multiple datacenters
   (CASSANDRA-648)
 * Vast improvements in anticompaction speed (CASSANDRA-607)
 * Speed up log replay and writes by avoiding redundant serializations
   (CASSANDRA-652)


0.5.0 beta 2
 * Bootstrap improvements (several tickets)
 * add nodeprobe repair anti-entropy feature (CASSANDRA-193, CASSANDRA-520)
 * fix possibility of partition when many nodes restart at once
   in clusters with multiple seeds (CASSANDRA-150)
 * fix NPE in get_range_slice when no data is found (CASSANDRA-578)
 * fix potential NPE in hinted handoff (CASSANDRA-585)
 * fix cleanup of local "system" keyspace (CASSANDRA-576)
 * improve computation of cluster load balance (CASSANDRA-554)
 * added super column read/write, column count, and column/row delete to
   cassandra-cli (CASSANDRA-567, CASSANDRA-594)
 * fix returning live subcolumns of deleted supercolumns (CASSANDRA-583)
 * respect JAVA_HOME in bin/ scripts (several tickets)
 * add StorageService.initClient for fat clients on the JVM (CASSANDRA-535)
   (see contrib/client_only for an example of use)
 * make consistency_level functional in get_range_slice (CASSANDRA-568)
 * optimize key deserialization for RandomPartitioner (CASSANDRA-581)
 * avoid GCing tombstones except on major compaction (CASSANDRA-604)
 * increase failure conviction threshold, resulting in less nodes
   incorrectly (and temporarily) marked as down (CASSANDRA-610)
 * respect memtable thresholds during log replay (CASSANDRA-609)
 * support ConsistencyLevel.ALL on read (CASSANDRA-584)
 * add nodeprobe removetoken command (CASSANDRA-564)


0.5.0 beta
 * Allow multiple simultaneous flushes, improving flush throughput 
   on multicore systems (CASSANDRA-401)
 * Split up locks to improve write and read throughput on multicore systems
   (CASSANDRA-444, CASSANDRA-414)
 * More efficient use of memory during compaction (CASSANDRA-436)
 * autobootstrap option: when enabled, all non-seed nodes will attempt
   to bootstrap when started, until bootstrap successfully
   completes. -b option is removed.  (CASSANDRA-438)
 * Unless a token is manually specified in the configuration xml,
   a bootstraping node will use a token that gives it half the
   keys from the most-heavily-loaded node in the cluster,
   instead of generating a random token. 
   (CASSANDRA-385, CASSANDRA-517)
 * Miscellaneous bootstrap fixes (several tickets)
 * Ability to change a node's token even after it has data on it
   (CASSANDRA-541)
 * Ability to decommission a live node from the ring (CASSANDRA-435)
 * Semi-automatic loadbalancing via nodeprobe (CASSANDRA-192)
 * Add ability to set compaction thresholds at runtime via
   JMX / nodeprobe.  (CASSANDRA-465)
 * Add "comment" field to ColumnFamily definition. (CASSANDRA-481)
 * Additional JMX metrics (CASSANDRA-482)
 * JSON based export and import tools (several tickets)
 * Hinted Handoff fixes (several tickets)
 * Add key cache to improve read performance (CASSANDRA-423)
 * Simplified construction of custom ReplicationStrategy classes
   (CASSANDRA-497)
 * Graphical application (Swing) for ring integrity verification and 
   visualization was added to contrib (CASSANDRA-252)
 * Add DCQUORUM, DCQUORUMSYNC consistency levels and corresponding
   ReplicationStrategy / EndpointSnitch classes.  Experimental.
   (CASSANDRA-492)
 * Web client interface added to contrib (CASSANDRA-457)
 * More-efficient flush for Random, CollatedOPP partitioners 
   for normal writes (CASSANDRA-446) and bulk load (CASSANDRA-420)
 * Add MemtableFlushAfterMinutes, a global replacement for the old 
   per-CF FlushPeriodInMinutes setting (CASSANDRA-463)
 * optimizations to slice reading (CASSANDRA-350) and supercolumn
   queries (CASSANDRA-510)
 * force binding to given listenaddress for nodes with multiple
   interfaces (CASSANDRA-546)
 * stress.py benchmarking tool improvements (several tickets)
 * optimized replica placement code (CASSANDRA-525)
 * faster log replay on restart (CASSANDRA-539, CASSANDRA-540)
 * optimized local-node writes (CASSANDRA-558)
 * added get_range_slice, deprecating get_key_range (CASSANDRA-344)
 * expose TimedOutException to thrift (CASSANDRA-563)
 

0.4.2
 * Add validation disallowing null keys (CASSANDRA-486)
 * Fix race conditions in TCPConnectionManager (CASSANDRA-487)
 * Fix using non-utf8-aware comparison as a sanity check.
   (CASSANDRA-493)
 * Improve default garbage collector options (CASSANDRA-504)
 * Add "nodeprobe flush" (CASSANDRA-505)
 * remove NotFoundException from get_slice throws list (CASSANDRA-518)
 * fix get (not get_slice) of entire supercolumn (CASSANDRA-508)
 * fix null token during bootstrap (CASSANDRA-501)


0.4.1
 * Fix FlushPeriod columnfamily configuration regression
   (CASSANDRA-455)
 * Fix long column name support (CASSANDRA-460)
 * Fix for serializing a row that only contains tombstones
   (CASSANDRA-458)
 * Fix for discarding unneeded commitlog segments (CASSANDRA-459)
 * Add SnapshotBeforeCompaction configuration option (CASSANDRA-426)
 * Fix compaction abort under insufficient disk space (CASSANDRA-473)
 * Fix reading subcolumn slice from tombstoned CF (CASSANDRA-484)
 * Fix race condition in RVH causing occasional NPE (CASSANDRA-478)


0.4.0
 * fix get_key_range problems when a node is down (CASSANDRA-440)
   and add UnavailableException to more Thrift methods
 * Add example EndPointSnitch contrib code (several tickets)


0.4.0 RC2
 * fix SSTable generation clash during compaction (CASSANDRA-418)
 * reject method calls with null parameters (CASSANDRA-308)
 * properly order ranges in nodeprobe output (CASSANDRA-421)
 * fix logging of certain errors on executor threads (CASSANDRA-425)


0.4.0 RC1
 * Bootstrap feature is live; use -b on startup (several tickets)
 * Added multiget api (CASSANDRA-70)
 * fix Deadlock with SelectorManager.doProcess and TcpConnection.write
   (CASSANDRA-392)
 * remove key cache b/c of concurrency bugs in third-party
   CLHM library (CASSANDRA-405)
 * update non-major compaction logic to use two threshold values
   (CASSANDRA-407)
 * add periodic / batch commitlog sync modes (several tickets)
 * inline BatchMutation into batch_insert params (CASSANDRA-403)
 * allow setting the logging level at runtime via mbean (CASSANDRA-402)
 * change default comparator to BytesType (CASSANDRA-400)
 * add forwards-compatible ConsistencyLevel parameter to get_key_range
   (CASSANDRA-322)
 * r/m special case of blocking for local destination when writing with 
   ConsistencyLevel.ZERO (CASSANDRA-399)
 * Fixes to make BinaryMemtable [bulk load interface] useful (CASSANDRA-337);
   see contrib/bmt_example for an example of using it.
 * More JMX properties added (several tickets)
 * Thrift changes (several tickets)
    - Merged _super get methods with the normal ones; return values
      are now of ColumnOrSuperColumn.
    - Similarly, merged batch_insert_super into batch_insert.



0.4.0 beta
 * On-disk data format has changed to allow billions of keys/rows per
   node instead of only millions
 * Multi-keyspace support
 * Scan all sstables for all queries to avoid situations where
   different types of operation on the same ColumnFamily could
   disagree on what data was present
 * Snapshot support via JMX
 * Thrift API has changed a _lot_:
    - removed time-sorted CFs; instead, user-defined comparators
      may be defined on the column names, which are now byte arrays.
      Default comparators are provided for UTF8, Bytes, Ascii, Long (i64),
      and UUID types.
    - removed colon-delimited strings in thrift api in favor of explicit
      structs such as ColumnPath, ColumnParent, etc.  Also normalized
      thrift struct and argument naming.
    - Added columnFamily argument to get_key_range.
    - Change signature of get_slice to accept starting and ending
      columns as well as an offset.  (This allows use of indexes.)
      Added "ascending" flag to allow reasonably-efficient reverse
      scans as well.  Removed get_slice_by_range as redundant.
    - get_key_range operates on one CF at a time
    - changed `block` boolean on insert methods to ConsistencyLevel enum,
      with options of NONE, ONE, QUORUM, and ALL.
    - added similar consistency_level parameter to read methods
    - column-name-set slice with no names given now returns zero columns
      instead of all of them.  ("all" can run your server out of memory.
      use a range-based slice with a high max column count instead.)
 * Removed the web interface. Node information can now be obtained by 
   using the newly introduced nodeprobe utility.
 * More JMX stats
 * Remove magic values from internals (e.g. special key to indicate
   when to flush memtables)
 * Rename configuration "table" to "keyspace"
 * Moved to crash-only design; no more shutdown (just kill the process)
 * Lots of bug fixes

Full list of issues resolved in 0.4 is at https://issues.apache.org/jira/secure/IssueNavigator.jspa?reset=true&&pid=12310865&fixfor=12313862&resolution=1&sorter/field=issuekey&sorter/order=DESC


0.3.0 RC3
 * Fix potential deadlock under load in TCPConnection.
   (CASSANDRA-220)


0.3.0 RC2
 * Fix possible data loss when server is stopped after replaying
   log but before new inserts force memtable flush.
   (CASSANDRA-204)
 * Added BUGS file


0.3.0 RC1
 * Range queries on keys, including user-defined key collation
 * Remove support
 * Workarounds for a weird bug in JDK select/register that seems
   particularly common on VM environments. Cassandra should deploy
   fine on EC2 now
 * Much improved infrastructure: the beginnings of a decent test suite
   ("ant test" for unit tests; "nosetests" for system tests), code
   coverage reporting, etc.
 * Expanded node status reporting via JMX
 * Improved error reporting/logging on both server and client
 * Reduced memory footprint in default configuration
 * Combined blocking and non-blocking versions of insert APIs
 * Added FlushPeriodInMinutes configuration parameter to force
   flushing of infrequently-updated ColumnFamilies<|MERGE_RESOLUTION|>--- conflicted
+++ resolved
@@ -1,4 +1,3 @@
-<<<<<<< HEAD
 2.2
  * Make sure we cancel non-compacting sstables from LifecycleTransaction (CASSANDRA-9566)
 
@@ -27,10 +26,6 @@
  * Let CassandraVersion handle SNAPSHOT version (CASSANDRA-9438)
  * Add functions to convert timeuuid to date or time, deprecate dateOf and unixTimestampOf (CASSANDRA-9229)
 Merged from 2.1:
- * Make nodetool exit with non-0 status on failure (CASSANDRA-9569)
-=======
-2.1.6
->>>>>>> 16665ee1
  * (cqlsh) Fix using COPY through SOURCE or -f (CASSANDRA-9083)
  * Fix occasional lack of `system` keyspace in schema tables (CASSANDRA-8487)
  * Use ProtocolError code instead of ServerError code for native protocol
