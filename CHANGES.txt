<<<<<<< HEAD
2.2.11
 * Fix queries with LIMIT and filtering on clustering columns (CASSANDRA-11223)
 * Fix potential NPE when resume bootstrap fails (CASSANDRA-13272)
 * Fix toJSONString for the UDT, tuple and collection types (CASSANDRA-13592)
 * Fix nested Tuples/UDTs validation (CASSANDRA-13646)
 * Remove unused max_value_size_in_mb config setting from yaml (CASSANDRA-13625


2.2.10
 * Nodes started with join_ring=False should be able to serve requests when authentication is enabled (CASSANDRA-11381)
 * cqlsh COPY FROM: increment error count only for failures, not for attempts (CASSANDRA-13209)
 * nodetool upgradesstables should upgrade system tables (CASSANDRA-13119)
 * Avoid starting gossiper in RemoveTest (CASSANDRA-13407)
 * Fix weightedSize() for row-cache reported by JMX and NodeTool (CASSANDRA-13393)
 * Fix JVM metric paths (CASSANDRA-13103)
 * Honor truststore-password parameter in cassandra-stress (CASSANDRA-12773)
 * Discard in-flight shadow round responses (CASSANDRA-12653)
 * Don't anti-compact repaired data to avoid inconsistencies (CASSANDRA-13153)
 * Wrong logger name in AnticompactionTask (CASSANDRA-13343)
 * Fix queries updating multiple time the same list (CASSANDRA-13130)
 * Fix GRANT/REVOKE when keyspace isn't specified (CASSANDRA-13053)
 * Avoid race on receiver by starting streaming sender thread after sending init message (CASSANDRA-12886)
 * Fix "multiple versions of ant detected..." when running ant test (CASSANDRA-13232)
 * Coalescing strategy sleeps too much (CASSANDRA-13090)
 * Make sure compaction stats are updated when compaction is interrupted (Backport from 3.0, CASSANDRA-12100)
 * Fix flaky LongLeveledCompactionStrategyTest (CASSANDRA-12202)
 * Fix failing COPY TO STDOUT (CASSANDRA-12497)
 * Fix ColumnCounter::countAll behaviour for reverse queries (CASSANDRA-13222)
 * Exceptions encountered calling getSeeds() breaks OTC thread (CASSANDRA-13018)
 * Commitlog replay may fail if last mutation is within 4 bytes of end of segment (CASSANDRA-13282)
Merged from 2.1:
=======
2.1.19
 * Clone HeartBeatState when building gossip messages. Make its generation/version volatile (CASSANDRA-13700)


2.1.18
>>>>>>> 2290c0d4
 * Fix 2ndary indexes on primary key columns to don't create expiring entries (CASSANDRA-13412)
 * Set javac encoding to utf-8 (CASSANDRA-13466)
 * Fix 2ndary index queries on partition keys for tables with static columns (CASSANDRA-13147)
 * Fix ParseError unhashable type list in cqlsh copy from (CASSANDRA-13364)
 * Remove unused repositories (CASSANDRA-13278)
 * Log stacktrace of uncaught exceptions (CASSANDRA-13108)


2.2.9
 * Fix negative mean latency metric (CASSANDRA-12876)
 * Use only one file pointer when creating commitlog segments (CASSANDRA-12539)
 * Fix speculative retry bugs (CASSANDRA-13009)
 * Fix handling of nulls and unsets in IN conditions (CASSANDRA-12981) 
 * Remove support for non-JavaScript UDFs (CASSANDRA-12883)
 * Fix DynamicEndpointSnitch noop in multi-datacenter situations (CASSANDRA-13074)
 * cqlsh copy-from: encode column names to avoid primary key parsing errors (CASSANDRA-12909)
 * Temporarily fix bug that creates commit log when running offline tools (CASSANDRA-8616)
 * Reduce granuality of OpOrder.Group during index build (CASSANDRA-12796)
 * Test bind parameters and unset parameters in InsertUpdateIfConditionTest (CASSANDRA-12980)
 * Do not specify local address on outgoing connection when listen_on_broadcast_address is set (CASSANDRA-12673)
 * Use saved tokens when setting local tokens on StorageService.joinRing (CASSANDRA-12935)
 * cqlsh: fix DESC TYPES errors (CASSANDRA-12914)
 * Fix leak on skipped SSTables in sstableupgrade (CASSANDRA-12899)
 * Avoid blocking gossip during pending range calculation (CASSANDRA-12281)
 * Fix purgeability of tombstones with max timestamp (CASSANDRA-12792)
 * Fail repair if participant dies during sync or anticompaction (CASSANDRA-12901)
 * cqlsh COPY: unprotected pk values before converting them if not using prepared statements (CASSANDRA-12863)
 * Fix Util.spinAssertEquals (CASSANDRA-12283)
 * Fix potential NPE for compactionstats (CASSANDRA-12462)
 * Prepare legacy authenticate statement if credentials table initialised after node startup (CASSANDRA-12813)
 * Change cassandra.wait_for_tracing_events_timeout_secs default to 0 (CASSANDRA-12754)
 * Clean up permissions when a UDA is dropped (CASSANDRA-12720)
 * Limit colUpdateTimeDelta histogram updates to reasonable deltas (CASSANDRA-11117)
 * Fix leak errors and execution rejected exceptions when draining (CASSANDRA-12457)
 * Fix merkle tree depth calculation (CASSANDRA-12580)
 * Make Collections deserialization more robust (CASSANDRA-12618)
 * Better handle invalid system roles table (CASSANDRA-12700)
 * Split consistent range movement flag correction (CASSANDRA-12786)
 * CompactionTasks now correctly drops sstables out of compaction when not enough disk space is available (CASSANDRA-12979)
Merged from 2.1:
 * Use portable stderr for java error in startup (CASSANDRA-13211)
 * Fix Thread Leak in OutboundTcpConnection (CASSANDRA-13204)
 * Coalescing strategy can enter infinite loop (CASSANDRA-13159)
 * Upgrade netty version to fix memory leak with client encryption (CASSANDRA-13114)
 * Fix paging for DISTINCT queries on partition keys and static columns (CASSANDRA-13017)
 * Fix race causing infinite loop if Thrift server is stopped before it starts listening (CASSANDRA-12856)
 * cqlsh copy-from: sort user type fields in csv (CASSANDRA-12959)
 * Don't skip sstables based on maxLocalDeletionTime (CASSANDRA-12765)


2.2.8
 * Fix exceptions when enabling gossip on nodes that haven't joined the ring (CASSANDRA-12253)
 * Fix authentication problem when invoking cqlsh copy from a SOURCE command (CASSANDRA-12642)
 * Decrement pending range calculator jobs counter in finally block
  (CASSANDRA-12554)
 * Add local address entry in PropertyFileSnitch (CASSANDRA-11332)
 * cqlshlib tests: increase default execute timeout (CASSANDRA-12481)
 * Forward writes to replacement node when replace_address != broadcast_address (CASSANDRA-8523)
 * Enable repair -pr and -local together (fix regression of CASSANDRA-7450) (CASSANDRA-12522)
 * Fail repair on non-existing table (CASSANDRA-12279)
 * cqlsh copy: fix missing counter values (CASSANDRA-12476)
 * Move migration tasks to non-periodic queue, assure flush executor shutdown after non-periodic executor (CASSANDRA-12251)
 * cqlsh copy: fixed possible race in initializing feeding thread (CASSANDRA-11701)
 * Only set broadcast_rpc_address on Ec2MultiRegionSnitch if it's not set (CASSANDRA-11357)
 * Update StorageProxy range metrics for timeouts, failures and unavailables (CASSANDRA-9507)
 * Add Sigar to classes included in clientutil.jar (CASSANDRA-11635)
 * Add decay to histograms and timers used for metrics (CASSANDRA-11752)
 * Fix hanging stream session (CASSANDRA-10992)
 * Add byteman support for testing (CASSANDRA-12377)
 * Fix INSERT JSON, fromJson() support of smallint, tinyint types (CASSANDRA-12371)
 * Restore JVM metric export for metric reporters (CASSANDRA-12312)
 * Release sstables of failed stream sessions only when outgoing transfers are finished (CASSANDRA-11345)
 * Revert CASSANDRA-11427 (CASSANDRA-12351)
 * Wait for tracing events before returning response and query at same consistency level client side (CASSANDRA-11465)
 * cqlsh copyutil should get host metadata by connected address (CASSANDRA-11979)
 * Fixed cqlshlib.test.remove_test_db (CASSANDRA-12214)
 * Synchronize ThriftServer::stop() (CASSANDRA-12105)
 * Use dedicated thread for JMX notifications (CASSANDRA-12146)
 * NPE when trying to remove purgable tombstones from result (CASSANDRA-12143)
 * Improve streaming synchronization and fault tolerance (CASSANDRA-11414)
 * MemoryUtil.getShort() should return an unsigned short also for architectures not supporting unaligned memory accesses (CASSANDRA-11973)
 * Don't write shadowed range tombstone (CASSANDRA-12030)
Merged from 2.1:
 * Add system property to set the max number of native transport requests in queue (CASSANDRA-11363)
 * Disable passing control to post-flush after flush failure to prevent data loss (CASSANDRA-11828)
 * Allow STCS-in-L0 compactions to reduce scope with LCS (CASSANDRA-12040)
 * cannot use cql since upgrading python to 2.7.11+ (CASSANDRA-11850)
 * Improve digest calculation in the presence of overlapping tombstones (CASSANDRA-11349)
 * Fix filtering on clustering columns when 2i is used (CASSANDRA-11907)
 * Account for partition deletions in tombstone histogram (CASSANDRA-12112)


2.2.7
 * Allow nodetool info to run with readonly JMX access (CASSANDRA-11755)
 * Validate bloom_filter_fp_chance against lowest supported
   value when the table is created (CASSANDRA-11920)
 * RandomAccessReader: call isEOF() only when rebuffering, not for every read operation (CASSANDRA-12013)
 * Don't send erroneous NEW_NODE notifications on restart (CASSANDRA-11038)
 * StorageService shutdown hook should use a volatile variable (CASSANDRA-11984)
 * Persist local metadata earlier in startup sequence (CASSANDRA-11742)
 * Run CommitLog tests with different compression settings (CASSANDRA-9039)
 * cqlsh: fix tab completion for case-sensitive identifiers (CASSANDRA-11664)
 * Avoid showing estimated key as -1 in tablestats (CASSANDRA-11587)
 * Fix possible race condition in CommitLog.recover (CASSANDRA-11743)
 * Enable client encryption in sstableloader with cli options (CASSANDRA-11708)
 * Possible memory leak in NIODataInputStream (CASSANDRA-11867)
 * Fix commit log replay after out-of-order flush completion (CASSANDRA-9669)
 * Add seconds to cqlsh tracing session duration (CASSANDRA-11753)
 * Prohibit Reverse Counter type as part of the PK (CASSANDRA-9395)
 * cqlsh: correctly handle non-ascii chars in error messages (CASSANDRA-11626)
 * Exit JVM if JMX server fails to startup (CASSANDRA-11540)
 * Produce a heap dump when exiting on OOM (CASSANDRA-9861)
 * Avoid read repairing purgeable tombstones on range slices (CASSANDRA-11427)
 * Restore ability to filter on clustering columns when using a 2i (CASSANDRA-11510)
 * JSON datetime formatting needs timezone (CASSANDRA-11137)
 * Fix is_dense recalculation for Thrift-updated tables (CASSANDRA-11502)
 * Remove unnescessary file existence check during anticompaction (CASSANDRA-11660)
 * Add missing files to debian packages (CASSANDRA-11642)
 * Avoid calling Iterables::concat in loops during ModificationStatement::getFunctions (CASSANDRA-11621)
 * cqlsh: COPY FROM should use regular inserts for single statement batches and
   report errors correctly if workers processes crash on initialization (CASSANDRA-11474)
 * Always close cluster with connection in CqlRecordWriter (CASSANDRA-11553)
 * Fix slice queries on ordered COMPACT tables (CASSANDRA-10988)
Merged from 2.1:
 * Avoid stalling paxos when the paxos state expires (CASSANDRA-12043)
 * Remove finished incoming streaming connections from MessagingService (CASSANDRA-11854)
 * Don't try to get sstables for non-repairing column families (CASSANDRA-12077)
 * Prevent select statements with clustering key > 64k (CASSANDRA-11882)
 * Avoid marking too many sstables as repaired (CASSANDRA-11696)
 * Fix clock skew corrupting other nodes with paxos (CASSANDRA-11991)
 * Remove distinction between non-existing static columns and existing but null in LWTs (CASSANDRA-9842)
 * Support mlockall on IBM POWER arch (CASSANDRA-11576)
 * Cache local ranges when calculating repair neighbors (CASSANDRA-11933)
 * Allow LWT operation on static column with only partition keys (CASSANDRA-10532)
 * Create interval tree over canonical sstables to avoid missing sstables during streaming (CASSANDRA-11886)
 * cqlsh COPY FROM: shutdown parent cluster after forking, to avoid corrupting SSL connections (CASSANDRA-11749)
 * cqlsh: apply current keyspace to source command (CASSANDRA-11152)
 * Backport CASSANDRA-11578 (CASSANDRA-11750)
 * Clear out parent repair session if repair coordinator dies (CASSANDRA-11824)
 * Set default streaming_socket_timeout_in_ms to 24 hours (CASSANDRA-11840)
 * Do not consider local node a valid source during replace (CASSANDRA-11848)
 * Avoid holding SSTableReaders for duration of incremental repair (CASSANDRA-11739)
 * Add message dropped tasks to nodetool netstats (CASSANDRA-11855)
 * Don't compute expensive MaxPurgeableTimestamp until we've verified there's an 
   expired tombstone (CASSANDRA-11834)
 * Add option to disable use of severity in DynamicEndpointSnitch (CASSANDRA-11737)
 * cqlsh COPY FROM fails for null values with non-prepared statements (CASSANDRA-11631)
 * Make cython optional in pylib/setup.py (CASSANDRA-11630)
 * Change order of directory searching for cassandra.in.sh to favor local one 
   (CASSANDRA-11628)
 * cqlsh COPY FROM fails with []{} chars in UDT/tuple fields/values (CASSANDRA-11633)
 * clqsh: COPY FROM throws TypeError with Cython extensions enabled (CASSANDRA-11574)
 * cqlsh: COPY FROM ignores NULL values in conversion (CASSANDRA-11549)
 * (cqlsh) Fix potential COPY deadlock when parent process is terminating child
   processes (CASSANDRA-11505)
 * Validate levels when building LeveledScanner to avoid overlaps with orphaned 
   sstables (CASSANDRA-9935)


2.2.6
 * Allow only DISTINCT queries with partition keys restrictions (CASSANDRA-11339)
 * CqlConfigHelper no longer requires both a keystore and truststore to work (CASSANDRA-11532)
 * Make deprecated repair methods backward-compatible with previous notification service (CASSANDRA-11430)
 * IncomingStreamingConnection version check message wrong (CASSANDRA-11462)
 * DatabaseDescriptor should log stacktrace in case of Eception during seed provider creation (CASSANDRA-11312)
 * Use canonical path for directory in SSTable descriptor (CASSANDRA-10587)
 * Add cassandra-stress keystore option (CASSANDRA-9325)
 * Fix out-of-space error treatment in memtable flushing (CASSANDRA-11448).
 * Dont mark sstables as repairing with sub range repairs (CASSANDRA-11451)
 * Fix use of NullUpdater for 2i during compaction (CASSANDRA-11450)
 * Notify when sstables change after cancelling compaction (CASSANDRA-11373)
 * cqlsh: COPY FROM should check that explicit column names are valid (CASSANDRA-11333)
 * Add -Dcassandra.start_gossip startup option (CASSANDRA-10809)
 * Fix UTF8Validator.validate() for modified UTF-8 (CASSANDRA-10748)
 * Clarify that now() function is calculated on the coordinator node in CQL documentation (CASSANDRA-10900)
 * Fix bloom filter sizing with LCS (CASSANDRA-11344)
 * (cqlsh) Fix error when result is 0 rows with EXPAND ON (CASSANDRA-11092)
 * Fix intra-node serialization issue for multicolumn-restrictions (CASSANDRA-11196)
 * Non-obsoleting compaction operations over compressed files can impose rate limit on normal reads (CASSANDRA-11301)
 * Add missing newline at end of bin/cqlsh (CASSANDRA-11325)
 * Fix AE in nodetool cfstats (backport CASSANDRA-10859) (CASSANDRA-11297)
 * Unresolved hostname leads to replace being ignored (CASSANDRA-11210)
 * Fix filtering on non-primary key columns for thrift static column families
   (CASSANDRA-6377)
 * Only log yaml config once, at startup (CASSANDRA-11217)
 * Preserve order for preferred SSL cipher suites (CASSANDRA-11164)
 * Reference leak with parallel repairs on the same table (CASSANDRA-11215)
 * Range.compareTo() violates the contract of Comparable (CASSANDRA-11216)
 * Avoid NPE when serializing ErrorMessage with null message (CASSANDRA-11167)
 * Replacing an aggregate with a new version doesn't reset INITCOND (CASSANDRA-10840)
 * (cqlsh) cqlsh cannot be called through symlink (CASSANDRA-11037)
 * fix ohc and java-driver pom dependencies in build.xml (CASSANDRA-10793)
 * Protect from keyspace dropped during repair (CASSANDRA-11065)
 * Handle adding fields to a UDT in SELECT JSON and toJson() (CASSANDRA-11146)
 * Better error message for cleanup (CASSANDRA-10991)
 * cqlsh pg-style-strings broken if line ends with ';' (CASSANDRA-11123)
 * Use cloned TokenMetadata in size estimates to avoid race against membership check
   (CASSANDRA-10736)
 * Always persist upsampled index summaries (CASSANDRA-10512)
 * (cqlsh) Fix inconsistent auto-complete (CASSANDRA-10733)
 * Make SELECT JSON and toJson() threadsafe (CASSANDRA-11048)
 * Fix SELECT on tuple relations for mixed ASC/DESC clustering order (CASSANDRA-7281)
 * (cqlsh) Support utf-8/cp65001 encoding on Windows (CASSANDRA-11030)
 * Fix paging on DISTINCT queries repeats result when first row in partition changes
   (CASSANDRA-10010)
Merged from 2.1:
 * Checking if an unlogged batch is local is inefficient (CASSANDRA-11529)
 * Fix paging for COMPACT tables without clustering columns (CASSANDRA-11467)
 * Add a -j parameter to scrub/cleanup/upgradesstables to state how
   many threads to use (CASSANDRA-11179)
 * Backport CASSANDRA-10679 (CASSANDRA-9598)
 * Don't do defragmentation if reading from repaired sstables (CASSANDRA-10342)
 * Fix streaming_socket_timeout_in_ms not enforced (CASSANDRA-11286)
 * Avoid dropping message too quickly due to missing unit conversion (CASSANDRA-11302)
 * COPY FROM on large datasets: fix progress report and debug performance (CASSANDRA-11053)
 * InvalidateKeys should have a weak ref to key cache (CASSANDRA-11176)
 * Don't remove FailureDetector history on removeEndpoint (CASSANDRA-10371)
 * Only notify if repair status changed (CASSANDRA-11172)
 * Add partition key to TombstoneOverwhelmingException error message (CASSANDRA-10888)
 * Use logback setting for 'cassandra -v' command (CASSANDRA-10767)
 * Fix sstableloader to unthrottle streaming by default (CASSANDRA-9714)
 * Fix incorrect warning in 'nodetool status' (CASSANDRA-10176)
 * Properly release sstable ref when doing offline scrub (CASSANDRA-10697)
 * Improve nodetool status performance for large cluster (CASSANDRA-7238)
 * Gossiper#isEnabled is not thread safe (CASSANDRA-11116)
 * Avoid major compaction mixing repaired and unrepaired sstables in DTCS (CASSANDRA-11113)
 * Make it clear what DTCS timestamp_resolution is used for (CASSANDRA-11041)
 * test_bulk_round_trip_blogposts is failing occasionally (CASSANDRA-10938)
 * (cqlsh) Support timezone conversion using pytz (CASSANDRA-10397)
 * cqlsh: change default encoding to UTF-8 (CASSANDRA-11124)


2.2.5
 * maxPurgeableTimestamp needs to check memtables too (CASSANDRA-9949)
 * Apply change to compaction throughput in real time (CASSANDRA-10025)
 * Fix potential NPE on ORDER BY queries with IN (CASSANDRA-10955)
 * Avoid over-fetching during the page of range queries (CASSANDRA-8521)
 * Start L0 STCS-compactions even if there is a L0 -> L1 compaction
   going (CASSANDRA-10979)
 * Make UUID LSB unique per process (CASSANDRA-7925)
 * Avoid NPE when performing sstable tasks (scrub etc.) (CASSANDRA-10980)
 * Make sure client gets tombstone overwhelmed warning (CASSANDRA-9465)
 * Fix error streaming section more than 2GB (CASSANDRA-10961)
 * (cqlsh) Also apply --connect-timeout to control connection
   timeout (CASSANDRA-10959)
 * Histogram buckets exposed in jmx are sorted incorrectly (CASSANDRA-10975)
 * Enable GC logging by default (CASSANDRA-10140)
 * Optimize pending range computation (CASSANDRA-9258)
 * Skip commit log and saved cache directories in SSTable version startup check (CASSANDRA-10902)
 * drop/alter user should be case sensitive (CASSANDRA-10817)
 * jemalloc detection fails due to quoting issues in regexv (CASSANDRA-10946)
 * Support counter-columns for native aggregates (sum,avg,max,min) (CASSANDRA-9977)
 * (cqlsh) show correct column names for empty result sets (CASSANDRA-9813)
 * Add new types to Stress (CASSANDRA-9556)
 * Add property to allow listening on broadcast interface (CASSANDRA-9748)
 * Fix regression in split size on CqlInputFormat (CASSANDRA-10835)
 * Better handling of SSL connection errors inter-node (CASSANDRA-10816)
 * Disable reloading of GossipingPropertyFileSnitch (CASSANDRA-9474)
 * Verify tables in pseudo-system keyspaces at startup (CASSANDRA-10761)
 * (cqlsh) encode input correctly when saving history
Merged from 2.1:
 * Fix isJoined return true only after becoming cluster member (CASANDRA-11007)
 * Fix bad gossip generation seen in long-running clusters (CASSANDRA-10969)
 * Avoid NPE when incremental repair fails (CASSANDRA-10909)
 * Unmark sstables compacting once they are done in cleanup/scrub/upgradesstables (CASSANDRA-10829)
 * Allow simultaneous bootstrapping with strict consistency when no vnodes are used (CASSANDRA-11005)
 * Log a message when major compaction does not result in a single file (CASSANDRA-10847)
 * (cqlsh) fix cqlsh_copy_tests when vnodes are disabled (CASSANDRA-10997)
 * (cqlsh) Add request timeout option to cqlsh (CASSANDRA-10686)
 * Avoid AssertionError while submitting hint with LWT (CASSANDRA-10477)
 * If CompactionMetadata is not in stats file, use index summary instead (CASSANDRA-10676)
 * Retry sending gossip syn multiple times during shadow round (CASSANDRA-8072)
 * Fix pending range calculation during moves (CASSANDRA-10887)
 * Sane default (200Mbps) for inter-DC streaming througput (CASSANDRA-8708)
 * Match cassandra-loader options in COPY FROM (CASSANDRA-9303)
 * Fix binding to any address in CqlBulkRecordWriter (CASSANDRA-9309)
 * cqlsh fails to decode utf-8 characters for text typed columns (CASSANDRA-10875)
 * Log error when stream session fails (CASSANDRA-9294)
 * Fix bugs in commit log archiving startup behavior (CASSANDRA-10593)
 * (cqlsh) further optimise COPY FROM (CASSANDRA-9302)
 * Allow CREATE TABLE WITH ID (CASSANDRA-9179)
 * Make Stress compiles within eclipse (CASSANDRA-10807)
 * Cassandra Daemon should print JVM arguments (CASSANDRA-10764)
 * Allow cancellation of index summary redistribution (CASSANDRA-8805)
 * sstableloader will fail if there are collections in the schema tables (CASSANDRA-10700)
 * Disable reloading of GossipingPropertyFileSnitch (CASSANDRA-9474)
 * Fix Stress profile parsing on Windows (CASSANDRA-10808)


2.2.4
 * Show CQL help in cqlsh in web browser (CASSANDRA-7225)
 * Serialize on disk the proper SSTable compression ratio (CASSANDRA-10775)
 * Reject index queries while the index is building (CASSANDRA-8505)
 * CQL.textile syntax incorrectly includes optional keyspace for aggregate SFUNC and FINALFUNC (CASSANDRA-10747)
 * Fix JSON update with prepared statements (CASSANDRA-10631)
 * Don't do anticompaction after subrange repair (CASSANDRA-10422)
 * Fix SimpleDateType type compatibility (CASSANDRA-10027)
 * (Hadoop) fix splits calculation (CASSANDRA-10640)
 * (Hadoop) ensure that Cluster instances are always closed (CASSANDRA-10058)
 * (cqlsh) show partial trace if incomplete after max_trace_wait (CASSANDRA-7645)
 * Use most up-to-date version of schema for system tables (CASSANDRA-10652)
 * Deprecate memory_allocator in cassandra.yaml (CASSANDRA-10581,10628)
 * Expose phi values from failure detector via JMX and tweak debug
   and trace logging (CASSANDRA-9526)
 * Fix RangeNamesQueryPager (CASSANDRA-10509)
 * Deprecate Pig support (CASSANDRA-10542)
 * Reduce contention getting instances of CompositeType (CASSANDRA-10433)
 * Fix IllegalArgumentException in DataOutputBuffer.reallocate for large buffers (CASSANDRA-10592)
Merged from 2.1:
 * Fix incremental repair hang when replica is down (CASSANDRA-10288)
 * Avoid writing range tombstones after END_OF_ROW marker (CASSANDRA-10791)
 * Optimize the way we check if a token is repaired in anticompaction (CASSANDRA-10768)
 * Add proper error handling to stream receiver (CASSANDRA-10774)
 * Warn or fail when changing cluster topology live (CASSANDRA-10243)
 * Status command in debian/ubuntu init script doesn't work (CASSANDRA-10213)
 * Some DROP ... IF EXISTS incorrectly result in exceptions on non-existing KS (CASSANDRA-10658)
 * DeletionTime.compareTo wrong in rare cases (CASSANDRA-10749)
 * Force encoding when computing statement ids (CASSANDRA-10755)
 * Properly reject counters as map keys (CASSANDRA-10760)
 * Fix the sstable-needs-cleanup check (CASSANDRA-10740)
 * (cqlsh) Print column names before COPY operation (CASSANDRA-8935)
 * Make paging logic consistent between searcher impls (CASSANDRA-10683)
 * Fix CompressedInputStream for proper cleanup (CASSANDRA-10012)
 * (cqlsh) Support counters in COPY commands (CASSANDRA-9043)
 * Try next replica if not possible to connect to primary replica on
   ColumnFamilyRecordReader (CASSANDRA-2388)
 * Limit window size in DTCS (CASSANDRA-10280)
 * sstableloader does not use MAX_HEAP_SIZE env parameter (CASSANDRA-10188)
 * (cqlsh) Improve COPY TO performance and error handling (CASSANDRA-9304)
 * Don't remove level info when running upgradesstables (CASSANDRA-10692)
 * Create compression chunk for sending file only (CASSANDRA-10680)
 * Make buffered read size configurable (CASSANDRA-10249)
 * Forbid compact clustering column type changes in ALTER TABLE (CASSANDRA-8879)
 * Reject incremental repair with subrange repair (CASSANDRA-10422)
 * Add a nodetool command to refresh size_estimates (CASSANDRA-9579)
 * Shutdown compaction in drain to prevent leak (CASSANDRA-10079)
 * Invalidate cache after stream receive task is completed (CASSANDRA-10341)
 * Reject counter writes in CQLSSTableWriter (CASSANDRA-10258)
 * Remove superfluous COUNTER_MUTATION stage mapping (CASSANDRA-10605)
 * Improve json2sstable error reporting on nonexistent columns (CASSANDRA-10401)
 * (cqlsh) fix COPY using wrong variable name for time_format (CASSANDRA-10633)
 * Do not run SizeEstimatesRecorder if a node is not a member of the ring (CASSANDRA-9912)
 * Improve handling of dead nodes in gossip (CASSANDRA-10298)
 * Fix logback-tools.xml incorrectly configured for outputing to System.err
   (CASSANDRA-9937)
 * Fix streaming to catch exception so retry not fail (CASSANDRA-10557)
 * Add validation method to PerRowSecondaryIndex (CASSANDRA-10092)
 * Support encrypted and plain traffic on the same port (CASSANDRA-10559)
 * Do STCS in DTCS windows (CASSANDRA-10276)
 * Don't try to get ancestors from half-renamed sstables (CASSANDRA-10501)
 * Avoid repetition of JVM_OPTS in debian package (CASSANDRA-10251)
 * Fix potential NPE from handling result of SIM.highestSelectivityIndex (CASSANDRA-10550)
 * Fix paging issues with partitions containing only static columns data (CASSANDRA-10381)
 * Fix conditions on static columns (CASSANDRA-10264)
 * AssertionError: attempted to delete non-existing file CommitLog (CASSANDRA-10377)
 * (cqlsh) Distinguish negative and positive infinity in output (CASSANDRA-10523)
 * (cqlsh) allow custom time_format for COPY TO (CASSANDRA-8970)
 * Don't allow startup if the node's rack has changed (CASSANDRA-10242)
 * Fix sorting for queries with an IN condition on partition key columns (CASSANDRA-10363)


2.2.3
 * Avoid NoClassDefFoundError during DataDescriptor initialization on windows (CASSANDRA-10412)
 * Preserve case of quoted Role & User names (CASSANDRA-10394)
 * cqlsh pg-style-strings broken (CASSANDRA-10484)
 * Make Hadoop CF splits more polite to custom orderered partitioners (CASSANDRA-10400)
 * Fix the regression when using LIMIT with aggregates (CASSANDRA-10487)
Merged from 2.1:
 * Fix mmap file segment seeking to EOF (CASSANDRA-10478)
 * Allow LOCAL_JMX to be easily overridden (CASSANDRA-10275)
 * Mark nodes as dead even if they've already left (CASSANDRA-10205)
 * Update internal python driver used by cqlsh (CASSANDRA-10161, CASSANDRA-10507)


2.2.2
 * cqlsh prompt includes name of keyspace after failed `use` statement (CASSANDRA-10369)
 * Configurable page size in cqlsh (CASSANDRA-9855)
 * Defer default role manager setup until all nodes are on 2.2+ (CASSANDRA-9761)
 * Cancel transaction for sstables we wont redistribute index summary
   for (CASSANDRA-10270)
 * Handle missing RoleManager in config after upgrade to 2.2 (CASSANDRA-10209) 
 * Retry snapshot deletion after compaction and gc on Windows (CASSANDRA-10222)
 * Fix failure to start with space in directory path on Windows (CASSANDRA-10239)
 * Fix repair hang when snapshot failed (CASSANDRA-10057)
 * Fall back to 1/4 commitlog volume for commitlog_total_space on small disks
   (CASSANDRA-10199)
Merged from 2.1:
 * Bulk Loader API could not tolerate even node failure (CASSANDRA-10347)
 * Avoid misleading pushed notifications when multiple nodes
   share an rpc_address (CASSANDRA-10052)
 * Fix dropping undroppable when message queue is full (CASSANDRA-10113)
 * Fix potential ClassCastException during paging (CASSANDRA-10352)
 * Prevent ALTER TYPE from creating circular references (CASSANDRA-10339)
 * Fix cache handling of 2i and base tables (CASSANDRA-10155, 10359)
 * Fix NPE in nodetool compactionhistory (CASSANDRA-9758)
 * (Pig) support BulkOutputFormat as a URL parameter (CASSANDRA-7410)
 * BATCH statement is broken in cqlsh (CASSANDRA-10272)
 * Added configurable warning threshold for GC duration (CASSANDRA-8907)
 * (cqlsh) Make cqlsh PEP8 Compliant (CASSANDRA-10066)
 * (cqlsh) Fix error when starting cqlsh with --debug (CASSANDRA-10282)
 * Scrub, Cleanup and Upgrade do not unmark compacting until all operations
   have completed, regardless of the occurence of exceptions (CASSANDRA-10274)
 * Fix handling of streaming EOF (CASSANDRA-10206)
 * Only check KeyCache when it is enabled
 * Change streaming_socket_timeout_in_ms default to 1 hour (CASSANDRA-8611)
 * (cqlsh) update list of CQL keywords (CASSANDRA-9232)
 * Add nodetool gettraceprobability command (CASSANDRA-10234)
Merged from 2.0:
 * Fix rare race where older gossip states can be shadowed (CASSANDRA-10366)
 * Fix consolidating racks violating the RF contract (CASSANDRA-10238)
 * Disallow decommission when node is in drained state (CASSANDRA-8741)


2.2.1
 * Fix race during construction of commit log (CASSANDRA-10049)
 * Fix LeveledCompactionStrategyTest (CASSANDRA-9757)
 * Fix broken UnbufferedDataOutputStreamPlus.writeUTF (CASSANDRA-10203)
 * (cqlsh) add CLEAR command (CASSANDRA-10086)
 * Support string literals as Role names for compatibility (CASSANDRA-10135)
 * Allow count(*) and count(1) to be use as normal aggregation (CASSANDRA-10114)
 * An NPE is thrown if the column name is unknown for an IN relation (CASSANDRA-10043)
 * Apply commit_failure_policy to more errors on startup (CASSANDRA-9749)
 * Fix histogram overflow exception (CASSANDRA-9973)
 * Route gossip messages over dedicated socket (CASSANDRA-9237)
 * Add checksum to saved cache files (CASSANDRA-9265)
 * Log warning when using an aggregate without partition key (CASSANDRA-9737)
 * Avoid grouping sstables for anticompaction with DTCS (CASSANDRA-9900)
 * UDF / UDA execution time in trace (CASSANDRA-9723)
 * Fix broken internode SSL (CASSANDRA-9884)
Merged from 2.1:
 * Change streaming_socket_timeout_in_ms default to 1 hour (CASSANDRA-8611)
 * (cqlsh) update list of CQL keywords (CASSANDRA-9232)
 * Avoid race condition during read repair (CASSANDRA-9460)
 * (cqlsh) default load-from-file encoding to utf-8 (CASSANDRA-9898)
 * Avoid returning Permission.NONE when failing to query users table (CASSANDRA-10168)
 * (cqlsh) Allow encoding to be set through command line (CASSANDRA-10004)
 * Add new JMX methods to change local compaction strategy (CASSANDRA-9965)
 * Write hints for paxos commits (CASSANDRA-7342)
 * (cqlsh) Fix timestamps before 1970 on Windows, always
   use UTC for timestamp display (CASSANDRA-10000)
 * (cqlsh) Avoid overwriting new config file with old config
   when both exist (CASSANDRA-9777)
 * Release snapshot selfRef when doing snapshot repair (CASSANDRA-9998)
 * Cannot replace token does not exist - DN node removed as Fat Client (CASSANDRA-9871)
 * Fix handling of enable/disable autocompaction (CASSANDRA-9899)
 * Add consistency level to tracing ouput (CASSANDRA-9827)
 * Remove repair snapshot leftover on startup (CASSANDRA-7357)
 * Use random nodes for batch log when only 2 racks (CASSANDRA-8735)
 * Ensure atomicity inside thrift and stream session (CASSANDRA-7757)
 * Fix nodetool info error when the node is not joined (CASSANDRA-9031)
Merged from 2.0:
 * Make getFullyExpiredSSTables less expensive (CASSANDRA-9882)
 * Log when messages are dropped due to cross_node_timeout (CASSANDRA-9793)
 * Don't track hotness when opening from snapshot for validation (CASSANDRA-9382)


2.2.0
 * Allow the selection of columns together with aggregates (CASSANDRA-9767)
 * Fix cqlsh copy methods and other windows specific issues (CASSANDRA-9795)
 * Don't wrap byte arrays in SequentialWriter (CASSANDRA-9797)
 * sum() and avg() functions missing for smallint and tinyint types (CASSANDRA-9671)
 * Revert CASSANDRA-9542 (allow native functions in UDA) (CASSANDRA-9771)
Merged from 2.1:
 * Fix MarshalException when upgrading superColumn family (CASSANDRA-9582)
 * Fix broken logging for "empty" flushes in Memtable (CASSANDRA-9837)
 * Handle corrupt files on startup (CASSANDRA-9686)
 * Fix clientutil jar and tests (CASSANDRA-9760)
 * (cqlsh) Allow the SSL protocol version to be specified through the
   config file or environment variables (CASSANDRA-9544)
Merged from 2.0:
 * Add tool to find why expired sstables are not getting dropped (CASSANDRA-10015)
 * Remove erroneous pending HH tasks from tpstats/jmx (CASSANDRA-9129)
 * Don't cast expected bf size to an int (CASSANDRA-9959)
 * checkForEndpointCollision fails for legitimate collisions (CASSANDRA-9765)
 * Complete CASSANDRA-8448 fix (CASSANDRA-9519)
 * Don't include auth credentials in debug log (CASSANDRA-9682)
 * Can't transition from write survey to normal mode (CASSANDRA-9740)
 * Scrub (recover) sstables even when -Index.db is missing (CASSANDRA-9591)
 * Fix growing pending background compaction (CASSANDRA-9662)


2.2.0-rc2
 * Re-enable memory-mapped I/O on Windows (CASSANDRA-9658)
 * Warn when an extra-large partition is compacted (CASSANDRA-9643)
 * (cqlsh) Allow setting the initial connection timeout (CASSANDRA-9601)
 * BulkLoader has --transport-factory option but does not use it (CASSANDRA-9675)
 * Allow JMX over SSL directly from nodetool (CASSANDRA-9090)
 * Update cqlsh for UDFs (CASSANDRA-7556)
 * Change Windows kernel default timer resolution (CASSANDRA-9634)
 * Deprected sstable2json and json2sstable (CASSANDRA-9618)
 * Allow native functions in user-defined aggregates (CASSANDRA-9542)
 * Don't repair system_distributed by default (CASSANDRA-9621)
 * Fix mixing min, max, and count aggregates for blob type (CASSANRA-9622)
 * Rename class for DATE type in Java driver (CASSANDRA-9563)
 * Duplicate compilation of UDFs on coordinator (CASSANDRA-9475)
 * Fix connection leak in CqlRecordWriter (CASSANDRA-9576)
 * Mlockall before opening system sstables & remove boot_without_jna option (CASSANDRA-9573)
 * Add functions to convert timeuuid to date or time, deprecate dateOf and unixTimestampOf (CASSANDRA-9229)
 * Make sure we cancel non-compacting sstables from LifecycleTransaction (CASSANDRA-9566)
 * Fix deprecated repair JMX API (CASSANDRA-9570)
 * Add logback metrics (CASSANDRA-9378)
 * Update and refactor ant test/test-compression to run the tests in parallel (CASSANDRA-9583)
 * Fix upgrading to new directory for secondary index (CASSANDRA-9687)
Merged from 2.1:
 * (cqlsh) Fix bad check for CQL compatibility when DESCRIBE'ing
   COMPACT STORAGE tables with no clustering columns
 * Eliminate strong self-reference chains in sstable ref tidiers (CASSANDRA-9656)
 * Ensure StreamSession uses canonical sstable reader instances (CASSANDRA-9700) 
 * Ensure memtable book keeping is not corrupted in the event we shrink usage (CASSANDRA-9681)
 * Update internal python driver for cqlsh (CASSANDRA-9064)
 * Fix IndexOutOfBoundsException when inserting tuple with too many
   elements using the string literal notation (CASSANDRA-9559)
 * Enable describe on indices (CASSANDRA-7814)
 * Fix incorrect result for IN queries where column not found (CASSANDRA-9540)
 * ColumnFamilyStore.selectAndReference may block during compaction (CASSANDRA-9637)
 * Fix bug in cardinality check when compacting (CASSANDRA-9580)
 * Fix memory leak in Ref due to ConcurrentLinkedQueue.remove() behaviour (CASSANDRA-9549)
 * Make rebuild only run one at a time (CASSANDRA-9119)
Merged from 2.0:
 * Avoid NPE in AuthSuccess#decode (CASSANDRA-9727)
 * Add listen_address to system.local (CASSANDRA-9603)
 * Bug fixes to resultset metadata construction (CASSANDRA-9636)
 * Fix setting 'durable_writes' in ALTER KEYSPACE (CASSANDRA-9560)
 * Avoids ballot clash in Paxos (CASSANDRA-9649)
 * Improve trace messages for RR (CASSANDRA-9479)
 * Fix suboptimal secondary index selection when restricted
   clustering column is also indexed (CASSANDRA-9631)
 * (cqlsh) Add min_threshold to DTCS option autocomplete (CASSANDRA-9385)
 * Fix error message when attempting to create an index on a column
   in a COMPACT STORAGE table with clustering columns (CASSANDRA-9527)
 * 'WITH WITH' in alter keyspace statements causes NPE (CASSANDRA-9565)
 * Expose some internals of SelectStatement for inspection (CASSANDRA-9532)
 * ArrivalWindow should use primitives (CASSANDRA-9496)
 * Periodically submit background compaction tasks (CASSANDRA-9592)
 * Set HAS_MORE_PAGES flag to false when PagingState is null (CASSANDRA-9571)


2.2.0-rc1
 * Compressed commit log should measure compressed space used (CASSANDRA-9095)
 * Fix comparison bug in CassandraRoleManager#collectRoles (CASSANDRA-9551)
 * Add tinyint,smallint,time,date support for UDFs (CASSANDRA-9400)
 * Deprecates SSTableSimpleWriter and SSTableSimpleUnsortedWriter (CASSANDRA-9546)
 * Empty INITCOND treated as null in aggregate (CASSANDRA-9457)
 * Remove use of Cell in Thrift MapReduce classes (CASSANDRA-8609)
 * Integrate pre-release Java Driver 2.2-rc1, custom build (CASSANDRA-9493)
 * Clean up gossiper logic for old versions (CASSANDRA-9370)
 * Fix custom payload coding/decoding to match the spec (CASSANDRA-9515)
 * ant test-all results incomplete when parsed (CASSANDRA-9463)
 * Disallow frozen<> types in function arguments and return types for
   clarity (CASSANDRA-9411)
 * Static Analysis to warn on unsafe use of Autocloseable instances (CASSANDRA-9431)
 * Update commitlog archiving examples now that commitlog segments are
   not recycled (CASSANDRA-9350)
 * Extend Transactional API to sstable lifecycle management (CASSANDRA-8568)
 * (cqlsh) Add support for native protocol 4 (CASSANDRA-9399)
 * Ensure that UDF and UDAs are keyspace-isolated (CASSANDRA-9409)
 * Revert CASSANDRA-7807 (tracing completion client notifications) (CASSANDRA-9429)
 * Add ability to stop compaction by ID (CASSANDRA-7207)
 * Let CassandraVersion handle SNAPSHOT version (CASSANDRA-9438)
Merged from 2.1:
 * (cqlsh) Fix using COPY through SOURCE or -f (CASSANDRA-9083)
 * Fix occasional lack of `system` keyspace in schema tables (CASSANDRA-8487)
 * Use ProtocolError code instead of ServerError code for native protocol
   error responses to unsupported protocol versions (CASSANDRA-9451)
 * Default commitlog_sync_batch_window_in_ms changed to 2ms (CASSANDRA-9504)
 * Fix empty partition assertion in unsorted sstable writing tools (CASSANDRA-9071)
 * Ensure truncate without snapshot cannot produce corrupt responses (CASSANDRA-9388) 
 * Consistent error message when a table mixes counter and non-counter
   columns (CASSANDRA-9492)
 * Avoid getting unreadable keys during anticompaction (CASSANDRA-9508)
 * (cqlsh) Better float precision by default (CASSANDRA-9224)
 * Improve estimated row count (CASSANDRA-9107)
 * Optimize range tombstone memory footprint (CASSANDRA-8603)
 * Use configured gcgs in anticompaction (CASSANDRA-9397)
Merged from 2.0:
 * Don't accumulate more range than necessary in RangeTombstone.Tracker (CASSANDRA-9486)
 * Add broadcast and rpc addresses to system.local (CASSANDRA-9436)
 * Always mark sstable suspect when corrupted (CASSANDRA-9478)
 * Add database users and permissions to CQL3 documentation (CASSANDRA-7558)
 * Allow JVM_OPTS to be passed to standalone tools (CASSANDRA-5969)
 * Fix bad condition in RangeTombstoneList (CASSANDRA-9485)
 * Fix potential StackOverflow when setting CrcCheckChance over JMX (CASSANDRA-9488)
 * Fix null static columns in pages after the first, paged reversed
   queries (CASSANDRA-8502)
 * Fix counting cache serialization in request metrics (CASSANDRA-9466)
 * Add option not to validate atoms during scrub (CASSANDRA-9406)


2.2.0-beta1
 * Introduce Transactional API for internal state changes (CASSANDRA-8984)
 * Add a flag in cassandra.yaml to enable UDFs (CASSANDRA-9404)
 * Better support of null for UDF (CASSANDRA-8374)
 * Use ecj instead of javassist for UDFs (CASSANDRA-8241)
 * faster async logback configuration for tests (CASSANDRA-9376)
 * Add `smallint` and `tinyint` data types (CASSANDRA-8951)
 * Avoid thrift schema creation when native driver is used in stress tool (CASSANDRA-9374)
 * Make Functions.declared thread-safe
 * Add client warnings to native protocol v4 (CASSANDRA-8930)
 * Allow roles cache to be invalidated (CASSANDRA-8967)
 * Upgrade Snappy (CASSANDRA-9063)
 * Don't start Thrift rpc by default (CASSANDRA-9319)
 * Only stream from unrepaired sstables with incremental repair (CASSANDRA-8267)
 * Aggregate UDFs allow SFUNC return type to differ from STYPE if FFUNC specified (CASSANDRA-9321)
 * Remove Thrift dependencies in bundled tools (CASSANDRA-8358)
 * Disable memory mapping of hsperfdata file for JVM statistics (CASSANDRA-9242)
 * Add pre-startup checks to detect potential incompatibilities (CASSANDRA-8049)
 * Distinguish between null and unset in protocol v4 (CASSANDRA-7304)
 * Add user/role permissions for user-defined functions (CASSANDRA-7557)
 * Allow cassandra config to be updated to restart daemon without unloading classes (CASSANDRA-9046)
 * Don't initialize compaction writer before checking if iter is empty (CASSANDRA-9117)
 * Don't execute any functions at prepare-time (CASSANDRA-9037)
 * Share file handles between all instances of a SegmentedFile (CASSANDRA-8893)
 * Make it possible to major compact LCS (CASSANDRA-7272)
 * Make FunctionExecutionException extend RequestExecutionException
   (CASSANDRA-9055)
 * Add support for SELECT JSON, INSERT JSON syntax and new toJson(), fromJson()
   functions (CASSANDRA-7970)
 * Optimise max purgeable timestamp calculation in compaction (CASSANDRA-8920)
 * Constrain internode message buffer sizes, and improve IO class hierarchy (CASSANDRA-8670) 
 * New tool added to validate all sstables in a node (CASSANDRA-5791)
 * Push notification when tracing completes for an operation (CASSANDRA-7807)
 * Delay "node up" and "node added" notifications until native protocol server is started (CASSANDRA-8236)
 * Compressed Commit Log (CASSANDRA-6809)
 * Optimise IntervalTree (CASSANDRA-8988)
 * Add a key-value payload for third party usage (CASSANDRA-8553, 9212)
 * Bump metrics-reporter-config dependency for metrics 3.0 (CASSANDRA-8149)
 * Partition intra-cluster message streams by size, not type (CASSANDRA-8789)
 * Add WriteFailureException to native protocol, notify coordinator of
   write failures (CASSANDRA-8592)
 * Convert SequentialWriter to nio (CASSANDRA-8709)
 * Add role based access control (CASSANDRA-7653, 8650, 7216, 8760, 8849, 8761, 8850)
 * Record client ip address in tracing sessions (CASSANDRA-8162)
 * Indicate partition key columns in response metadata for prepared
   statements (CASSANDRA-7660)
 * Merge UUIDType and TimeUUIDType parse logic (CASSANDRA-8759)
 * Avoid memory allocation when searching index summary (CASSANDRA-8793)
 * Optimise (Time)?UUIDType Comparisons (CASSANDRA-8730)
 * Make CRC32Ex into a separate maven dependency (CASSANDRA-8836)
 * Use preloaded jemalloc w/ Unsafe (CASSANDRA-8714, 9197)
 * Avoid accessing partitioner through StorageProxy (CASSANDRA-8244, 8268)
 * Upgrade Metrics library and remove depricated metrics (CASSANDRA-5657)
 * Serializing Row cache alternative, fully off heap (CASSANDRA-7438)
 * Duplicate rows returned when in clause has repeated values (CASSANDRA-6706)
 * Make CassandraException unchecked, extend RuntimeException (CASSANDRA-8560)
 * Support direct buffer decompression for reads (CASSANDRA-8464)
 * DirectByteBuffer compatible LZ4 methods (CASSANDRA-7039)
 * Group sstables for anticompaction correctly (CASSANDRA-8578)
 * Add ReadFailureException to native protocol, respond
   immediately when replicas encounter errors while handling
   a read request (CASSANDRA-7886)
 * Switch CommitLogSegment from RandomAccessFile to nio (CASSANDRA-8308)
 * Allow mixing token and partition key restrictions (CASSANDRA-7016)
 * Support index key/value entries on map collections (CASSANDRA-8473)
 * Modernize schema tables (CASSANDRA-8261)
 * Support for user-defined aggregation functions (CASSANDRA-8053)
 * Fix NPE in SelectStatement with empty IN values (CASSANDRA-8419)
 * Refactor SelectStatement, return IN results in natural order instead
   of IN value list order and ignore duplicate values in partition key IN restrictions (CASSANDRA-7981)
 * Support UDTs, tuples, and collections in user-defined
   functions (CASSANDRA-7563)
 * Fix aggregate fn results on empty selection, result column name,
   and cqlsh parsing (CASSANDRA-8229)
 * Mark sstables as repaired after full repair (CASSANDRA-7586)
 * Extend Descriptor to include a format value and refactor reader/writer
   APIs (CASSANDRA-7443)
 * Integrate JMH for microbenchmarks (CASSANDRA-8151)
 * Keep sstable levels when bootstrapping (CASSANDRA-7460)
 * Add Sigar library and perform basic OS settings check on startup (CASSANDRA-7838)
 * Support for aggregation functions (CASSANDRA-4914)
 * Remove cassandra-cli (CASSANDRA-7920)
 * Accept dollar quoted strings in CQL (CASSANDRA-7769)
 * Make assassinate a first class command (CASSANDRA-7935)
 * Support IN clause on any partition key column (CASSANDRA-7855)
 * Support IN clause on any clustering column (CASSANDRA-4762)
 * Improve compaction logging (CASSANDRA-7818)
 * Remove YamlFileNetworkTopologySnitch (CASSANDRA-7917)
 * Do anticompaction in groups (CASSANDRA-6851)
 * Support user-defined functions (CASSANDRA-7395, 7526, 7562, 7740, 7781, 7929,
   7924, 7812, 8063, 7813, 7708)
 * Permit configurable timestamps with cassandra-stress (CASSANDRA-7416)
 * Move sstable RandomAccessReader to nio2, which allows using the
   FILE_SHARE_DELETE flag on Windows (CASSANDRA-4050)
 * Remove CQL2 (CASSANDRA-5918)
 * Optimize fetching multiple cells by name (CASSANDRA-6933)
 * Allow compilation in java 8 (CASSANDRA-7028)
 * Make incremental repair default (CASSANDRA-7250)
 * Enable code coverage thru JaCoCo (CASSANDRA-7226)
 * Switch external naming of 'column families' to 'tables' (CASSANDRA-4369) 
 * Shorten SSTable path (CASSANDRA-6962)
 * Use unsafe mutations for most unit tests (CASSANDRA-6969)
 * Fix race condition during calculation of pending ranges (CASSANDRA-7390)
 * Fail on very large batch sizes (CASSANDRA-8011)
 * Improve concurrency of repair (CASSANDRA-6455, 8208, 9145)
 * Select optimal CRC32 implementation at runtime (CASSANDRA-8614)
 * Evaluate MurmurHash of Token once per query (CASSANDRA-7096)
 * Generalize progress reporting (CASSANDRA-8901)
 * Resumable bootstrap streaming (CASSANDRA-8838, CASSANDRA-8942)
 * Allow scrub for secondary index (CASSANDRA-5174)
 * Save repair data to system table (CASSANDRA-5839)
 * fix nodetool names that reference column families (CASSANDRA-8872)
 Merged from 2.1:
 * Warn on misuse of unlogged batches (CASSANDRA-9282)
 * Failure detector detects and ignores local pauses (CASSANDRA-9183)
 * Add utility class to support for rate limiting a given log statement (CASSANDRA-9029)
 * Add missing consistency levels to cassandra-stess (CASSANDRA-9361)
 * Fix commitlog getCompletedTasks to not increment (CASSANDRA-9339)
 * Fix for harmless exceptions logged as ERROR (CASSANDRA-8564)
 * Delete processed sstables in sstablesplit/sstableupgrade (CASSANDRA-8606)
 * Improve sstable exclusion from partition tombstones (CASSANDRA-9298)
 * Validate the indexed column rather than the cell's contents for 2i (CASSANDRA-9057)
 * Add support for top-k custom 2i queries (CASSANDRA-8717)
 * Fix error when dropping table during compaction (CASSANDRA-9251)
 * cassandra-stress supports validation operations over user profiles (CASSANDRA-8773)
 * Add support for rate limiting log messages (CASSANDRA-9029)
 * Log the partition key with tombstone warnings (CASSANDRA-8561)
 * Reduce runWithCompactionsDisabled poll interval to 1ms (CASSANDRA-9271)
 * Fix PITR commitlog replay (CASSANDRA-9195)
 * GCInspector logs very different times (CASSANDRA-9124)
 * Fix deleting from an empty list (CASSANDRA-9198)
 * Update tuple and collection types that use a user-defined type when that UDT
   is modified (CASSANDRA-9148, CASSANDRA-9192)
 * Use higher timeout for prepair and snapshot in repair (CASSANDRA-9261)
 * Fix anticompaction blocking ANTI_ENTROPY stage (CASSANDRA-9151)
 * Repair waits for anticompaction to finish (CASSANDRA-9097)
 * Fix streaming not holding ref when stream error (CASSANDRA-9295)
 * Fix canonical view returning early opened SSTables (CASSANDRA-9396)
Merged from 2.0:
 * (cqlsh) Add LOGIN command to switch users (CASSANDRA-7212)
 * Clone SliceQueryFilter in AbstractReadCommand implementations (CASSANDRA-8940)
 * Push correct protocol notification for DROP INDEX (CASSANDRA-9310)
 * token-generator - generated tokens too long (CASSANDRA-9300)
 * Fix counting of tombstones for TombstoneOverwhelmingException (CASSANDRA-9299)
 * Fix ReconnectableSnitch reconnecting to peers during upgrade (CASSANDRA-6702)
 * Include keyspace and table name in error log for collections over the size
   limit (CASSANDRA-9286)
 * Avoid potential overlap in LCS with single-partition sstables (CASSANDRA-9322)
 * Log warning message when a table is queried before the schema has fully
   propagated (CASSANDRA-9136)
 * Overload SecondaryIndex#indexes to accept the column definition (CASSANDRA-9314)
 * (cqlsh) Add SERIAL and LOCAL_SERIAL consistency levels (CASSANDRA-8051)
 * Fix index selection during rebuild with certain table layouts (CASSANDRA-9281)
 * Fix partition-level-delete-only workload accounting (CASSANDRA-9194)
 * Allow scrub to handle corrupted compressed chunks (CASSANDRA-9140)
 * Fix assertion error when resetlocalschema is run during repair (CASSANDRA-9249)
 * Disable single sstable tombstone compactions for DTCS by default (CASSANDRA-9234)
 * IncomingTcpConnection thread is not named (CASSANDRA-9262)
 * Close incoming connections when MessagingService is stopped (CASSANDRA-9238)
 * Fix streaming hang when retrying (CASSANDRA-9132)


2.1.5
 * Re-add deprecated cold_reads_to_omit param for backwards compat (CASSANDRA-9203)
 * Make anticompaction visible in compactionstats (CASSANDRA-9098)
 * Improve nodetool getendpoints documentation about the partition
   key parameter (CASSANDRA-6458)
 * Don't check other keyspaces for schema changes when an user-defined
   type is altered (CASSANDRA-9187)
 * Add generate-idea-files target to build.xml (CASSANDRA-9123)
 * Allow takeColumnFamilySnapshot to take a list of tables (CASSANDRA-8348)
 * Limit major sstable operations to their canonical representation (CASSANDRA-8669)
 * cqlsh: Add tests for INSERT and UPDATE tab completion (CASSANDRA-9125)
 * cqlsh: quote column names when needed in COPY FROM inserts (CASSANDRA-9080)
 * Do not load read meter for offline operations (CASSANDRA-9082)
 * cqlsh: Make CompositeType data readable (CASSANDRA-8919)
 * cqlsh: Fix display of triggers (CASSANDRA-9081)
 * Fix NullPointerException when deleting or setting an element by index on
   a null list collection (CASSANDRA-9077)
 * Buffer bloom filter serialization (CASSANDRA-9066)
 * Fix anti-compaction target bloom filter size (CASSANDRA-9060)
 * Make FROZEN and TUPLE unreserved keywords in CQL (CASSANDRA-9047)
 * Prevent AssertionError from SizeEstimatesRecorder (CASSANDRA-9034)
 * Avoid overwriting index summaries for sstables with an older format that
   does not support downsampling; rebuild summaries on startup when this
   is detected (CASSANDRA-8993)
 * Fix potential data loss in CompressedSequentialWriter (CASSANDRA-8949)
 * Make PasswordAuthenticator number of hashing rounds configurable (CASSANDRA-8085)
 * Fix AssertionError when binding nested collections in DELETE (CASSANDRA-8900)
 * Check for overlap with non-early sstables in LCS (CASSANDRA-8739)
 * Only calculate max purgable timestamp if we have to (CASSANDRA-8914)
 * (cqlsh) Greatly improve performance of COPY FROM (CASSANDRA-8225)
 * IndexSummary effectiveIndexInterval is now a guideline, not a rule (CASSANDRA-8993)
 * Use correct bounds for page cache eviction of compressed files (CASSANDRA-8746)
 * SSTableScanner enforces its bounds (CASSANDRA-8946)
 * Cleanup cell equality (CASSANDRA-8947)
 * Introduce intra-cluster message coalescing (CASSANDRA-8692)
 * DatabaseDescriptor throws NPE when rpc_interface is used (CASSANDRA-8839)
 * Don't check if an sstable is live for offline compactions (CASSANDRA-8841)
 * Don't set clientMode in SSTableLoader (CASSANDRA-8238)
 * Fix SSTableRewriter with disabled early open (CASSANDRA-8535)
 * Fix cassandra-stress so it respects the CL passed in user mode (CASSANDRA-8948)
 * Fix rare NPE in ColumnDefinition#hasIndexOption() (CASSANDRA-8786)
 * cassandra-stress reports per-operation statistics, plus misc (CASSANDRA-8769)
 * Add SimpleDate (cql date) and Time (cql time) types (CASSANDRA-7523)
 * Use long for key count in cfstats (CASSANDRA-8913)
 * Make SSTableRewriter.abort() more robust to failure (CASSANDRA-8832)
 * Remove cold_reads_to_omit from STCS (CASSANDRA-8860)
 * Make EstimatedHistogram#percentile() use ceil instead of floor (CASSANDRA-8883)
 * Fix top partitions reporting wrong cardinality (CASSANDRA-8834)
 * Fix rare NPE in KeyCacheSerializer (CASSANDRA-8067)
 * Pick sstables for validation as late as possible inc repairs (CASSANDRA-8366)
 * Fix commitlog getPendingTasks to not increment (CASSANDRA-8862)
 * Fix parallelism adjustment in range and secondary index queries
   when the first fetch does not satisfy the limit (CASSANDRA-8856)
 * Check if the filtered sstables is non-empty in STCS (CASSANDRA-8843)
 * Upgrade java-driver used for cassandra-stress (CASSANDRA-8842)
 * Fix CommitLog.forceRecycleAllSegments() memory access error (CASSANDRA-8812)
 * Improve assertions in Memory (CASSANDRA-8792)
 * Fix SSTableRewriter cleanup (CASSANDRA-8802)
 * Introduce SafeMemory for CompressionMetadata.Writer (CASSANDRA-8758)
 * 'nodetool info' prints exception against older node (CASSANDRA-8796)
 * Ensure SSTableReader.last corresponds exactly with the file end (CASSANDRA-8750)
 * Make SSTableWriter.openEarly more robust and obvious (CASSANDRA-8747)
 * Enforce SSTableReader.first/last (CASSANDRA-8744)
 * Cleanup SegmentedFile API (CASSANDRA-8749)
 * Avoid overlap with early compaction replacement (CASSANDRA-8683)
 * Safer Resource Management++ (CASSANDRA-8707)
 * Write partition size estimates into a system table (CASSANDRA-7688)
 * cqlsh: Fix keys() and full() collection indexes in DESCRIBE output
   (CASSANDRA-8154)
 * Show progress of streaming in nodetool netstats (CASSANDRA-8886)
 * IndexSummaryBuilder utilises offheap memory, and shares data between
   each IndexSummary opened from it (CASSANDRA-8757)
 * markCompacting only succeeds if the exact SSTableReader instances being 
   marked are in the live set (CASSANDRA-8689)
 * cassandra-stress support for varint (CASSANDRA-8882)
 * Fix Adler32 digest for compressed sstables (CASSANDRA-8778)
 * Add nodetool statushandoff/statusbackup (CASSANDRA-8912)
 * Use stdout for progress and stats in sstableloader (CASSANDRA-8982)
 * Correctly identify 2i datadir from older versions (CASSANDRA-9116)
Merged from 2.0:
 * Ignore gossip SYNs after shutdown (CASSANDRA-9238)
 * Avoid overflow when calculating max sstable size in LCS (CASSANDRA-9235)
 * Make sstable blacklisting work with compression (CASSANDRA-9138)
 * Do not attempt to rebuild indexes if no index accepts any column (CASSANDRA-9196)
 * Don't initiate snitch reconnection for dead states (CASSANDRA-7292)
 * Fix ArrayIndexOutOfBoundsException in CQLSSTableWriter (CASSANDRA-8978)
 * Add shutdown gossip state to prevent timeouts during rolling restarts (CASSANDRA-8336)
 * Fix running with java.net.preferIPv6Addresses=true (CASSANDRA-9137)
 * Fix failed bootstrap/replace attempts being persisted in system.peers (CASSANDRA-9180)
 * Flush system.IndexInfo after marking index built (CASSANDRA-9128)
 * Fix updates to min/max_compaction_threshold through cassandra-cli
   (CASSANDRA-8102)
 * Don't include tmp files when doing offline relevel (CASSANDRA-9088)
 * Use the proper CAS WriteType when finishing a previous round during Paxos
   preparation (CASSANDRA-8672)
 * Avoid race in cancelling compactions (CASSANDRA-9070)
 * More aggressive check for expired sstables in DTCS (CASSANDRA-8359)
 * Fix ignored index_interval change in ALTER TABLE statements (CASSANDRA-7976)
 * Do more aggressive compaction in old time windows in DTCS (CASSANDRA-8360)
 * java.lang.AssertionError when reading saved cache (CASSANDRA-8740)
 * "disk full" when running cleanup (CASSANDRA-9036)
 * Lower logging level from ERROR to DEBUG when a scheduled schema pull
   cannot be completed due to a node being down (CASSANDRA-9032)
 * Fix MOVED_NODE client event (CASSANDRA-8516)
 * Allow overriding MAX_OUTSTANDING_REPLAY_COUNT (CASSANDRA-7533)
 * Fix malformed JMX ObjectName containing IPv6 addresses (CASSANDRA-9027)
 * (cqlsh) Allow increasing CSV field size limit through
   cqlshrc config option (CASSANDRA-8934)
 * Stop logging range tombstones when exceeding the threshold
   (CASSANDRA-8559)
 * Fix NullPointerException when nodetool getendpoints is run
   against invalid keyspaces or tables (CASSANDRA-8950)
 * Allow specifying the tmp dir (CASSANDRA-7712)
 * Improve compaction estimated tasks estimation (CASSANDRA-8904)
 * Fix duplicate up/down messages sent to native clients (CASSANDRA-7816)
 * Expose commit log archive status via JMX (CASSANDRA-8734)
 * Provide better exceptions for invalid replication strategy parameters
   (CASSANDRA-8909)
 * Fix regression in mixed single and multi-column relation support for
   SELECT statements (CASSANDRA-8613)
 * Add ability to limit number of native connections (CASSANDRA-8086)
 * Fix CQLSSTableWriter throwing exception and spawning threads
   (CASSANDRA-8808)
 * Fix MT mismatch between empty and GC-able data (CASSANDRA-8979)
 * Fix incorrect validation when snapshotting single table (CASSANDRA-8056)
 * Add offline tool to relevel sstables (CASSANDRA-8301)
 * Preserve stream ID for more protocol errors (CASSANDRA-8848)
 * Fix combining token() function with multi-column relations on
   clustering columns (CASSANDRA-8797)
 * Make CFS.markReferenced() resistant to bad refcounting (CASSANDRA-8829)
 * Fix StreamTransferTask abort/complete bad refcounting (CASSANDRA-8815)
 * Fix AssertionError when querying a DESC clustering ordered
   table with ASC ordering and paging (CASSANDRA-8767)
 * AssertionError: "Memory was freed" when running cleanup (CASSANDRA-8716)
 * Make it possible to set max_sstable_age to fractional days (CASSANDRA-8406)
 * Fix some multi-column relations with indexes on some clustering
   columns (CASSANDRA-8275)
 * Fix memory leak in SSTableSimple*Writer and SSTableReader.validate()
   (CASSANDRA-8748)
 * Throw OOM if allocating memory fails to return a valid pointer (CASSANDRA-8726)
 * Fix SSTableSimpleUnsortedWriter ConcurrentModificationException (CASSANDRA-8619)
 * 'nodetool info' prints exception against older node (CASSANDRA-8796)
 * Ensure SSTableSimpleUnsortedWriter.close() terminates if
   disk writer has crashed (CASSANDRA-8807)


2.1.4
 * Bind JMX to localhost unless explicitly configured otherwise (CASSANDRA-9085)


2.1.3
 * Fix HSHA/offheap_objects corruption (CASSANDRA-8719)
 * Upgrade libthrift to 0.9.2 (CASSANDRA-8685)
 * Don't use the shared ref in sstableloader (CASSANDRA-8704)
 * Purge internal prepared statements if related tables or
   keyspaces are dropped (CASSANDRA-8693)
 * (cqlsh) Handle unicode BOM at start of files (CASSANDRA-8638)
 * Stop compactions before exiting offline tools (CASSANDRA-8623)
 * Update tools/stress/README.txt to match current behaviour (CASSANDRA-7933)
 * Fix schema from Thrift conversion with empty metadata (CASSANDRA-8695)
 * Safer Resource Management (CASSANDRA-7705)
 * Make sure we compact highly overlapping cold sstables with
   STCS (CASSANDRA-8635)
 * rpc_interface and listen_interface generate NPE on startup when specified
   interface doesn't exist (CASSANDRA-8677)
 * Fix ArrayIndexOutOfBoundsException in nodetool cfhistograms (CASSANDRA-8514)
 * Switch from yammer metrics for nodetool cf/proxy histograms (CASSANDRA-8662)
 * Make sure we don't add tmplink files to the compaction
   strategy (CASSANDRA-8580)
 * (cqlsh) Handle maps with blob keys (CASSANDRA-8372)
 * (cqlsh) Handle DynamicCompositeType schemas correctly (CASSANDRA-8563)
 * Duplicate rows returned when in clause has repeated values (CASSANDRA-6706)
 * Add tooling to detect hot partitions (CASSANDRA-7974)
 * Fix cassandra-stress user-mode truncation of partition generation (CASSANDRA-8608)
 * Only stream from unrepaired sstables during inc repair (CASSANDRA-8267)
 * Don't allow starting multiple inc repairs on the same sstables (CASSANDRA-8316)
 * Invalidate prepared BATCH statements when related tables
   or keyspaces are dropped (CASSANDRA-8652)
 * Fix missing results in secondary index queries on collections
   with ALLOW FILTERING (CASSANDRA-8421)
 * Expose EstimatedHistogram metrics for range slices (CASSANDRA-8627)
 * (cqlsh) Escape clqshrc passwords properly (CASSANDRA-8618)
 * Fix NPE when passing wrong argument in ALTER TABLE statement (CASSANDRA-8355)
 * Pig: Refactor and deprecate CqlStorage (CASSANDRA-8599)
 * Don't reuse the same cleanup strategy for all sstables (CASSANDRA-8537)
 * Fix case-sensitivity of index name on CREATE and DROP INDEX
   statements (CASSANDRA-8365)
 * Better detection/logging for corruption in compressed sstables (CASSANDRA-8192)
 * Use the correct repairedAt value when closing writer (CASSANDRA-8570)
 * (cqlsh) Handle a schema mismatch being detected on startup (CASSANDRA-8512)
 * Properly calculate expected write size during compaction (CASSANDRA-8532)
 * Invalidate affected prepared statements when a table's columns
   are altered (CASSANDRA-7910)
 * Stress - user defined writes should populate sequentally (CASSANDRA-8524)
 * Fix regression in SSTableRewriter causing some rows to become unreadable 
   during compaction (CASSANDRA-8429)
 * Run major compactions for repaired/unrepaired in parallel (CASSANDRA-8510)
 * (cqlsh) Fix compression options in DESCRIBE TABLE output when compression
   is disabled (CASSANDRA-8288)
 * (cqlsh) Fix DESCRIBE output after keyspaces are altered (CASSANDRA-7623)
 * Make sure we set lastCompactedKey correctly (CASSANDRA-8463)
 * (cqlsh) Fix output of CONSISTENCY command (CASSANDRA-8507)
 * (cqlsh) Fixed the handling of LIST statements (CASSANDRA-8370)
 * Make sstablescrub check leveled manifest again (CASSANDRA-8432)
 * Check first/last keys in sstable when giving out positions (CASSANDRA-8458)
 * Disable mmap on Windows (CASSANDRA-6993)
 * Add missing ConsistencyLevels to cassandra-stress (CASSANDRA-8253)
 * Add auth support to cassandra-stress (CASSANDRA-7985)
 * Fix ArrayIndexOutOfBoundsException when generating error message
   for some CQL syntax errors (CASSANDRA-8455)
 * Scale memtable slab allocation logarithmically (CASSANDRA-7882)
 * cassandra-stress simultaneous inserts over same seed (CASSANDRA-7964)
 * Reduce cassandra-stress sampling memory requirements (CASSANDRA-7926)
 * Ensure memtable flush cannot expire commit log entries from its future (CASSANDRA-8383)
 * Make read "defrag" async to reclaim memtables (CASSANDRA-8459)
 * Remove tmplink files for offline compactions (CASSANDRA-8321)
 * Reduce maxHintsInProgress (CASSANDRA-8415)
 * BTree updates may call provided update function twice (CASSANDRA-8018)
 * Release sstable references after anticompaction (CASSANDRA-8386)
 * Handle abort() in SSTableRewriter properly (CASSANDRA-8320)
 * Centralize shared executors (CASSANDRA-8055)
 * Fix filtering for CONTAINS (KEY) relations on frozen collection
   clustering columns when the query is restricted to a single
   partition (CASSANDRA-8203)
 * Do more aggressive entire-sstable TTL expiry checks (CASSANDRA-8243)
 * Add more log info if readMeter is null (CASSANDRA-8238)
 * add check of the system wall clock time at startup (CASSANDRA-8305)
 * Support for frozen collections (CASSANDRA-7859)
 * Fix overflow on histogram computation (CASSANDRA-8028)
 * Have paxos reuse the timestamp generation of normal queries (CASSANDRA-7801)
 * Fix incremental repair not remove parent session on remote (CASSANDRA-8291)
 * Improve JBOD disk utilization (CASSANDRA-7386)
 * Log failed host when preparing incremental repair (CASSANDRA-8228)
 * Force config client mode in CQLSSTableWriter (CASSANDRA-8281)
 * Fix sstableupgrade throws exception (CASSANDRA-8688)
 * Fix hang when repairing empty keyspace (CASSANDRA-8694)
Merged from 2.0:
 * Fix IllegalArgumentException in dynamic snitch (CASSANDRA-8448)
 * Add support for UPDATE ... IF EXISTS (CASSANDRA-8610)
 * Fix reversal of list prepends (CASSANDRA-8733)
 * Prevent non-zero default_time_to_live on tables with counters
   (CASSANDRA-8678)
 * Fix SSTableSimpleUnsortedWriter ConcurrentModificationException
   (CASSANDRA-8619)
 * Round up time deltas lower than 1ms in BulkLoader (CASSANDRA-8645)
 * Add batch remove iterator to ABSC (CASSANDRA-8414, 8666)
 * Round up time deltas lower than 1ms in BulkLoader (CASSANDRA-8645)
 * Fix isClientMode check in Keyspace (CASSANDRA-8687)
 * Use more efficient slice size for querying internal secondary
   index tables (CASSANDRA-8550)
 * Fix potentially returning deleted rows with range tombstone (CASSANDRA-8558)
 * Check for available disk space before starting a compaction (CASSANDRA-8562)
 * Fix DISTINCT queries with LIMITs or paging when some partitions
   contain only tombstones (CASSANDRA-8490)
 * Introduce background cache refreshing to permissions cache
   (CASSANDRA-8194)
 * Fix race condition in StreamTransferTask that could lead to
   infinite loops and premature sstable deletion (CASSANDRA-7704)
 * Add an extra version check to MigrationTask (CASSANDRA-8462)
 * Ensure SSTableWriter cleans up properly after failure (CASSANDRA-8499)
 * Increase bf true positive count on key cache hit (CASSANDRA-8525)
 * Move MeteredFlusher to its own thread (CASSANDRA-8485)
 * Fix non-distinct results in DISTNCT queries on static columns when
   paging is enabled (CASSANDRA-8087)
 * Move all hints related tasks to hints internal executor (CASSANDRA-8285)
 * Fix paging for multi-partition IN queries (CASSANDRA-8408)
 * Fix MOVED_NODE topology event never being emitted when a node
   moves its token (CASSANDRA-8373)
 * Fix validation of indexes in COMPACT tables (CASSANDRA-8156)
 * Avoid StackOverflowError when a large list of IN values
   is used for a clustering column (CASSANDRA-8410)
 * Fix NPE when writetime() or ttl() calls are wrapped by
   another function call (CASSANDRA-8451)
 * Fix NPE after dropping a keyspace (CASSANDRA-8332)
 * Fix error message on read repair timeouts (CASSANDRA-7947)
 * Default DTCS base_time_seconds changed to 60 (CASSANDRA-8417)
 * Refuse Paxos operation with more than one pending endpoint (CASSANDRA-8346, 8640)
 * Throw correct exception when trying to bind a keyspace or table
   name (CASSANDRA-6952)
 * Make HHOM.compact synchronized (CASSANDRA-8416)
 * cancel latency-sampling task when CF is dropped (CASSANDRA-8401)
 * don't block SocketThread for MessagingService (CASSANDRA-8188)
 * Increase quarantine delay on replacement (CASSANDRA-8260)
 * Expose off-heap memory usage stats (CASSANDRA-7897)
 * Ignore Paxos commits for truncated tables (CASSANDRA-7538)
 * Validate size of indexed column values (CASSANDRA-8280)
 * Make LCS split compaction results over all data directories (CASSANDRA-8329)
 * Fix some failing queries that use multi-column relations
   on COMPACT STORAGE tables (CASSANDRA-8264)
 * Fix InvalidRequestException with ORDER BY (CASSANDRA-8286)
 * Disable SSLv3 for POODLE (CASSANDRA-8265)
 * Fix millisecond timestamps in Tracing (CASSANDRA-8297)
 * Include keyspace name in error message when there are insufficient
   live nodes to stream from (CASSANDRA-8221)
 * Avoid overlap in L1 when L0 contains many nonoverlapping
   sstables (CASSANDRA-8211)
 * Improve PropertyFileSnitch logging (CASSANDRA-8183)
 * Add DC-aware sequential repair (CASSANDRA-8193)
 * Use live sstables in snapshot repair if possible (CASSANDRA-8312)
 * Fix hints serialized size calculation (CASSANDRA-8587)


2.1.2
 * (cqlsh) parse_for_table_meta errors out on queries with undefined
   grammars (CASSANDRA-8262)
 * (cqlsh) Fix SELECT ... TOKEN() function broken in C* 2.1.1 (CASSANDRA-8258)
 * Fix Cassandra crash when running on JDK8 update 40 (CASSANDRA-8209)
 * Optimize partitioner tokens (CASSANDRA-8230)
 * Improve compaction of repaired/unrepaired sstables (CASSANDRA-8004)
 * Make cache serializers pluggable (CASSANDRA-8096)
 * Fix issues with CONTAINS (KEY) queries on secondary indexes
   (CASSANDRA-8147)
 * Fix read-rate tracking of sstables for some queries (CASSANDRA-8239)
 * Fix default timestamp in QueryOptions (CASSANDRA-8246)
 * Set socket timeout when reading remote version (CASSANDRA-8188)
 * Refactor how we track live size (CASSANDRA-7852)
 * Make sure unfinished compaction files are removed (CASSANDRA-8124)
 * Fix shutdown when run as Windows service (CASSANDRA-8136)
 * Fix DESCRIBE TABLE with custom indexes (CASSANDRA-8031)
 * Fix race in RecoveryManagerTest (CASSANDRA-8176)
 * Avoid IllegalArgumentException while sorting sstables in
   IndexSummaryManager (CASSANDRA-8182)
 * Shutdown JVM on file descriptor exhaustion (CASSANDRA-7579)
 * Add 'die' policy for commit log and disk failure (CASSANDRA-7927)
 * Fix installing as service on Windows (CASSANDRA-8115)
 * Fix CREATE TABLE for CQL2 (CASSANDRA-8144)
 * Avoid boxing in ColumnStats min/max trackers (CASSANDRA-8109)
Merged from 2.0:
 * Correctly handle non-text column names in cql3 (CASSANDRA-8178)
 * Fix deletion for indexes on primary key columns (CASSANDRA-8206)
 * Add 'nodetool statusgossip' (CASSANDRA-8125)
 * Improve client notification that nodes are ready for requests (CASSANDRA-7510)
 * Handle negative timestamp in writetime method (CASSANDRA-8139)
 * Pig: Remove errant LIMIT clause in CqlNativeStorage (CASSANDRA-8166)
 * Throw ConfigurationException when hsha is used with the default
   rpc_max_threads setting of 'unlimited' (CASSANDRA-8116)
 * Allow concurrent writing of the same table in the same JVM using
   CQLSSTableWriter (CASSANDRA-7463)
 * Fix totalDiskSpaceUsed calculation (CASSANDRA-8205)


2.1.1
 * Fix spin loop in AtomicSortedColumns (CASSANDRA-7546)
 * Dont notify when replacing tmplink files (CASSANDRA-8157)
 * Fix validation with multiple CONTAINS clause (CASSANDRA-8131)
 * Fix validation of collections in TriggerExecutor (CASSANDRA-8146)
 * Fix IllegalArgumentException when a list of IN values containing tuples
   is passed as a single arg to a prepared statement with the v1 or v2
   protocol (CASSANDRA-8062)
 * Fix ClassCastException in DISTINCT query on static columns with
   query paging (CASSANDRA-8108)
 * Fix NPE on null nested UDT inside a set (CASSANDRA-8105)
 * Fix exception when querying secondary index on set items or map keys
   when some clustering columns are specified (CASSANDRA-8073)
 * Send proper error response when there is an error during native
   protocol message decode (CASSANDRA-8118)
 * Gossip should ignore generation numbers too far in the future (CASSANDRA-8113)
 * Fix NPE when creating a table with frozen sets, lists (CASSANDRA-8104)
 * Fix high memory use due to tracking reads on incrementally opened sstable
   readers (CASSANDRA-8066)
 * Fix EXECUTE request with skipMetadata=false returning no metadata
   (CASSANDRA-8054)
 * Allow concurrent use of CQLBulkOutputFormat (CASSANDRA-7776)
 * Shutdown JVM on OOM (CASSANDRA-7507)
 * Upgrade netty version and enable epoll event loop (CASSANDRA-7761)
 * Don't duplicate sstables smaller than split size when using
   the sstablesplitter tool (CASSANDRA-7616)
 * Avoid re-parsing already prepared statements (CASSANDRA-7923)
 * Fix some Thrift slice deletions and updates of COMPACT STORAGE
   tables with some clustering columns omitted (CASSANDRA-7990)
 * Fix filtering for CONTAINS on sets (CASSANDRA-8033)
 * Properly track added size (CASSANDRA-7239)
 * Allow compilation in java 8 (CASSANDRA-7208)
 * Fix Assertion error on RangeTombstoneList diff (CASSANDRA-8013)
 * Release references to overlapping sstables during compaction (CASSANDRA-7819)
 * Send notification when opening compaction results early (CASSANDRA-8034)
 * Make native server start block until properly bound (CASSANDRA-7885)
 * (cqlsh) Fix IPv6 support (CASSANDRA-7988)
 * Ignore fat clients when checking for endpoint collision (CASSANDRA-7939)
 * Make sstablerepairedset take a list of files (CASSANDRA-7995)
 * (cqlsh) Tab completeion for indexes on map keys (CASSANDRA-7972)
 * (cqlsh) Fix UDT field selection in select clause (CASSANDRA-7891)
 * Fix resource leak in event of corrupt sstable
 * (cqlsh) Add command line option for cqlshrc file path (CASSANDRA-7131)
 * Provide visibility into prepared statements churn (CASSANDRA-7921, CASSANDRA-7930)
 * Invalidate prepared statements when their keyspace or table is
   dropped (CASSANDRA-7566)
 * cassandra-stress: fix support for NetworkTopologyStrategy (CASSANDRA-7945)
 * Fix saving caches when a table is dropped (CASSANDRA-7784)
 * Add better error checking of new stress profile (CASSANDRA-7716)
 * Use ThreadLocalRandom and remove FBUtilities.threadLocalRandom (CASSANDRA-7934)
 * Prevent operator mistakes due to simultaneous bootstrap (CASSANDRA-7069)
 * cassandra-stress supports whitelist mode for node config (CASSANDRA-7658)
 * GCInspector more closely tracks GC; cassandra-stress and nodetool report it (CASSANDRA-7916)
 * nodetool won't output bogus ownership info without a keyspace (CASSANDRA-7173)
 * Add human readable option to nodetool commands (CASSANDRA-5433)
 * Don't try to set repairedAt on old sstables (CASSANDRA-7913)
 * Add metrics for tracking PreparedStatement use (CASSANDRA-7719)
 * (cqlsh) tab-completion for triggers (CASSANDRA-7824)
 * (cqlsh) Support for query paging (CASSANDRA-7514)
 * (cqlsh) Show progress of COPY operations (CASSANDRA-7789)
 * Add syntax to remove multiple elements from a map (CASSANDRA-6599)
 * Support non-equals conditions in lightweight transactions (CASSANDRA-6839)
 * Add IF [NOT] EXISTS to create/drop triggers (CASSANDRA-7606)
 * (cqlsh) Display the current logged-in user (CASSANDRA-7785)
 * (cqlsh) Don't ignore CTRL-C during COPY FROM execution (CASSANDRA-7815)
 * (cqlsh) Order UDTs according to cross-type dependencies in DESCRIBE
   output (CASSANDRA-7659)
 * (cqlsh) Fix handling of CAS statement results (CASSANDRA-7671)
 * (cqlsh) COPY TO/FROM improvements (CASSANDRA-7405)
 * Support list index operations with conditions (CASSANDRA-7499)
 * Add max live/tombstoned cells to nodetool cfstats output (CASSANDRA-7731)
 * Validate IPv6 wildcard addresses properly (CASSANDRA-7680)
 * (cqlsh) Error when tracing query (CASSANDRA-7613)
 * Avoid IOOBE when building SyntaxError message snippet (CASSANDRA-7569)
 * SSTableExport uses correct validator to create string representation of partition
   keys (CASSANDRA-7498)
 * Avoid NPEs when receiving type changes for an unknown keyspace (CASSANDRA-7689)
 * Add support for custom 2i validation (CASSANDRA-7575)
 * Pig support for hadoop CqlInputFormat (CASSANDRA-6454)
 * Add duration mode to cassandra-stress (CASSANDRA-7468)
 * Add listen_interface and rpc_interface options (CASSANDRA-7417)
 * Improve schema merge performance (CASSANDRA-7444)
 * Adjust MT depth based on # of partition validating (CASSANDRA-5263)
 * Optimise NativeCell comparisons (CASSANDRA-6755)
 * Configurable client timeout for cqlsh (CASSANDRA-7516)
 * Include snippet of CQL query near syntax error in messages (CASSANDRA-7111)
 * Make repair -pr work with -local (CASSANDRA-7450)
 * Fix error in sstableloader with -cph > 1 (CASSANDRA-8007)
 * Fix snapshot repair error on indexed tables (CASSANDRA-8020)
 * Do not exit nodetool repair when receiving JMX NOTIF_LOST (CASSANDRA-7909)
 * Stream to private IP when available (CASSANDRA-8084)
Merged from 2.0:
 * Reject conditions on DELETE unless full PK is given (CASSANDRA-6430)
 * Properly reject the token function DELETE (CASSANDRA-7747)
 * Force batchlog replay before decommissioning a node (CASSANDRA-7446)
 * Fix hint replay with many accumulated expired hints (CASSANDRA-6998)
 * Fix duplicate results in DISTINCT queries on static columns with query
   paging (CASSANDRA-8108)
 * Add DateTieredCompactionStrategy (CASSANDRA-6602)
 * Properly validate ascii and utf8 string literals in CQL queries (CASSANDRA-8101)
 * (cqlsh) Fix autocompletion for alter keyspace (CASSANDRA-8021)
 * Create backup directories for commitlog archiving during startup (CASSANDRA-8111)
 * Reduce totalBlockFor() for LOCAL_* consistency levels (CASSANDRA-8058)
 * Fix merging schemas with re-dropped keyspaces (CASSANDRA-7256)
 * Fix counters in supercolumns during live upgrades from 1.2 (CASSANDRA-7188)
 * Notify DT subscribers when a column family is truncated (CASSANDRA-8088)
 * Add sanity check of $JAVA on startup (CASSANDRA-7676)
 * Schedule fat client schema pull on join (CASSANDRA-7993)
 * Don't reset nodes' versions when closing IncomingTcpConnections
   (CASSANDRA-7734)
 * Record the real messaging version in all cases in OutboundTcpConnection
   (CASSANDRA-8057)
 * SSL does not work in cassandra-cli (CASSANDRA-7899)
 * Fix potential exception when using ReversedType in DynamicCompositeType
   (CASSANDRA-7898)
 * Better validation of collection values (CASSANDRA-7833)
 * Track min/max timestamps correctly (CASSANDRA-7969)
 * Fix possible overflow while sorting CL segments for replay (CASSANDRA-7992)
 * Increase nodetool Xmx (CASSANDRA-7956)
 * Archive any commitlog segments present at startup (CASSANDRA-6904)
 * CrcCheckChance should adjust based on live CFMetadata not 
   sstable metadata (CASSANDRA-7978)
 * token() should only accept columns in the partitioning
   key order (CASSANDRA-6075)
 * Add method to invalidate permission cache via JMX (CASSANDRA-7977)
 * Allow propagating multiple gossip states atomically (CASSANDRA-6125)
 * Log exceptions related to unclean native protocol client disconnects
   at DEBUG or INFO (CASSANDRA-7849)
 * Allow permissions cache to be set via JMX (CASSANDRA-7698)
 * Include schema_triggers CF in readable system resources (CASSANDRA-7967)
 * Fix RowIndexEntry to report correct serializedSize (CASSANDRA-7948)
 * Make CQLSSTableWriter sync within partitions (CASSANDRA-7360)
 * Potentially use non-local replicas in CqlConfigHelper (CASSANDRA-7906)
 * Explicitly disallow mixing multi-column and single-column
   relations on clustering columns (CASSANDRA-7711)
 * Better error message when condition is set on PK column (CASSANDRA-7804)
 * Don't send schema change responses and events for no-op DDL
   statements (CASSANDRA-7600)
 * (Hadoop) fix cluster initialisation for a split fetching (CASSANDRA-7774)
 * Throw InvalidRequestException when queries contain relations on entire
   collection columns (CASSANDRA-7506)
 * (cqlsh) enable CTRL-R history search with libedit (CASSANDRA-7577)
 * (Hadoop) allow ACFRW to limit nodes to local DC (CASSANDRA-7252)
 * (cqlsh) cqlsh should automatically disable tracing when selecting
   from system_traces (CASSANDRA-7641)
 * (Hadoop) Add CqlOutputFormat (CASSANDRA-6927)
 * Don't depend on cassandra config for nodetool ring (CASSANDRA-7508)
 * (cqlsh) Fix failing cqlsh formatting tests (CASSANDRA-7703)
 * Fix IncompatibleClassChangeError from hadoop2 (CASSANDRA-7229)
 * Add 'nodetool sethintedhandoffthrottlekb' (CASSANDRA-7635)
 * (cqlsh) Add tab-completion for CREATE/DROP USER IF [NOT] EXISTS (CASSANDRA-7611)
 * Catch errors when the JVM pulls the rug out from GCInspector (CASSANDRA-5345)
 * cqlsh fails when version number parts are not int (CASSANDRA-7524)
 * Fix NPE when table dropped during streaming (CASSANDRA-7946)
 * Fix wrong progress when streaming uncompressed (CASSANDRA-7878)
 * Fix possible infinite loop in creating repair range (CASSANDRA-7983)
 * Fix unit in nodetool for streaming throughput (CASSANDRA-7375)
Merged from 1.2:
 * Don't index tombstones (CASSANDRA-7828)
 * Improve PasswordAuthenticator default super user setup (CASSANDRA-7788)


2.1.0
 * (cqlsh) Removed "ALTER TYPE <name> RENAME TO <name>" from tab-completion
   (CASSANDRA-7895)
 * Fixed IllegalStateException in anticompaction (CASSANDRA-7892)
 * cqlsh: DESCRIBE support for frozen UDTs, tuples (CASSANDRA-7863)
 * Avoid exposing internal classes over JMX (CASSANDRA-7879)
 * Add null check for keys when freezing collection (CASSANDRA-7869)
 * Improve stress workload realism (CASSANDRA-7519)
Merged from 2.0:
 * Configure system.paxos with LeveledCompactionStrategy (CASSANDRA-7753)
 * Fix ALTER clustering column type from DateType to TimestampType when
   using DESC clustering order (CASSANRDA-7797)
 * Throw EOFException if we run out of chunks in compressed datafile
   (CASSANDRA-7664)
 * Fix PRSI handling of CQL3 row markers for row cleanup (CASSANDRA-7787)
 * Fix dropping collection when it's the last regular column (CASSANDRA-7744)
 * Make StreamReceiveTask thread safe and gc friendly (CASSANDRA-7795)
 * Validate empty cell names from counter updates (CASSANDRA-7798)
Merged from 1.2:
 * Don't allow compacted sstables to be marked as compacting (CASSANDRA-7145)
 * Track expired tombstones (CASSANDRA-7810)


2.1.0-rc7
 * Add frozen keyword and require UDT to be frozen (CASSANDRA-7857)
 * Track added sstable size correctly (CASSANDRA-7239)
 * (cqlsh) Fix case insensitivity (CASSANDRA-7834)
 * Fix failure to stream ranges when moving (CASSANDRA-7836)
 * Correctly remove tmplink files (CASSANDRA-7803)
 * (cqlsh) Fix column name formatting for functions, CAS operations,
   and UDT field selections (CASSANDRA-7806)
 * (cqlsh) Fix COPY FROM handling of null/empty primary key
   values (CASSANDRA-7792)
 * Fix ordering of static cells (CASSANDRA-7763)
Merged from 2.0:
 * Forbid re-adding dropped counter columns (CASSANDRA-7831)
 * Fix CFMetaData#isThriftCompatible() for PK-only tables (CASSANDRA-7832)
 * Always reject inequality on the partition key without token()
   (CASSANDRA-7722)
 * Always send Paxos commit to all replicas (CASSANDRA-7479)
 * Make disruptor_thrift_server invocation pool configurable (CASSANDRA-7594)
 * Make repair no-op when RF=1 (CASSANDRA-7864)


2.1.0-rc6
 * Fix OOM issue from netty caching over time (CASSANDRA-7743)
 * json2sstable couldn't import JSON for CQL table (CASSANDRA-7477)
 * Invalidate all caches on table drop (CASSANDRA-7561)
 * Skip strict endpoint selection for ranges if RF == nodes (CASSANRA-7765)
 * Fix Thrift range filtering without 2ary index lookups (CASSANDRA-7741)
 * Add tracing entries about concurrent range requests (CASSANDRA-7599)
 * (cqlsh) Fix DESCRIBE for NTS keyspaces (CASSANDRA-7729)
 * Remove netty buffer ref-counting (CASSANDRA-7735)
 * Pass mutated cf to index updater for use by PRSI (CASSANDRA-7742)
 * Include stress yaml example in release and deb (CASSANDRA-7717)
 * workaround for netty issue causing corrupted data off the wire (CASSANDRA-7695)
 * cqlsh DESC CLUSTER fails retrieving ring information (CASSANDRA-7687)
 * Fix binding null values inside UDT (CASSANDRA-7685)
 * Fix UDT field selection with empty fields (CASSANDRA-7670)
 * Bogus deserialization of static cells from sstable (CASSANDRA-7684)
 * Fix NPE on compaction leftover cleanup for dropped table (CASSANDRA-7770)
Merged from 2.0:
 * Fix race condition in StreamTransferTask that could lead to
   infinite loops and premature sstable deletion (CASSANDRA-7704)
 * (cqlsh) Wait up to 10 sec for a tracing session (CASSANDRA-7222)
 * Fix NPE in FileCacheService.sizeInBytes (CASSANDRA-7756)
 * Remove duplicates from StorageService.getJoiningNodes (CASSANDRA-7478)
 * Clone token map outside of hot gossip loops (CASSANDRA-7758)
 * Fix MS expiring map timeout for Paxos messages (CASSANDRA-7752)
 * Do not flush on truncate if durable_writes is false (CASSANDRA-7750)
 * Give CRR a default input_cql Statement (CASSANDRA-7226)
 * Better error message when adding a collection with the same name
   than a previously dropped one (CASSANDRA-6276)
 * Fix validation when adding static columns (CASSANDRA-7730)
 * (Thrift) fix range deletion of supercolumns (CASSANDRA-7733)
 * Fix potential AssertionError in RangeTombstoneList (CASSANDRA-7700)
 * Validate arguments of blobAs* functions (CASSANDRA-7707)
 * Fix potential AssertionError with 2ndary indexes (CASSANDRA-6612)
 * Avoid logging CompactionInterrupted at ERROR (CASSANDRA-7694)
 * Minor leak in sstable2jon (CASSANDRA-7709)
 * Add cassandra.auto_bootstrap system property (CASSANDRA-7650)
 * Update java driver (for hadoop) (CASSANDRA-7618)
 * Remove CqlPagingRecordReader/CqlPagingInputFormat (CASSANDRA-7570)
 * Support connecting to ipv6 jmx with nodetool (CASSANDRA-7669)


2.1.0-rc5
 * Reject counters inside user types (CASSANDRA-7672)
 * Switch to notification-based GCInspector (CASSANDRA-7638)
 * (cqlsh) Handle nulls in UDTs and tuples correctly (CASSANDRA-7656)
 * Don't use strict consistency when replacing (CASSANDRA-7568)
 * Fix min/max cell name collection on 2.0 SSTables with range
   tombstones (CASSANDRA-7593)
 * Tolerate min/max cell names of different lengths (CASSANDRA-7651)
 * Filter cached results correctly (CASSANDRA-7636)
 * Fix tracing on the new SEPExecutor (CASSANDRA-7644)
 * Remove shuffle and taketoken (CASSANDRA-7601)
 * Clean up Windows batch scripts (CASSANDRA-7619)
 * Fix native protocol drop user type notification (CASSANDRA-7571)
 * Give read access to system.schema_usertypes to all authenticated users
   (CASSANDRA-7578)
 * (cqlsh) Fix cqlsh display when zero rows are returned (CASSANDRA-7580)
 * Get java version correctly when JAVA_TOOL_OPTIONS is set (CASSANDRA-7572)
 * Fix NPE when dropping index from non-existent keyspace, AssertionError when
   dropping non-existent index with IF EXISTS (CASSANDRA-7590)
 * Fix sstablelevelresetter hang (CASSANDRA-7614)
 * (cqlsh) Fix deserialization of blobs (CASSANDRA-7603)
 * Use "keyspace updated" schema change message for UDT changes in v1 and
   v2 protocols (CASSANDRA-7617)
 * Fix tracing of range slices and secondary index lookups that are local
   to the coordinator (CASSANDRA-7599)
 * Set -Dcassandra.storagedir for all tool shell scripts (CASSANDRA-7587)
 * Don't swap max/min col names when mutating sstable metadata (CASSANDRA-7596)
 * (cqlsh) Correctly handle paged result sets (CASSANDRA-7625)
 * (cqlsh) Improve waiting for a trace to complete (CASSANDRA-7626)
 * Fix tracing of concurrent range slices and 2ary index queries (CASSANDRA-7626)
 * Fix scrub against collection type (CASSANDRA-7665)
Merged from 2.0:
 * Set gc_grace_seconds to seven days for system schema tables (CASSANDRA-7668)
 * SimpleSeedProvider no longer caches seeds forever (CASSANDRA-7663)
 * Always flush on truncate (CASSANDRA-7511)
 * Fix ReversedType(DateType) mapping to native protocol (CASSANDRA-7576)
 * Always merge ranges owned by a single node (CASSANDRA-6930)
 * Track max/min timestamps for range tombstones (CASSANDRA-7647)
 * Fix NPE when listing saved caches dir (CASSANDRA-7632)


2.1.0-rc4
 * Fix word count hadoop example (CASSANDRA-7200)
 * Updated memtable_cleanup_threshold and memtable_flush_writers defaults 
   (CASSANDRA-7551)
 * (Windows) fix startup when WMI memory query fails (CASSANDRA-7505)
 * Anti-compaction proceeds if any part of the repair failed (CASSANDRA-7521)
 * Add missing table name to DROP INDEX responses and notifications (CASSANDRA-7539)
 * Bump CQL version to 3.2.0 and update CQL documentation (CASSANDRA-7527)
 * Fix configuration error message when running nodetool ring (CASSANDRA-7508)
 * Support conditional updates, tuple type, and the v3 protocol in cqlsh (CASSANDRA-7509)
 * Handle queries on multiple secondary index types (CASSANDRA-7525)
 * Fix cqlsh authentication with v3 native protocol (CASSANDRA-7564)
 * Fix NPE when unknown prepared statement ID is used (CASSANDRA-7454)
Merged from 2.0:
 * (Windows) force range-based repair to non-sequential mode (CASSANDRA-7541)
 * Fix range merging when DES scores are zero (CASSANDRA-7535)
 * Warn when SSL certificates have expired (CASSANDRA-7528)
 * Fix error when doing reversed queries with static columns (CASSANDRA-7490)
Merged from 1.2:
 * Set correct stream ID on responses when non-Exception Throwables
   are thrown while handling native protocol messages (CASSANDRA-7470)


2.1.0-rc3
 * Consider expiry when reconciling otherwise equal cells (CASSANDRA-7403)
 * Introduce CQL support for stress tool (CASSANDRA-6146)
 * Fix ClassCastException processing expired messages (CASSANDRA-7496)
 * Fix prepared marker for collections inside UDT (CASSANDRA-7472)
 * Remove left-over populate_io_cache_on_flush and replicate_on_write
   uses (CASSANDRA-7493)
 * (Windows) handle spaces in path names (CASSANDRA-7451)
 * Ensure writes have completed after dropping a table, before recycling
   commit log segments (CASSANDRA-7437)
 * Remove left-over rows_per_partition_to_cache (CASSANDRA-7493)
 * Fix error when CONTAINS is used with a bind marker (CASSANDRA-7502)
 * Properly reject unknown UDT field (CASSANDRA-7484)
Merged from 2.0:
 * Fix CC#collectTimeOrderedData() tombstone optimisations (CASSANDRA-7394)
 * Support DISTINCT for static columns and fix behaviour when DISTINC is
   not use (CASSANDRA-7305).
 * Workaround JVM NPE on JMX bind failure (CASSANDRA-7254)
 * Fix race in FileCacheService RemovalListener (CASSANDRA-7278)
 * Fix inconsistent use of consistencyForCommit that allowed LOCAL_QUORUM
   operations to incorrect become full QUORUM (CASSANDRA-7345)
 * Properly handle unrecognized opcodes and flags (CASSANDRA-7440)
 * (Hadoop) close CqlRecordWriter clients when finished (CASSANDRA-7459)
 * Commit disk failure policy (CASSANDRA-7429)
 * Make sure high level sstables get compacted (CASSANDRA-7414)
 * Fix AssertionError when using empty clustering columns and static columns
   (CASSANDRA-7455)
 * Add option to disable STCS in L0 (CASSANDRA-6621)
 * Upgrade to snappy-java 1.0.5.2 (CASSANDRA-7476)


2.1.0-rc2
 * Fix heap size calculation for CompoundSparseCellName and 
   CompoundSparseCellName.WithCollection (CASSANDRA-7421)
 * Allow counter mutations in UNLOGGED batches (CASSANDRA-7351)
 * Modify reconcile logic to always pick a tombstone over a counter cell
   (CASSANDRA-7346)
 * Avoid incremental compaction on Windows (CASSANDRA-7365)
 * Fix exception when querying a composite-keyed table with a collection index
   (CASSANDRA-7372)
 * Use node's host id in place of counter ids (CASSANDRA-7366)
 * Fix error when doing reversed queries with static columns (CASSANDRA-7490)
 * Backport CASSANDRA-6747 (CASSANDRA-7560)
 * Track max/min timestamps for range tombstones (CASSANDRA-7647)
 * Fix NPE when listing saved caches dir (CASSANDRA-7632)
 * Fix sstableloader unable to connect encrypted node (CASSANDRA-7585)
Merged from 1.2:
 * Clone token map outside of hot gossip loops (CASSANDRA-7758)
 * Add stop method to EmbeddedCassandraService (CASSANDRA-7595)
 * Support connecting to ipv6 jmx with nodetool (CASSANDRA-7669)
 * Set gc_grace_seconds to seven days for system schema tables (CASSANDRA-7668)
 * SimpleSeedProvider no longer caches seeds forever (CASSANDRA-7663)
 * Set correct stream ID on responses when non-Exception Throwables
   are thrown while handling native protocol messages (CASSANDRA-7470)
 * Fix row size miscalculation in LazilyCompactedRow (CASSANDRA-7543)
 * Fix race in background compaction check (CASSANDRA-7745)
 * Don't clear out range tombstones during compaction (CASSANDRA-7808)


2.1.0-rc1
 * Revert flush directory (CASSANDRA-6357)
 * More efficient executor service for fast operations (CASSANDRA-4718)
 * Move less common tools into a new cassandra-tools package (CASSANDRA-7160)
 * Support more concurrent requests in native protocol (CASSANDRA-7231)
 * Add tab-completion to debian nodetool packaging (CASSANDRA-6421)
 * Change concurrent_compactors defaults (CASSANDRA-7139)
 * Add PowerShell Windows launch scripts (CASSANDRA-7001)
 * Make commitlog archive+restore more robust (CASSANDRA-6974)
 * Fix marking commitlogsegments clean (CASSANDRA-6959)
 * Add snapshot "manifest" describing files included (CASSANDRA-6326)
 * Parallel streaming for sstableloader (CASSANDRA-3668)
 * Fix bugs in supercolumns handling (CASSANDRA-7138)
 * Fix ClassClassException on composite dense tables (CASSANDRA-7112)
 * Cleanup and optimize collation and slice iterators (CASSANDRA-7107)
 * Upgrade NBHM lib (CASSANDRA-7128)
 * Optimize netty server (CASSANDRA-6861)
 * Fix repair hang when given CF does not exist (CASSANDRA-7189)
 * Allow c* to be shutdown in an embedded mode (CASSANDRA-5635)
 * Add server side batching to native transport (CASSANDRA-5663)
 * Make batchlog replay asynchronous (CASSANDRA-6134)
 * remove unused classes (CASSANDRA-7197)
 * Limit user types to the keyspace they are defined in (CASSANDRA-6643)
 * Add validate method to CollectionType (CASSANDRA-7208)
 * New serialization format for UDT values (CASSANDRA-7209, CASSANDRA-7261)
 * Fix nodetool netstats (CASSANDRA-7270)
 * Fix potential ClassCastException in HintedHandoffManager (CASSANDRA-7284)
 * Use prepared statements internally (CASSANDRA-6975)
 * Fix broken paging state with prepared statement (CASSANDRA-7120)
 * Fix IllegalArgumentException in CqlStorage (CASSANDRA-7287)
 * Allow nulls/non-existant fields in UDT (CASSANDRA-7206)
 * Add Thrift MultiSliceRequest (CASSANDRA-6757, CASSANDRA-7027)
 * Handle overlapping MultiSlices (CASSANDRA-7279)
 * Fix DataOutputTest on Windows (CASSANDRA-7265)
 * Embedded sets in user defined data-types are not updating (CASSANDRA-7267)
 * Add tuple type to CQL/native protocol (CASSANDRA-7248)
 * Fix CqlPagingRecordReader on tables with few rows (CASSANDRA-7322)
Merged from 2.0:
 * Copy compaction options to make sure they are reloaded (CASSANDRA-7290)
 * Add option to do more aggressive tombstone compactions (CASSANDRA-6563)
 * Don't try to compact already-compacting files in HHOM (CASSANDRA-7288)
 * Always reallocate buffers in HSHA (CASSANDRA-6285)
 * (Hadoop) support authentication in CqlRecordReader (CASSANDRA-7221)
 * (Hadoop) Close java driver Cluster in CQLRR.close (CASSANDRA-7228)
 * Warn when 'USING TIMESTAMP' is used on a CAS BATCH (CASSANDRA-7067)
 * return all cpu values from BackgroundActivityMonitor.readAndCompute (CASSANDRA-7183)
 * Correctly delete scheduled range xfers (CASSANDRA-7143)
 * return all cpu values from BackgroundActivityMonitor.readAndCompute (CASSANDRA-7183)  
 * reduce garbage creation in calculatePendingRanges (CASSANDRA-7191)
 * fix c* launch issues on Russian os's due to output of linux 'free' cmd (CASSANDRA-6162)
 * Fix disabling autocompaction (CASSANDRA-7187)
 * Fix potential NumberFormatException when deserializing IntegerType (CASSANDRA-7088)
 * cqlsh can't tab-complete disabling compaction (CASSANDRA-7185)
 * cqlsh: Accept and execute CQL statement(s) from command-line parameter (CASSANDRA-7172)
 * Fix IllegalStateException in CqlPagingRecordReader (CASSANDRA-7198)
 * Fix the InvertedIndex trigger example (CASSANDRA-7211)
 * Add --resolve-ip option to 'nodetool ring' (CASSANDRA-7210)
 * reduce garbage on codec flag deserialization (CASSANDRA-7244) 
 * Fix duplicated error messages on directory creation error at startup (CASSANDRA-5818)
 * Proper null handle for IF with map element access (CASSANDRA-7155)
 * Improve compaction visibility (CASSANDRA-7242)
 * Correctly delete scheduled range xfers (CASSANDRA-7143)
 * Make batchlog replica selection rack-aware (CASSANDRA-6551)
 * Fix CFMetaData#getColumnDefinitionFromColumnName() (CASSANDRA-7074)
 * Fix writetime/ttl functions for static columns (CASSANDRA-7081)
 * Suggest CTRL-C or semicolon after three blank lines in cqlsh (CASSANDRA-7142)
 * Fix 2ndary index queries with DESC clustering order (CASSANDRA-6950)
 * Invalid key cache entries on DROP (CASSANDRA-6525)
 * Fix flapping RecoveryManagerTest (CASSANDRA-7084)
 * Add missing iso8601 patterns for date strings (CASSANDRA-6973)
 * Support selecting multiple rows in a partition using IN (CASSANDRA-6875)
 * Add authentication support to shuffle (CASSANDRA-6484)
 * Swap local and global default read repair chances (CASSANDRA-7320)
 * Add conditional CREATE/DROP USER support (CASSANDRA-7264)
 * Cqlsh counts non-empty lines for "Blank lines" warning (CASSANDRA-7325)
Merged from 1.2:
 * Add Cloudstack snitch (CASSANDRA-7147)
 * Update system.peers correctly when relocating tokens (CASSANDRA-7126)
 * Add Google Compute Engine snitch (CASSANDRA-7132)
 * remove duplicate query for local tokens (CASSANDRA-7182)
 * exit CQLSH with error status code if script fails (CASSANDRA-6344)
 * Fix bug with some IN queries missig results (CASSANDRA-7105)
 * Fix availability validation for LOCAL_ONE CL (CASSANDRA-7319)
 * Hint streaming can cause decommission to fail (CASSANDRA-7219)


2.1.0-beta2
 * Increase default CL space to 8GB (CASSANDRA-7031)
 * Add range tombstones to read repair digests (CASSANDRA-6863)
 * Fix BTree.clear for large updates (CASSANDRA-6943)
 * Fail write instead of logging a warning when unable to append to CL
   (CASSANDRA-6764)
 * Eliminate possibility of CL segment appearing twice in active list 
   (CASSANDRA-6557)
 * Apply DONTNEED fadvise to commitlog segments (CASSANDRA-6759)
 * Switch CRC component to Adler and include it for compressed sstables 
   (CASSANDRA-4165)
 * Allow cassandra-stress to set compaction strategy options (CASSANDRA-6451)
 * Add broadcast_rpc_address option to cassandra.yaml (CASSANDRA-5899)
 * Auto reload GossipingPropertyFileSnitch config (CASSANDRA-5897)
 * Fix overflow of memtable_total_space_in_mb (CASSANDRA-6573)
 * Fix ABTC NPE and apply update function correctly (CASSANDRA-6692)
 * Allow nodetool to use a file or prompt for password (CASSANDRA-6660)
 * Fix AIOOBE when concurrently accessing ABSC (CASSANDRA-6742)
 * Fix assertion error in ALTER TYPE RENAME (CASSANDRA-6705)
 * Scrub should not always clear out repaired status (CASSANDRA-5351)
 * Improve handling of range tombstone for wide partitions (CASSANDRA-6446)
 * Fix ClassCastException for compact table with composites (CASSANDRA-6738)
 * Fix potentially repairing with wrong nodes (CASSANDRA-6808)
 * Change caching option syntax (CASSANDRA-6745)
 * Fix stress to do proper counter reads (CASSANDRA-6835)
 * Fix help message for stress counter_write (CASSANDRA-6824)
 * Fix stress smart Thrift client to pick servers correctly (CASSANDRA-6848)
 * Add logging levels (minimal, normal or verbose) to stress tool (CASSANDRA-6849)
 * Fix race condition in Batch CLE (CASSANDRA-6860)
 * Improve cleanup/scrub/upgradesstables failure handling (CASSANDRA-6774)
 * ByteBuffer write() methods for serializing sstables (CASSANDRA-6781)
 * Proper compare function for CollectionType (CASSANDRA-6783)
 * Update native server to Netty 4 (CASSANDRA-6236)
 * Fix off-by-one error in stress (CASSANDRA-6883)
 * Make OpOrder AutoCloseable (CASSANDRA-6901)
 * Remove sync repair JMX interface (CASSANDRA-6900)
 * Add multiple memory allocation options for memtables (CASSANDRA-6689, 6694)
 * Remove adjusted op rate from stress output (CASSANDRA-6921)
 * Add optimized CF.hasColumns() implementations (CASSANDRA-6941)
 * Serialize batchlog mutations with the version of the target node
   (CASSANDRA-6931)
 * Optimize CounterColumn#reconcile() (CASSANDRA-6953)
 * Properly remove 1.2 sstable support in 2.1 (CASSANDRA-6869)
 * Lock counter cells, not partitions (CASSANDRA-6880)
 * Track presence of legacy counter shards in sstables (CASSANDRA-6888)
 * Ensure safe resource cleanup when replacing sstables (CASSANDRA-6912)
 * Add failure handler to async callback (CASSANDRA-6747)
 * Fix AE when closing SSTable without releasing reference (CASSANDRA-7000)
 * Clean up IndexInfo on keyspace/table drops (CASSANDRA-6924)
 * Only snapshot relative SSTables when sequential repair (CASSANDRA-7024)
 * Require nodetool rebuild_index to specify index names (CASSANDRA-7038)
 * fix cassandra stress errors on reads with native protocol (CASSANDRA-7033)
 * Use OpOrder to guard sstable references for reads (CASSANDRA-6919)
 * Preemptive opening of compaction result (CASSANDRA-6916)
 * Multi-threaded scrub/cleanup/upgradesstables (CASSANDRA-5547)
 * Optimize cellname comparison (CASSANDRA-6934)
 * Native protocol v3 (CASSANDRA-6855)
 * Optimize Cell liveness checks and clean up Cell (CASSANDRA-7119)
 * Support consistent range movements (CASSANDRA-2434)
 * Display min timestamp in sstablemetadata viewer (CASSANDRA-6767)
Merged from 2.0:
 * Avoid race-prone second "scrub" of system keyspace (CASSANDRA-6797)
 * Pool CqlRecordWriter clients by inetaddress rather than Range
   (CASSANDRA-6665)
 * Fix compaction_history timestamps (CASSANDRA-6784)
 * Compare scores of full replica ordering in DES (CASSANDRA-6683)
 * fix CME in SessionInfo updateProgress affecting netstats (CASSANDRA-6577)
 * Allow repairing between specific replicas (CASSANDRA-6440)
 * Allow per-dc enabling of hints (CASSANDRA-6157)
 * Add compatibility for Hadoop 0.2.x (CASSANDRA-5201)
 * Fix EstimatedHistogram races (CASSANDRA-6682)
 * Failure detector correctly converts initial value to nanos (CASSANDRA-6658)
 * Add nodetool taketoken to relocate vnodes (CASSANDRA-4445)
 * Expose bulk loading progress over JMX (CASSANDRA-4757)
 * Correctly handle null with IF conditions and TTL (CASSANDRA-6623)
 * Account for range/row tombstones in tombstone drop
   time histogram (CASSANDRA-6522)
 * Stop CommitLogSegment.close() from calling sync() (CASSANDRA-6652)
 * Make commitlog failure handling configurable (CASSANDRA-6364)
 * Avoid overlaps in LCS (CASSANDRA-6688)
 * Improve support for paginating over composites (CASSANDRA-4851)
 * Fix count(*) queries in a mixed cluster (CASSANDRA-6707)
 * Improve repair tasks(snapshot, differencing) concurrency (CASSANDRA-6566)
 * Fix replaying pre-2.0 commit logs (CASSANDRA-6714)
 * Add static columns to CQL3 (CASSANDRA-6561)
 * Optimize single partition batch statements (CASSANDRA-6737)
 * Disallow post-query re-ordering when paging (CASSANDRA-6722)
 * Fix potential paging bug with deleted columns (CASSANDRA-6748)
 * Fix NPE on BulkLoader caused by losing StreamEvent (CASSANDRA-6636)
 * Fix truncating compression metadata (CASSANDRA-6791)
 * Add CMSClassUnloadingEnabled JVM option (CASSANDRA-6541)
 * Catch memtable flush exceptions during shutdown (CASSANDRA-6735)
 * Fix upgradesstables NPE for non-CF-based indexes (CASSANDRA-6645)
 * Fix UPDATE updating PRIMARY KEY columns implicitly (CASSANDRA-6782)
 * Fix IllegalArgumentException when updating from 1.2 with SuperColumns
   (CASSANDRA-6733)
 * FBUtilities.singleton() should use the CF comparator (CASSANDRA-6778)
 * Fix CQLSStableWriter.addRow(Map<String, Object>) (CASSANDRA-6526)
 * Fix HSHA server introducing corrupt data (CASSANDRA-6285)
 * Fix CAS conditions for COMPACT STORAGE tables (CASSANDRA-6813)
 * Starting threads in OutboundTcpConnectionPool constructor causes race conditions (CASSANDRA-7177)
 * Allow overriding cassandra-rackdc.properties file (CASSANDRA-7072)
 * Set JMX RMI port to 7199 (CASSANDRA-7087)
 * Use LOCAL_QUORUM for data reads at LOCAL_SERIAL (CASSANDRA-6939)
 * Log a warning for large batches (CASSANDRA-6487)
 * Put nodes in hibernate when join_ring is false (CASSANDRA-6961)
 * Avoid early loading of non-system keyspaces before compaction-leftovers 
   cleanup at startup (CASSANDRA-6913)
 * Restrict Windows to parallel repairs (CASSANDRA-6907)
 * (Hadoop) Allow manually specifying start/end tokens in CFIF (CASSANDRA-6436)
 * Fix NPE in MeteredFlusher (CASSANDRA-6820)
 * Fix race processing range scan responses (CASSANDRA-6820)
 * Allow deleting snapshots from dropped keyspaces (CASSANDRA-6821)
 * Add uuid() function (CASSANDRA-6473)
 * Omit tombstones from schema digests (CASSANDRA-6862)
 * Include correct consistencyLevel in LWT timeout (CASSANDRA-6884)
 * Lower chances for losing new SSTables during nodetool refresh and
   ColumnFamilyStore.loadNewSSTables (CASSANDRA-6514)
 * Add support for DELETE ... IF EXISTS to CQL3 (CASSANDRA-5708)
 * Update hadoop_cql3_word_count example (CASSANDRA-6793)
 * Fix handling of RejectedExecution in sync Thrift server (CASSANDRA-6788)
 * Log more information when exceeding tombstone_warn_threshold (CASSANDRA-6865)
 * Fix truncate to not abort due to unreachable fat clients (CASSANDRA-6864)
 * Fix schema concurrency exceptions (CASSANDRA-6841)
 * Fix leaking validator FH in StreamWriter (CASSANDRA-6832)
 * Fix saving triggers to schema (CASSANDRA-6789)
 * Fix trigger mutations when base mutation list is immutable (CASSANDRA-6790)
 * Fix accounting in FileCacheService to allow re-using RAR (CASSANDRA-6838)
 * Fix static counter columns (CASSANDRA-6827)
 * Restore expiring->deleted (cell) compaction optimization (CASSANDRA-6844)
 * Fix CompactionManager.needsCleanup (CASSANDRA-6845)
 * Correctly compare BooleanType values other than 0 and 1 (CASSANDRA-6779)
 * Read message id as string from earlier versions (CASSANDRA-6840)
 * Properly use the Paxos consistency for (non-protocol) batch (CASSANDRA-6837)
 * Add paranoid disk failure option (CASSANDRA-6646)
 * Improve PerRowSecondaryIndex performance (CASSANDRA-6876)
 * Extend triggers to support CAS updates (CASSANDRA-6882)
 * Static columns with IF NOT EXISTS don't always work as expected (CASSANDRA-6873)
 * Fix paging with SELECT DISTINCT (CASSANDRA-6857)
 * Fix UnsupportedOperationException on CAS timeout (CASSANDRA-6923)
 * Improve MeteredFlusher handling of MF-unaffected column families
   (CASSANDRA-6867)
 * Add CqlRecordReader using native pagination (CASSANDRA-6311)
 * Add QueryHandler interface (CASSANDRA-6659)
 * Track liveRatio per-memtable, not per-CF (CASSANDRA-6945)
 * Make sure upgradesstables keeps sstable level (CASSANDRA-6958)
 * Fix LIMIT with static columns (CASSANDRA-6956)
 * Fix clash with CQL column name in thrift validation (CASSANDRA-6892)
 * Fix error with super columns in mixed 1.2-2.0 clusters (CASSANDRA-6966)
 * Fix bad skip of sstables on slice query with composite start/finish (CASSANDRA-6825)
 * Fix unintended update with conditional statement (CASSANDRA-6893)
 * Fix map element access in IF (CASSANDRA-6914)
 * Avoid costly range calculations for range queries on system keyspaces
   (CASSANDRA-6906)
 * Fix SSTable not released if stream session fails (CASSANDRA-6818)
 * Avoid build failure due to ANTLR timeout (CASSANDRA-6991)
 * Queries on compact tables can return more rows that requested (CASSANDRA-7052)
 * USING TIMESTAMP for batches does not work (CASSANDRA-7053)
 * Fix performance regression from CASSANDRA-5614 (CASSANDRA-6949)
 * Ensure that batchlog and hint timeouts do not produce hints (CASSANDRA-7058)
 * Merge groupable mutations in TriggerExecutor#execute() (CASSANDRA-7047)
 * Plug holes in resource release when wiring up StreamSession (CASSANDRA-7073)
 * Re-add parameter columns to tracing session (CASSANDRA-6942)
 * Preserves CQL metadata when updating table from thrift (CASSANDRA-6831)
Merged from 1.2:
 * Fix nodetool display with vnodes (CASSANDRA-7082)
 * Add UNLOGGED, COUNTER options to BATCH documentation (CASSANDRA-6816)
 * add extra SSL cipher suites (CASSANDRA-6613)
 * fix nodetool getsstables for blob PK (CASSANDRA-6803)
 * Fix BatchlogManager#deleteBatch() use of millisecond timestamps
   (CASSANDRA-6822)
 * Continue assassinating even if the endpoint vanishes (CASSANDRA-6787)
 * Schedule schema pulls on change (CASSANDRA-6971)
 * Non-droppable verbs shouldn't be dropped from OTC (CASSANDRA-6980)
 * Shutdown batchlog executor in SS#drain() (CASSANDRA-7025)
 * Fix batchlog to account for CF truncation records (CASSANDRA-6999)
 * Fix CQLSH parsing of functions and BLOB literals (CASSANDRA-7018)
 * Properly load trustore in the native protocol (CASSANDRA-6847)
 * Always clean up references in SerializingCache (CASSANDRA-6994)
 * Don't shut MessagingService down when replacing a node (CASSANDRA-6476)
 * fix npe when doing -Dcassandra.fd_initial_value_ms (CASSANDRA-6751)


2.1.0-beta1
 * Add flush directory distinct from compaction directories (CASSANDRA-6357)
 * Require JNA by default (CASSANDRA-6575)
 * add listsnapshots command to nodetool (CASSANDRA-5742)
 * Introduce AtomicBTreeColumns (CASSANDRA-6271, 6692)
 * Multithreaded commitlog (CASSANDRA-3578)
 * allocate fixed index summary memory pool and resample cold index summaries 
   to use less memory (CASSANDRA-5519)
 * Removed multithreaded compaction (CASSANDRA-6142)
 * Parallelize fetching rows for low-cardinality indexes (CASSANDRA-1337)
 * change logging from log4j to logback (CASSANDRA-5883)
 * switch to LZ4 compression for internode communication (CASSANDRA-5887)
 * Stop using Thrift-generated Index* classes internally (CASSANDRA-5971)
 * Remove 1.2 network compatibility code (CASSANDRA-5960)
 * Remove leveled json manifest migration code (CASSANDRA-5996)
 * Remove CFDefinition (CASSANDRA-6253)
 * Use AtomicIntegerFieldUpdater in RefCountedMemory (CASSANDRA-6278)
 * User-defined types for CQL3 (CASSANDRA-5590)
 * Use of o.a.c.metrics in nodetool (CASSANDRA-5871, 6406)
 * Batch read from OTC's queue and cleanup (CASSANDRA-1632)
 * Secondary index support for collections (CASSANDRA-4511, 6383)
 * SSTable metadata(Stats.db) format change (CASSANDRA-6356)
 * Push composites support in the storage engine
   (CASSANDRA-5417, CASSANDRA-6520)
 * Add snapshot space used to cfstats (CASSANDRA-6231)
 * Add cardinality estimator for key count estimation (CASSANDRA-5906)
 * CF id is changed to be non-deterministic. Data dir/key cache are created
   uniquely for CF id (CASSANDRA-5202)
 * New counters implementation (CASSANDRA-6504)
 * Replace UnsortedColumns, EmptyColumns, TreeMapBackedSortedColumns with new
   ArrayBackedSortedColumns (CASSANDRA-6630, CASSANDRA-6662, CASSANDRA-6690)
 * Add option to use row cache with a given amount of rows (CASSANDRA-5357)
 * Avoid repairing already repaired data (CASSANDRA-5351)
 * Reject counter updates with USING TTL/TIMESTAMP (CASSANDRA-6649)
 * Replace index_interval with min/max_index_interval (CASSANDRA-6379)
 * Lift limitation that order by columns must be selected for IN queries (CASSANDRA-4911)


2.0.5
 * Reduce garbage generated by bloom filter lookups (CASSANDRA-6609)
 * Add ks.cf names to tombstone logging (CASSANDRA-6597)
 * Use LOCAL_QUORUM for LWT operations at LOCAL_SERIAL (CASSANDRA-6495)
 * Wait for gossip to settle before accepting client connections (CASSANDRA-4288)
 * Delete unfinished compaction incrementally (CASSANDRA-6086)
 * Allow specifying custom secondary index options in CQL3 (CASSANDRA-6480)
 * Improve replica pinning for cache efficiency in DES (CASSANDRA-6485)
 * Fix LOCAL_SERIAL from thrift (CASSANDRA-6584)
 * Don't special case received counts in CAS timeout exceptions (CASSANDRA-6595)
 * Add support for 2.1 global counter shards (CASSANDRA-6505)
 * Fix NPE when streaming connection is not yet established (CASSANDRA-6210)
 * Avoid rare duplicate read repair triggering (CASSANDRA-6606)
 * Fix paging discardFirst (CASSANDRA-6555)
 * Fix ArrayIndexOutOfBoundsException in 2ndary index query (CASSANDRA-6470)
 * Release sstables upon rebuilding 2i (CASSANDRA-6635)
 * Add AbstractCompactionStrategy.startup() method (CASSANDRA-6637)
 * SSTableScanner may skip rows during cleanup (CASSANDRA-6638)
 * sstables from stalled repair sessions can resurrect deleted data (CASSANDRA-6503)
 * Switch stress to use ITransportFactory (CASSANDRA-6641)
 * Fix IllegalArgumentException during prepare (CASSANDRA-6592)
 * Fix possible loss of 2ndary index entries during compaction (CASSANDRA-6517)
 * Fix direct Memory on architectures that do not support unaligned long access
   (CASSANDRA-6628)
 * Let scrub optionally skip broken counter partitions (CASSANDRA-5930)
Merged from 1.2:
 * fsync compression metadata (CASSANDRA-6531)
 * Validate CF existence on execution for prepared statement (CASSANDRA-6535)
 * Add ability to throttle batchlog replay (CASSANDRA-6550)
 * Fix executing LOCAL_QUORUM with SimpleStrategy (CASSANDRA-6545)
 * Avoid StackOverflow when using large IN queries (CASSANDRA-6567)
 * Nodetool upgradesstables includes secondary indexes (CASSANDRA-6598)
 * Paginate batchlog replay (CASSANDRA-6569)
 * skip blocking on streaming during drain (CASSANDRA-6603)
 * Improve error message when schema doesn't match loaded sstable (CASSANDRA-6262)
 * Add properties to adjust FD initial value and max interval (CASSANDRA-4375)
 * Fix preparing with batch and delete from collection (CASSANDRA-6607)
 * Fix ABSC reverse iterator's remove() method (CASSANDRA-6629)
 * Handle host ID conflicts properly (CASSANDRA-6615)
 * Move handling of migration event source to solve bootstrap race. (CASSANDRA-6648)
 * Make sure compaction throughput value doesn't overflow with int math (CASSANDRA-6647)


2.0.4
 * Allow removing snapshots of no-longer-existing CFs (CASSANDRA-6418)
 * add StorageService.stopDaemon() (CASSANDRA-4268)
 * add IRE for invalid CF supplied to get_count (CASSANDRA-5701)
 * add client encryption support to sstableloader (CASSANDRA-6378)
 * Fix accept() loop for SSL sockets post-shutdown (CASSANDRA-6468)
 * Fix size-tiered compaction in LCS L0 (CASSANDRA-6496)
 * Fix assertion failure in filterColdSSTables (CASSANDRA-6483)
 * Fix row tombstones in larger-than-memory compactions (CASSANDRA-6008)
 * Fix cleanup ClassCastException (CASSANDRA-6462)
 * Reduce gossip memory use by interning VersionedValue strings (CASSANDRA-6410)
 * Allow specifying datacenters to participate in a repair (CASSANDRA-6218)
 * Fix divide-by-zero in PCI (CASSANDRA-6403)
 * Fix setting last compacted key in the wrong level for LCS (CASSANDRA-6284)
 * Add millisecond precision formats to the timestamp parser (CASSANDRA-6395)
 * Expose a total memtable size metric for a CF (CASSANDRA-6391)
 * cqlsh: handle symlinks properly (CASSANDRA-6425)
 * Fix potential infinite loop when paging query with IN (CASSANDRA-6464)
 * Fix assertion error in AbstractQueryPager.discardFirst (CASSANDRA-6447)
 * Fix streaming older SSTable yields unnecessary tombstones (CASSANDRA-6527)
Merged from 1.2:
 * Improved error message on bad properties in DDL queries (CASSANDRA-6453)
 * Randomize batchlog candidates selection (CASSANDRA-6481)
 * Fix thundering herd on endpoint cache invalidation (CASSANDRA-6345, 6485)
 * Improve batchlog write performance with vnodes (CASSANDRA-6488)
 * cqlsh: quote single quotes in strings inside collections (CASSANDRA-6172)
 * Improve gossip performance for typical messages (CASSANDRA-6409)
 * Throw IRE if a prepared statement has more markers than supported 
   (CASSANDRA-5598)
 * Expose Thread metrics for the native protocol server (CASSANDRA-6234)
 * Change snapshot response message verb to INTERNAL to avoid dropping it 
   (CASSANDRA-6415)
 * Warn when collection read has > 65K elements (CASSANDRA-5428)
 * Fix cache persistence when both row and key cache are enabled 
   (CASSANDRA-6413)
 * (Hadoop) add describe_local_ring (CASSANDRA-6268)
 * Fix handling of concurrent directory creation failure (CASSANDRA-6459)
 * Allow executing CREATE statements multiple times (CASSANDRA-6471)
 * Don't send confusing info with timeouts (CASSANDRA-6491)
 * Don't resubmit counter mutation runnables internally (CASSANDRA-6427)
 * Don't drop local mutations without a hint (CASSANDRA-6510)
 * Don't allow null max_hint_window_in_ms (CASSANDRA-6419)
 * Validate SliceRange start and finish lengths (CASSANDRA-6521)


2.0.3
 * Fix FD leak on slice read path (CASSANDRA-6275)
 * Cancel read meter task when closing SSTR (CASSANDRA-6358)
 * free off-heap IndexSummary during bulk (CASSANDRA-6359)
 * Recover from IOException in accept() thread (CASSANDRA-6349)
 * Improve Gossip tolerance of abnormally slow tasks (CASSANDRA-6338)
 * Fix trying to hint timed out counter writes (CASSANDRA-6322)
 * Allow restoring specific columnfamilies from archived CL (CASSANDRA-4809)
 * Avoid flushing compaction_history after each operation (CASSANDRA-6287)
 * Fix repair assertion error when tombstones expire (CASSANDRA-6277)
 * Skip loading corrupt key cache (CASSANDRA-6260)
 * Fixes for compacting larger-than-memory rows (CASSANDRA-6274)
 * Compact hottest sstables first and optionally omit coldest from
   compaction entirely (CASSANDRA-6109)
 * Fix modifying column_metadata from thrift (CASSANDRA-6182)
 * cqlsh: fix LIST USERS output (CASSANDRA-6242)
 * Add IRequestSink interface (CASSANDRA-6248)
 * Update memtable size while flushing (CASSANDRA-6249)
 * Provide hooks around CQL2/CQL3 statement execution (CASSANDRA-6252)
 * Require Permission.SELECT for CAS updates (CASSANDRA-6247)
 * New CQL-aware SSTableWriter (CASSANDRA-5894)
 * Reject CAS operation when the protocol v1 is used (CASSANDRA-6270)
 * Correctly throw error when frame too large (CASSANDRA-5981)
 * Fix serialization bug in PagedRange with 2ndary indexes (CASSANDRA-6299)
 * Fix CQL3 table validation in Thrift (CASSANDRA-6140)
 * Fix bug missing results with IN clauses (CASSANDRA-6327)
 * Fix paging with reversed slices (CASSANDRA-6343)
 * Set minTimestamp correctly to be able to drop expired sstables (CASSANDRA-6337)
 * Support NaN and Infinity as float literals (CASSANDRA-6003)
 * Remove RF from nodetool ring output (CASSANDRA-6289)
 * Fix attempting to flush empty rows (CASSANDRA-6374)
 * Fix potential out of bounds exception when paging (CASSANDRA-6333)
Merged from 1.2:
 * Optimize FD phi calculation (CASSANDRA-6386)
 * Improve initial FD phi estimate when starting up (CASSANDRA-6385)
 * Don't list CQL3 table in CLI describe even if named explicitely 
   (CASSANDRA-5750)
 * Invalidate row cache when dropping CF (CASSANDRA-6351)
 * add non-jamm path for cached statements (CASSANDRA-6293)
 * add windows bat files for shell commands (CASSANDRA-6145)
 * Require logging in for Thrift CQL2/3 statement preparation (CASSANDRA-6254)
 * restrict max_num_tokens to 1536 (CASSANDRA-6267)
 * Nodetool gets default JMX port from cassandra-env.sh (CASSANDRA-6273)
 * make calculatePendingRanges asynchronous (CASSANDRA-6244)
 * Remove blocking flushes in gossip thread (CASSANDRA-6297)
 * Fix potential socket leak in connectionpool creation (CASSANDRA-6308)
 * Allow LOCAL_ONE/LOCAL_QUORUM to work with SimpleStrategy (CASSANDRA-6238)
 * cqlsh: handle 'null' as session duration (CASSANDRA-6317)
 * Fix json2sstable handling of range tombstones (CASSANDRA-6316)
 * Fix missing one row in reverse query (CASSANDRA-6330)
 * Fix reading expired row value from row cache (CASSANDRA-6325)
 * Fix AssertionError when doing set element deletion (CASSANDRA-6341)
 * Make CL code for the native protocol match the one in C* 2.0
   (CASSANDRA-6347)
 * Disallow altering CQL3 table from thrift (CASSANDRA-6370)
 * Fix size computation of prepared statement (CASSANDRA-6369)


2.0.2
 * Update FailureDetector to use nanontime (CASSANDRA-4925)
 * Fix FileCacheService regressions (CASSANDRA-6149)
 * Never return WriteTimeout for CL.ANY (CASSANDRA-6132)
 * Fix race conditions in bulk loader (CASSANDRA-6129)
 * Add configurable metrics reporting (CASSANDRA-4430)
 * drop queries exceeding a configurable number of tombstones (CASSANDRA-6117)
 * Track and persist sstable read activity (CASSANDRA-5515)
 * Fixes for speculative retry (CASSANDRA-5932, CASSANDRA-6194)
 * Improve memory usage of metadata min/max column names (CASSANDRA-6077)
 * Fix thrift validation refusing row markers on CQL3 tables (CASSANDRA-6081)
 * Fix insertion of collections with CAS (CASSANDRA-6069)
 * Correctly send metadata on SELECT COUNT (CASSANDRA-6080)
 * Track clients' remote addresses in ClientState (CASSANDRA-6070)
 * Create snapshot dir if it does not exist when migrating
   leveled manifest (CASSANDRA-6093)
 * make sequential nodetool repair the default (CASSANDRA-5950)
 * Add more hooks for compaction strategy implementations (CASSANDRA-6111)
 * Fix potential NPE on composite 2ndary indexes (CASSANDRA-6098)
 * Delete can potentially be skipped in batch (CASSANDRA-6115)
 * Allow alter keyspace on system_traces (CASSANDRA-6016)
 * Disallow empty column names in cql (CASSANDRA-6136)
 * Use Java7 file-handling APIs and fix file moving on Windows (CASSANDRA-5383)
 * Save compaction history to system keyspace (CASSANDRA-5078)
 * Fix NPE if StorageService.getOperationMode() is executed before full startup (CASSANDRA-6166)
 * CQL3: support pre-epoch longs for TimestampType (CASSANDRA-6212)
 * Add reloadtriggers command to nodetool (CASSANDRA-4949)
 * cqlsh: ignore empty 'value alias' in DESCRIBE (CASSANDRA-6139)
 * Fix sstable loader (CASSANDRA-6205)
 * Reject bootstrapping if the node already exists in gossip (CASSANDRA-5571)
 * Fix NPE while loading paxos state (CASSANDRA-6211)
 * cqlsh: add SHOW SESSION <tracing-session> command (CASSANDRA-6228)
Merged from 1.2:
 * (Hadoop) Require CFRR batchSize to be at least 2 (CASSANDRA-6114)
 * Add a warning for small LCS sstable size (CASSANDRA-6191)
 * Add ability to list specific KS/CF combinations in nodetool cfstats (CASSANDRA-4191)
 * Mark CF clean if a mutation raced the drop and got it marked dirty (CASSANDRA-5946)
 * Add a LOCAL_ONE consistency level (CASSANDRA-6202)
 * Limit CQL prepared statement cache by size instead of count (CASSANDRA-6107)
 * Tracing should log write failure rather than raw exceptions (CASSANDRA-6133)
 * lock access to TM.endpointToHostIdMap (CASSANDRA-6103)
 * Allow estimated memtable size to exceed slab allocator size (CASSANDRA-6078)
 * Start MeteredFlusher earlier to prevent OOM during CL replay (CASSANDRA-6087)
 * Avoid sending Truncate command to fat clients (CASSANDRA-6088)
 * Allow where clause conditions to be in parenthesis (CASSANDRA-6037)
 * Do not open non-ssl storage port if encryption option is all (CASSANDRA-3916)
 * Move batchlog replay to its own executor (CASSANDRA-6079)
 * Add tombstone debug threshold and histogram (CASSANDRA-6042, 6057)
 * Enable tcp keepalive on incoming connections (CASSANDRA-4053)
 * Fix fat client schema pull NPE (CASSANDRA-6089)
 * Fix memtable flushing for indexed tables (CASSANDRA-6112)
 * Fix skipping columns with multiple slices (CASSANDRA-6119)
 * Expose connected thrift + native client counts (CASSANDRA-5084)
 * Optimize auth setup (CASSANDRA-6122)
 * Trace index selection (CASSANDRA-6001)
 * Update sstablesPerReadHistogram to use biased sampling (CASSANDRA-6164)
 * Log UnknownColumnfamilyException when closing socket (CASSANDRA-5725)
 * Properly error out on CREATE INDEX for counters table (CASSANDRA-6160)
 * Handle JMX notification failure for repair (CASSANDRA-6097)
 * (Hadoop) Fetch no more than 128 splits in parallel (CASSANDRA-6169)
 * stress: add username/password authentication support (CASSANDRA-6068)
 * Fix indexed queries with row cache enabled on parent table (CASSANDRA-5732)
 * Fix compaction race during columnfamily drop (CASSANDRA-5957)
 * Fix validation of empty column names for compact tables (CASSANDRA-6152)
 * Skip replaying mutations that pass CRC but fail to deserialize (CASSANDRA-6183)
 * Rework token replacement to use replace_address (CASSANDRA-5916)
 * Fix altering column types (CASSANDRA-6185)
 * cqlsh: fix CREATE/ALTER WITH completion (CASSANDRA-6196)
 * add windows bat files for shell commands (CASSANDRA-6145)
 * Fix potential stack overflow during range tombstones insertion (CASSANDRA-6181)
 * (Hadoop) Make LOCAL_ONE the default consistency level (CASSANDRA-6214)


2.0.1
 * Fix bug that could allow reading deleted data temporarily (CASSANDRA-6025)
 * Improve memory use defaults (CASSANDRA-6059)
 * Make ThriftServer more easlly extensible (CASSANDRA-6058)
 * Remove Hadoop dependency from ITransportFactory (CASSANDRA-6062)
 * add file_cache_size_in_mb setting (CASSANDRA-5661)
 * Improve error message when yaml contains invalid properties (CASSANDRA-5958)
 * Improve leveled compaction's ability to find non-overlapping L0 compactions
   to work on concurrently (CASSANDRA-5921)
 * Notify indexer of columns shadowed by range tombstones (CASSANDRA-5614)
 * Log Merkle tree stats (CASSANDRA-2698)
 * Switch from crc32 to adler32 for compressed sstable checksums (CASSANDRA-5862)
 * Improve offheap memcpy performance (CASSANDRA-5884)
 * Use a range aware scanner for cleanup (CASSANDRA-2524)
 * Cleanup doesn't need to inspect sstables that contain only local data
   (CASSANDRA-5722)
 * Add ability for CQL3 to list partition keys (CASSANDRA-4536)
 * Improve native protocol serialization (CASSANDRA-5664)
 * Upgrade Thrift to 0.9.1 (CASSANDRA-5923)
 * Require superuser status for adding triggers (CASSANDRA-5963)
 * Make standalone scrubber handle old and new style leveled manifest
   (CASSANDRA-6005)
 * Fix paxos bugs (CASSANDRA-6012, 6013, 6023)
 * Fix paged ranges with multiple replicas (CASSANDRA-6004)
 * Fix potential AssertionError during tracing (CASSANDRA-6041)
 * Fix NPE in sstablesplit (CASSANDRA-6027)
 * Migrate pre-2.0 key/value/column aliases to system.schema_columns
   (CASSANDRA-6009)
 * Paging filter empty rows too agressively (CASSANDRA-6040)
 * Support variadic parameters for IN clauses (CASSANDRA-4210)
 * cqlsh: return the result of CAS writes (CASSANDRA-5796)
 * Fix validation of IN clauses with 2ndary indexes (CASSANDRA-6050)
 * Support named bind variables in CQL (CASSANDRA-6033)
Merged from 1.2:
 * Allow cache-keys-to-save to be set at runtime (CASSANDRA-5980)
 * Avoid second-guessing out-of-space state (CASSANDRA-5605)
 * Tuning knobs for dealing with large blobs and many CFs (CASSANDRA-5982)
 * (Hadoop) Fix CQLRW for thrift tables (CASSANDRA-6002)
 * Fix possible divide-by-zero in HHOM (CASSANDRA-5990)
 * Allow local batchlog writes for CL.ANY (CASSANDRA-5967)
 * Upgrade metrics-core to version 2.2.0 (CASSANDRA-5947)
 * Fix CqlRecordWriter with composite keys (CASSANDRA-5949)
 * Add snitch, schema version, cluster, partitioner to JMX (CASSANDRA-5881)
 * Allow disabling SlabAllocator (CASSANDRA-5935)
 * Make user-defined compaction JMX blocking (CASSANDRA-4952)
 * Fix streaming does not transfer wrapped range (CASSANDRA-5948)
 * Fix loading index summary containing empty key (CASSANDRA-5965)
 * Correctly handle limits in CompositesSearcher (CASSANDRA-5975)
 * Pig: handle CQL collections (CASSANDRA-5867)
 * Pass the updated cf to the PRSI index() method (CASSANDRA-5999)
 * Allow empty CQL3 batches (as no-op) (CASSANDRA-5994)
 * Support null in CQL3 functions (CASSANDRA-5910)
 * Replace the deprecated MapMaker with CacheLoader (CASSANDRA-6007)
 * Add SSTableDeletingNotification to DataTracker (CASSANDRA-6010)
 * Fix snapshots in use get deleted during snapshot repair (CASSANDRA-6011)
 * Move hints and exception count to o.a.c.metrics (CASSANDRA-6017)
 * Fix memory leak in snapshot repair (CASSANDRA-6047)
 * Fix sstable2sjon for CQL3 tables (CASSANDRA-5852)


2.0.0
 * Fix thrift validation when inserting into CQL3 tables (CASSANDRA-5138)
 * Fix periodic memtable flushing behavior with clean memtables (CASSANDRA-5931)
 * Fix dateOf() function for pre-2.0 timestamp columns (CASSANDRA-5928)
 * Fix SSTable unintentionally loads BF when opened for batch (CASSANDRA-5938)
 * Add stream session progress to JMX (CASSANDRA-4757)
 * Fix NPE during CAS operation (CASSANDRA-5925)
Merged from 1.2:
 * Fix getBloomFilterDiskSpaceUsed for AlwaysPresentFilter (CASSANDRA-5900)
 * Don't announce schema version until we've loaded the changes locally
   (CASSANDRA-5904)
 * Fix to support off heap bloom filters size greater than 2 GB (CASSANDRA-5903)
 * Properly handle parsing huge map and set literals (CASSANDRA-5893)


2.0.0-rc2
 * enable vnodes by default (CASSANDRA-5869)
 * fix CAS contention timeout (CASSANDRA-5830)
 * fix HsHa to respect max frame size (CASSANDRA-4573)
 * Fix (some) 2i on composite components omissions (CASSANDRA-5851)
 * cqlsh: add DESCRIBE FULL SCHEMA variant (CASSANDRA-5880)
Merged from 1.2:
 * Correctly validate sparse composite cells in scrub (CASSANDRA-5855)
 * Add KeyCacheHitRate metric to CF metrics (CASSANDRA-5868)
 * cqlsh: add support for multiline comments (CASSANDRA-5798)
 * Handle CQL3 SELECT duplicate IN restrictions on clustering columns
   (CASSANDRA-5856)


2.0.0-rc1
 * improve DecimalSerializer performance (CASSANDRA-5837)
 * fix potential spurious wakeup in AsyncOneResponse (CASSANDRA-5690)
 * fix schema-related trigger issues (CASSANDRA-5774)
 * Better validation when accessing CQL3 table from thrift (CASSANDRA-5138)
 * Fix assertion error during repair (CASSANDRA-5801)
 * Fix range tombstone bug (CASSANDRA-5805)
 * DC-local CAS (CASSANDRA-5797)
 * Add a native_protocol_version column to the system.local table (CASSANRDA-5819)
 * Use index_interval from cassandra.yaml when upgraded (CASSANDRA-5822)
 * Fix buffer underflow on socket close (CASSANDRA-5792)
Merged from 1.2:
 * Fix reading DeletionTime from 1.1-format sstables (CASSANDRA-5814)
 * cqlsh: add collections support to COPY (CASSANDRA-5698)
 * retry important messages for any IOException (CASSANDRA-5804)
 * Allow empty IN relations in SELECT/UPDATE/DELETE statements (CASSANDRA-5626)
 * cqlsh: fix crashing on Windows due to libedit detection (CASSANDRA-5812)
 * fix bulk-loading compressed sstables (CASSANDRA-5820)
 * (Hadoop) fix quoting in CqlPagingRecordReader and CqlRecordWriter 
   (CASSANDRA-5824)
 * update default LCS sstable size to 160MB (CASSANDRA-5727)
 * Allow compacting 2Is via nodetool (CASSANDRA-5670)
 * Hex-encode non-String keys in OPP (CASSANDRA-5793)
 * nodetool history logging (CASSANDRA-5823)
 * (Hadoop) fix support for Thrift tables in CqlPagingRecordReader 
   (CASSANDRA-5752)
 * add "all time blocked" to StatusLogger output (CASSANDRA-5825)
 * Future-proof inter-major-version schema migrations (CASSANDRA-5845)
 * (Hadoop) add CqlPagingRecordReader support for ReversedType in Thrift table
   (CASSANDRA-5718)
 * Add -no-snapshot option to scrub (CASSANDRA-5891)
 * Fix to support off heap bloom filters size greater than 2 GB (CASSANDRA-5903)
 * Properly handle parsing huge map and set literals (CASSANDRA-5893)
 * Fix LCS L0 compaction may overlap in L1 (CASSANDRA-5907)
 * New sstablesplit tool to split large sstables offline (CASSANDRA-4766)
 * Fix potential deadlock in native protocol server (CASSANDRA-5926)
 * Disallow incompatible type change in CQL3 (CASSANDRA-5882)
Merged from 1.1:
 * Correctly validate sparse composite cells in scrub (CASSANDRA-5855)


2.0.0-beta2
 * Replace countPendingHints with Hints Created metric (CASSANDRA-5746)
 * Allow nodetool with no args, and with help to run without a server (CASSANDRA-5734)
 * Cleanup AbstractType/TypeSerializer classes (CASSANDRA-5744)
 * Remove unimplemented cli option schema-mwt (CASSANDRA-5754)
 * Support range tombstones in thrift (CASSANDRA-5435)
 * Normalize table-manipulating CQL3 statements' class names (CASSANDRA-5759)
 * cqlsh: add missing table options to DESCRIBE output (CASSANDRA-5749)
 * Fix assertion error during repair (CASSANDRA-5757)
 * Fix bulkloader (CASSANDRA-5542)
 * Add LZ4 compression to the native protocol (CASSANDRA-5765)
 * Fix bugs in the native protocol v2 (CASSANDRA-5770)
 * CAS on 'primary key only' table (CASSANDRA-5715)
 * Support streaming SSTables of old versions (CASSANDRA-5772)
 * Always respect protocol version in native protocol (CASSANDRA-5778)
 * Fix ConcurrentModificationException during streaming (CASSANDRA-5782)
 * Update deletion timestamp in Commit#updatesWithPaxosTime (CASSANDRA-5787)
 * Thrift cas() method crashes if input columns are not sorted (CASSANDRA-5786)
 * Order columns names correctly when querying for CAS (CASSANDRA-5788)
 * Fix streaming retry (CASSANDRA-5775)
Merged from 1.2:
 * if no seeds can be a reached a node won't start in a ring by itself (CASSANDRA-5768)
 * add cassandra.unsafesystem property (CASSANDRA-5704)
 * (Hadoop) quote identifiers in CqlPagingRecordReader (CASSANDRA-5763)
 * Add replace_node functionality for vnodes (CASSANDRA-5337)
 * Add timeout events to query traces (CASSANDRA-5520)
 * Fix serialization of the LEFT gossip value (CASSANDRA-5696)
 * Pig: support for cql3 tables (CASSANDRA-5234)
 * Fix skipping range tombstones with reverse queries (CASSANDRA-5712)
 * Expire entries out of ThriftSessionManager (CASSANDRA-5719)
 * Don't keep ancestor information in memory (CASSANDRA-5342)
 * Expose native protocol server status in nodetool info (CASSANDRA-5735)
 * Fix pathetic performance of range tombstones (CASSANDRA-5677)
 * Fix querying with an empty (impossible) range (CASSANDRA-5573)
 * cqlsh: handle CUSTOM 2i in DESCRIBE output (CASSANDRA-5760)
 * Fix minor bug in Range.intersects(Bound) (CASSANDRA-5771)
 * cqlsh: handle disabled compression in DESCRIBE output (CASSANDRA-5766)
 * Ensure all UP events are notified on the native protocol (CASSANDRA-5769)
 * Fix formatting of sstable2json with multiple -k arguments (CASSANDRA-5781)
 * Don't rely on row marker for queries in general to hide lost markers
   after TTL expires (CASSANDRA-5762)
 * Sort nodetool help output (CASSANDRA-5776)
 * Fix column expiring during 2 phases compaction (CASSANDRA-5799)
 * now() is being rejected in INSERTs when inside collections (CASSANDRA-5795)


2.0.0-beta1
 * Add support for indexing clustered columns (CASSANDRA-5125)
 * Removed on-heap row cache (CASSANDRA-5348)
 * use nanotime consistently for node-local timeouts (CASSANDRA-5581)
 * Avoid unnecessary second pass on name-based queries (CASSANDRA-5577)
 * Experimental triggers (CASSANDRA-1311)
 * JEMalloc support for off-heap allocation (CASSANDRA-3997)
 * Single-pass compaction (CASSANDRA-4180)
 * Removed token range bisection (CASSANDRA-5518)
 * Removed compatibility with pre-1.2.5 sstables and network messages
   (CASSANDRA-5511)
 * removed PBSPredictor (CASSANDRA-5455)
 * CAS support (CASSANDRA-5062, 5441, 5442, 5443, 5619, 5667)
 * Leveled compaction performs size-tiered compactions in L0 
   (CASSANDRA-5371, 5439)
 * Add yaml network topology snitch for mixed ec2/other envs (CASSANDRA-5339)
 * Log when a node is down longer than the hint window (CASSANDRA-4554)
 * Optimize tombstone creation for ExpiringColumns (CASSANDRA-4917)
 * Improve LeveledScanner work estimation (CASSANDRA-5250, 5407)
 * Replace compaction lock with runWithCompactionsDisabled (CASSANDRA-3430)
 * Change Message IDs to ints (CASSANDRA-5307)
 * Move sstable level information into the Stats component, removing the
   need for a separate Manifest file (CASSANDRA-4872)
 * avoid serializing to byte[] on commitlog append (CASSANDRA-5199)
 * make index_interval configurable per columnfamily (CASSANDRA-3961, CASSANDRA-5650)
 * add default_time_to_live (CASSANDRA-3974)
 * add memtable_flush_period_in_ms (CASSANDRA-4237)
 * replace supercolumns internally by composites (CASSANDRA-3237, 5123)
 * upgrade thrift to 0.9.0 (CASSANDRA-3719)
 * drop unnecessary keyspace parameter from user-defined compaction API 
   (CASSANDRA-5139)
 * more robust solution to incomplete compactions + counters (CASSANDRA-5151)
 * Change order of directory searching for c*.in.sh (CASSANDRA-3983)
 * Add tool to reset SSTable compaction level for LCS (CASSANDRA-5271)
 * Allow custom configuration loader (CASSANDRA-5045)
 * Remove memory emergency pressure valve logic (CASSANDRA-3534)
 * Reduce request latency with eager retry (CASSANDRA-4705)
 * cqlsh: Remove ASSUME command (CASSANDRA-5331)
 * Rebuild BF when loading sstables if bloom_filter_fp_chance
   has changed since compaction (CASSANDRA-5015)
 * remove row-level bloom filters (CASSANDRA-4885)
 * Change Kernel Page Cache skipping into row preheating (disabled by default)
   (CASSANDRA-4937)
 * Improve repair by deciding on a gcBefore before sending
   out TreeRequests (CASSANDRA-4932)
 * Add an official way to disable compactions (CASSANDRA-5074)
 * Reenable ALTER TABLE DROP with new semantics (CASSANDRA-3919)
 * Add binary protocol versioning (CASSANDRA-5436)
 * Swap THshaServer for TThreadedSelectorServer (CASSANDRA-5530)
 * Add alias support to SELECT statement (CASSANDRA-5075)
 * Don't create empty RowMutations in CommitLogReplayer (CASSANDRA-5541)
 * Use range tombstones when dropping cfs/columns from schema (CASSANDRA-5579)
 * cqlsh: drop CQL2/CQL3-beta support (CASSANDRA-5585)
 * Track max/min column names in sstables to be able to optimize slice
   queries (CASSANDRA-5514, CASSANDRA-5595, CASSANDRA-5600)
 * Binary protocol: allow batching already prepared statements (CASSANDRA-4693)
 * Allow preparing timestamp, ttl and limit in CQL3 queries (CASSANDRA-4450)
 * Support native link w/o JNA in Java7 (CASSANDRA-3734)
 * Use SASL authentication in binary protocol v2 (CASSANDRA-5545)
 * Replace Thrift HsHa with LMAX Disruptor based implementation (CASSANDRA-5582)
 * cqlsh: Add row count to SELECT output (CASSANDRA-5636)
 * Include a timestamp with all read commands to determine column expiration
   (CASSANDRA-5149)
 * Streaming 2.0 (CASSANDRA-5286, 5699)
 * Conditional create/drop ks/table/index statements in CQL3 (CASSANDRA-2737)
 * more pre-table creation property validation (CASSANDRA-5693)
 * Redesign repair messages (CASSANDRA-5426)
 * Fix ALTER RENAME post-5125 (CASSANDRA-5702)
 * Disallow renaming a 2ndary indexed column (CASSANDRA-5705)
 * Rename Table to Keyspace (CASSANDRA-5613)
 * Ensure changing column_index_size_in_kb on different nodes don't corrupt the
   sstable (CASSANDRA-5454)
 * Move resultset type information into prepare, not execute (CASSANDRA-5649)
 * Auto paging in binary protocol (CASSANDRA-4415, 5714)
 * Don't tie client side use of AbstractType to JDBC (CASSANDRA-4495)
 * Adds new TimestampType to replace DateType (CASSANDRA-5723, CASSANDRA-5729)
Merged from 1.2:
 * make starting native protocol server idempotent (CASSANDRA-5728)
 * Fix loading key cache when a saved entry is no longer valid (CASSANDRA-5706)
 * Fix serialization of the LEFT gossip value (CASSANDRA-5696)
 * cqlsh: Don't show 'null' in place of empty values (CASSANDRA-5675)
 * Race condition in detecting version on a mixed 1.1/1.2 cluster
   (CASSANDRA-5692)
 * Fix skipping range tombstones with reverse queries (CASSANDRA-5712)
 * Expire entries out of ThriftSessionManager (CASSANRDA-5719)
 * Don't keep ancestor information in memory (CASSANDRA-5342)
 * cqlsh: fix handling of semicolons inside BATCH queries (CASSANDRA-5697)


1.2.6
 * Fix tracing when operation completes before all responses arrive 
   (CASSANDRA-5668)
 * Fix cross-DC mutation forwarding (CASSANDRA-5632)
 * Reduce SSTableLoader memory usage (CASSANDRA-5555)
 * Scale hinted_handoff_throttle_in_kb to cluster size (CASSANDRA-5272)
 * (Hadoop) Add CQL3 input/output formats (CASSANDRA-4421, 5622)
 * (Hadoop) Fix InputKeyRange in CFIF (CASSANDRA-5536)
 * Fix dealing with ridiculously large max sstable sizes in LCS (CASSANDRA-5589)
 * Ignore pre-truncate hints (CASSANDRA-4655)
 * Move System.exit on OOM into a separate thread (CASSANDRA-5273)
 * Write row markers when serializing schema (CASSANDRA-5572)
 * Check only SSTables for the requested range when streaming (CASSANDRA-5569)
 * Improve batchlog replay behavior and hint ttl handling (CASSANDRA-5314)
 * Exclude localTimestamp from validation for tombstones (CASSANDRA-5398)
 * cqlsh: add custom prompt support (CASSANDRA-5539)
 * Reuse prepared statements in hot auth queries (CASSANDRA-5594)
 * cqlsh: add vertical output option (see EXPAND) (CASSANDRA-5597)
 * Add a rate limit option to stress (CASSANDRA-5004)
 * have BulkLoader ignore snapshots directories (CASSANDRA-5587) 
 * fix SnitchProperties logging context (CASSANDRA-5602)
 * Expose whether jna is enabled and memory is locked via JMX (CASSANDRA-5508)
 * cqlsh: fix COPY FROM with ReversedType (CASSANDRA-5610)
 * Allow creating CUSTOM indexes on collections (CASSANDRA-5615)
 * Evaluate now() function at execution time (CASSANDRA-5616)
 * Expose detailed read repair metrics (CASSANDRA-5618)
 * Correct blob literal + ReversedType parsing (CASSANDRA-5629)
 * Allow GPFS to prefer the internal IP like EC2MRS (CASSANDRA-5630)
 * fix help text for -tspw cassandra-cli (CASSANDRA-5643)
 * don't throw away initial causes exceptions for internode encryption issues 
   (CASSANDRA-5644)
 * Fix message spelling errors for cql select statements (CASSANDRA-5647)
 * Suppress custom exceptions thru jmx (CASSANDRA-5652)
 * Update CREATE CUSTOM INDEX syntax (CASSANDRA-5639)
 * Fix PermissionDetails.equals() method (CASSANDRA-5655)
 * Never allow partition key ranges in CQL3 without token() (CASSANDRA-5666)
 * Gossiper incorrectly drops AppState for an upgrading node (CASSANDRA-5660)
 * Connection thrashing during multi-region ec2 during upgrade, due to 
   messaging version (CASSANDRA-5669)
 * Avoid over reconnecting in EC2MRS (CASSANDRA-5678)
 * Fix ReadResponseSerializer.serializedSize() for digest reads (CASSANDRA-5476)
 * allow sstable2json on 2i CFs (CASSANDRA-5694)
Merged from 1.1:
 * Remove buggy thrift max message length option (CASSANDRA-5529)
 * Fix NPE in Pig's widerow mode (CASSANDRA-5488)
 * Add split size parameter to Pig and disable split combination (CASSANDRA-5544)


1.2.5
 * make BytesToken.toString only return hex bytes (CASSANDRA-5566)
 * Ensure that submitBackground enqueues at least one task (CASSANDRA-5554)
 * fix 2i updates with identical values and timestamps (CASSANDRA-5540)
 * fix compaction throttling bursty-ness (CASSANDRA-4316)
 * reduce memory consumption of IndexSummary (CASSANDRA-5506)
 * remove per-row column name bloom filters (CASSANDRA-5492)
 * Include fatal errors in trace events (CASSANDRA-5447)
 * Ensure that PerRowSecondaryIndex is notified of row-level deletes
   (CASSANDRA-5445)
 * Allow empty blob literals in CQL3 (CASSANDRA-5452)
 * Fix streaming RangeTombstones at column index boundary (CASSANDRA-5418)
 * Fix preparing statements when current keyspace is not set (CASSANDRA-5468)
 * Fix SemanticVersion.isSupportedBy minor/patch handling (CASSANDRA-5496)
 * Don't provide oldCfId for post-1.1 system cfs (CASSANDRA-5490)
 * Fix primary range ignores replication strategy (CASSANDRA-5424)
 * Fix shutdown of binary protocol server (CASSANDRA-5507)
 * Fix repair -snapshot not working (CASSANDRA-5512)
 * Set isRunning flag later in binary protocol server (CASSANDRA-5467)
 * Fix use of CQL3 functions with descending clustering order (CASSANDRA-5472)
 * Disallow renaming columns one at a time for thrift table in CQL3
   (CASSANDRA-5531)
 * cqlsh: add CLUSTERING ORDER BY support to DESCRIBE (CASSANDRA-5528)
 * Add custom secondary index support to CQL3 (CASSANDRA-5484)
 * Fix repair hanging silently on unexpected error (CASSANDRA-5229)
 * Fix Ec2Snitch regression introduced by CASSANDRA-5171 (CASSANDRA-5432)
 * Add nodetool enablebackup/disablebackup (CASSANDRA-5556)
 * cqlsh: fix DESCRIBE after case insensitive USE (CASSANDRA-5567)
Merged from 1.1
 * Add retry mechanism to OTC for non-droppable_verbs (CASSANDRA-5393)
 * Use allocator information to improve memtable memory usage estimate
   (CASSANDRA-5497)
 * Fix trying to load deleted row into row cache on startup (CASSANDRA-4463)
 * fsync leveled manifest to avoid corruption (CASSANDRA-5535)
 * Fix Bound intersection computation (CASSANDRA-5551)
 * sstablescrub now respects max memory size in cassandra.in.sh (CASSANDRA-5562)


1.2.4
 * Ensure that PerRowSecondaryIndex updates see the most recent values
   (CASSANDRA-5397)
 * avoid duplicate index entries ind PrecompactedRow and 
   ParallelCompactionIterable (CASSANDRA-5395)
 * remove the index entry on oldColumn when new column is a tombstone 
   (CASSANDRA-5395)
 * Change default stream throughput from 400 to 200 mbps (CASSANDRA-5036)
 * Gossiper logs DOWN for symmetry with UP (CASSANDRA-5187)
 * Fix mixing prepared statements between keyspaces (CASSANDRA-5352)
 * Fix consistency level during bootstrap - strike 3 (CASSANDRA-5354)
 * Fix transposed arguments in AlreadyExistsException (CASSANDRA-5362)
 * Improve asynchronous hint delivery (CASSANDRA-5179)
 * Fix Guava dependency version (12.0 -> 13.0.1) for Maven (CASSANDRA-5364)
 * Validate that provided CQL3 collection value are < 64K (CASSANDRA-5355)
 * Make upgradeSSTable skip current version sstables by default (CASSANDRA-5366)
 * Optimize min/max timestamp collection (CASSANDRA-5373)
 * Invalid streamId in cql binary protocol when using invalid CL 
   (CASSANDRA-5164)
 * Fix validation for IN where clauses with collections (CASSANDRA-5376)
 * Copy resultSet on count query to avoid ConcurrentModificationException 
   (CASSANDRA-5382)
 * Correctly typecheck in CQL3 even with ReversedType (CASSANDRA-5386)
 * Fix streaming compressed files when using encryption (CASSANDRA-5391)
 * cassandra-all 1.2.0 pom missing netty dependency (CASSANDRA-5392)
 * Fix writetime/ttl functions on null values (CASSANDRA-5341)
 * Fix NPE during cql3 select with token() (CASSANDRA-5404)
 * IndexHelper.skipBloomFilters won't skip non-SHA filters (CASSANDRA-5385)
 * cqlsh: Print maps ordered by key, sort sets (CASSANDRA-5413)
 * Add null syntax support in CQL3 for inserts (CASSANDRA-3783)
 * Allow unauthenticated set_keyspace() calls (CASSANDRA-5423)
 * Fix potential incremental backups race (CASSANDRA-5410)
 * Fix prepared BATCH statements with batch-level timestamps (CASSANDRA-5415)
 * Allow overriding superuser setup delay (CASSANDRA-5430)
 * cassandra-shuffle with JMX usernames and passwords (CASSANDRA-5431)
Merged from 1.1:
 * cli: Quote ks and cf names in schema output when needed (CASSANDRA-5052)
 * Fix bad default for min/max timestamp in SSTableMetadata (CASSANDRA-5372)
 * Fix cf name extraction from manifest in Directories.migrateFile() 
   (CASSANDRA-5242)
 * Support pluggable internode authentication (CASSANDRA-5401)


1.2.3
 * add check for sstable overlap within a level on startup (CASSANDRA-5327)
 * replace ipv6 colons in jmx object names (CASSANDRA-5298, 5328)
 * Avoid allocating SSTableBoundedScanner during repair when the range does 
   not intersect the sstable (CASSANDRA-5249)
 * Don't lowercase property map keys (this breaks NTS) (CASSANDRA-5292)
 * Fix composite comparator with super columns (CASSANDRA-5287)
 * Fix insufficient validation of UPDATE queries against counter cfs
   (CASSANDRA-5300)
 * Fix PropertyFileSnitch default DC/Rack behavior (CASSANDRA-5285)
 * Handle null values when executing prepared statement (CASSANDRA-5081)
 * Add netty to pom dependencies (CASSANDRA-5181)
 * Include type arguments in Thrift CQLPreparedResult (CASSANDRA-5311)
 * Fix compaction not removing columns when bf_fp_ratio is 1 (CASSANDRA-5182)
 * cli: Warn about missing CQL3 tables in schema descriptions (CASSANDRA-5309)
 * Re-enable unknown option in replication/compaction strategies option for
   backward compatibility (CASSANDRA-4795)
 * Add binary protocol support to stress (CASSANDRA-4993)
 * cqlsh: Fix COPY FROM value quoting and null handling (CASSANDRA-5305)
 * Fix repair -pr for vnodes (CASSANDRA-5329)
 * Relax CL for auth queries for non-default users (CASSANDRA-5310)
 * Fix AssertionError during repair (CASSANDRA-5245)
 * Don't announce migrations to pre-1.2 nodes (CASSANDRA-5334)
Merged from 1.1:
 * Update offline scrub for 1.0 -> 1.1 directory structure (CASSANDRA-5195)
 * add tmp flag to Descriptor hashcode (CASSANDRA-4021)
 * fix logging of "Found table data in data directories" when only system tables
   are present (CASSANDRA-5289)
 * cli: Add JMX authentication support (CASSANDRA-5080)
 * nodetool: ability to repair specific range (CASSANDRA-5280)
 * Fix possible assertion triggered in SliceFromReadCommand (CASSANDRA-5284)
 * cqlsh: Add inet type support on Windows (ipv4-only) (CASSANDRA-4801)
 * Fix race when initializing ColumnFamilyStore (CASSANDRA-5350)
 * Add UseTLAB JVM flag (CASSANDRA-5361)


1.2.2
 * fix potential for multiple concurrent compactions of the same sstables
   (CASSANDRA-5256)
 * avoid no-op caching of byte[] on commitlog append (CASSANDRA-5199)
 * fix symlinks under data dir not working (CASSANDRA-5185)
 * fix bug in compact storage metadata handling (CASSANDRA-5189)
 * Validate login for USE queries (CASSANDRA-5207)
 * cli: remove default username and password (CASSANDRA-5208)
 * configure populate_io_cache_on_flush per-CF (CASSANDRA-4694)
 * allow configuration of internode socket buffer (CASSANDRA-3378)
 * Make sstable directory picking blacklist-aware again (CASSANDRA-5193)
 * Correctly expire gossip states for edge cases (CASSANDRA-5216)
 * Improve handling of directory creation failures (CASSANDRA-5196)
 * Expose secondary indicies to the rest of nodetool (CASSANDRA-4464)
 * Binary protocol: avoid sending notification for 0.0.0.0 (CASSANDRA-5227)
 * add UseCondCardMark XX jvm settings on jdk 1.7 (CASSANDRA-4366)
 * CQL3 refactor to allow conversion function (CASSANDRA-5226)
 * Fix drop of sstables in some circumstance (CASSANDRA-5232)
 * Implement caching of authorization results (CASSANDRA-4295)
 * Add support for LZ4 compression (CASSANDRA-5038)
 * Fix missing columns in wide rows queries (CASSANDRA-5225)
 * Simplify auth setup and make system_auth ks alterable (CASSANDRA-5112)
 * Stop compactions from hanging during bootstrap (CASSANDRA-5244)
 * fix compressed streaming sending extra chunk (CASSANDRA-5105)
 * Add CQL3-based implementations of IAuthenticator and IAuthorizer
   (CASSANDRA-4898)
 * Fix timestamp-based tomstone removal logic (CASSANDRA-5248)
 * cli: Add JMX authentication support (CASSANDRA-5080)
 * Fix forceFlush behavior (CASSANDRA-5241)
 * cqlsh: Add username autocompletion (CASSANDRA-5231)
 * Fix CQL3 composite partition key error (CASSANDRA-5240)
 * Allow IN clause on last clustering key (CASSANDRA-5230)
Merged from 1.1:
 * fix start key/end token validation for wide row iteration (CASSANDRA-5168)
 * add ConfigHelper support for Thrift frame and max message sizes (CASSANDRA-5188)
 * fix nodetool repair not fail on node down (CASSANDRA-5203)
 * always collect tombstone hints (CASSANDRA-5068)
 * Fix error when sourcing file in cqlsh (CASSANDRA-5235)


1.2.1
 * stream undelivered hints on decommission (CASSANDRA-5128)
 * GossipingPropertyFileSnitch loads saved dc/rack info if needed (CASSANDRA-5133)
 * drain should flush system CFs too (CASSANDRA-4446)
 * add inter_dc_tcp_nodelay setting (CASSANDRA-5148)
 * re-allow wrapping ranges for start_token/end_token range pairitspwng (CASSANDRA-5106)
 * fix validation compaction of empty rows (CASSANDRA-5136)
 * nodetool methods to enable/disable hint storage/delivery (CASSANDRA-4750)
 * disallow bloom filter false positive chance of 0 (CASSANDRA-5013)
 * add threadpool size adjustment methods to JMXEnabledThreadPoolExecutor and 
   CompactionManagerMBean (CASSANDRA-5044)
 * fix hinting for dropped local writes (CASSANDRA-4753)
 * off-heap cache doesn't need mutable column container (CASSANDRA-5057)
 * apply disk_failure_policy to bad disks on initial directory creation 
   (CASSANDRA-4847)
 * Optimize name-based queries to use ArrayBackedSortedColumns (CASSANDRA-5043)
 * Fall back to old manifest if most recent is unparseable (CASSANDRA-5041)
 * pool [Compressed]RandomAccessReader objects on the partitioned read path
   (CASSANDRA-4942)
 * Add debug logging to list filenames processed by Directories.migrateFile 
   method (CASSANDRA-4939)
 * Expose black-listed directories via JMX (CASSANDRA-4848)
 * Log compaction merge counts (CASSANDRA-4894)
 * Minimize byte array allocation by AbstractData{Input,Output} (CASSANDRA-5090)
 * Add SSL support for the binary protocol (CASSANDRA-5031)
 * Allow non-schema system ks modification for shuffle to work (CASSANDRA-5097)
 * cqlsh: Add default limit to SELECT statements (CASSANDRA-4972)
 * cqlsh: fix DESCRIBE for 1.1 cfs in CQL3 (CASSANDRA-5101)
 * Correctly gossip with nodes >= 1.1.7 (CASSANDRA-5102)
 * Ensure CL guarantees on digest mismatch (CASSANDRA-5113)
 * Validate correctly selects on composite partition key (CASSANDRA-5122)
 * Fix exception when adding collection (CASSANDRA-5117)
 * Handle states for non-vnode clusters correctly (CASSANDRA-5127)
 * Refuse unrecognized replication and compaction strategy options (CASSANDRA-4795)
 * Pick the correct value validator in sstable2json for cql3 tables (CASSANDRA-5134)
 * Validate login for describe_keyspace, describe_keyspaces and set_keyspace
   (CASSANDRA-5144)
 * Fix inserting empty maps (CASSANDRA-5141)
 * Don't remove tokens from System table for node we know (CASSANDRA-5121)
 * fix streaming progress report for compresed files (CASSANDRA-5130)
 * Coverage analysis for low-CL queries (CASSANDRA-4858)
 * Stop interpreting dates as valid timeUUID value (CASSANDRA-4936)
 * Adds E notation for floating point numbers (CASSANDRA-4927)
 * Detect (and warn) unintentional use of the cql2 thrift methods when cql3 was
   intended (CASSANDRA-5172)
 * cli: Quote ks and cf names in schema output when needed (CASSANDRA-5052)
 * Fix cf name extraction from manifest in Directories.migrateFile() (CASSANDRA-5242)
 * Replace mistaken usage of commons-logging with slf4j (CASSANDRA-5464)
 * Ensure Jackson dependency matches lib (CASSANDRA-5126)
 * Expose droppable tombstone ratio stats over JMX (CASSANDRA-5159)
Merged from 1.1:
 * Simplify CompressedRandomAccessReader to work around JDK FD bug (CASSANDRA-5088)
 * Improve handling a changing target throttle rate mid-compaction (CASSANDRA-5087)
 * Pig: correctly decode row keys in widerow mode (CASSANDRA-5098)
 * nodetool repair command now prints progress (CASSANDRA-4767)
 * fix user defined compaction to run against 1.1 data directory (CASSANDRA-5118)
 * Fix CQL3 BATCH authorization caching (CASSANDRA-5145)
 * fix get_count returns incorrect value with TTL (CASSANDRA-5099)
 * better handling for mid-compaction failure (CASSANDRA-5137)
 * convert default marshallers list to map for better readability (CASSANDRA-5109)
 * fix ConcurrentModificationException in getBootstrapSource (CASSANDRA-5170)
 * fix sstable maxtimestamp for row deletes and pre-1.1.1 sstables (CASSANDRA-5153)
 * Fix thread growth on node removal (CASSANDRA-5175)
 * Make Ec2Region's datacenter name configurable (CASSANDRA-5155)


1.2.0
 * Disallow counters in collections (CASSANDRA-5082)
 * cqlsh: add unit tests (CASSANDRA-3920)
 * fix default bloom_filter_fp_chance for LeveledCompactionStrategy (CASSANDRA-5093)
Merged from 1.1:
 * add validation for get_range_slices with start_key and end_token (CASSANDRA-5089)


1.2.0-rc2
 * fix nodetool ownership display with vnodes (CASSANDRA-5065)
 * cqlsh: add DESCRIBE KEYSPACES command (CASSANDRA-5060)
 * Fix potential infinite loop when reloading CFS (CASSANDRA-5064)
 * Fix SimpleAuthorizer example (CASSANDRA-5072)
 * cqlsh: force CL.ONE for tracing and system.schema* queries (CASSANDRA-5070)
 * Includes cassandra-shuffle in the debian package (CASSANDRA-5058)
Merged from 1.1:
 * fix multithreaded compaction deadlock (CASSANDRA-4492)
 * fix temporarily missing schema after upgrade from pre-1.1.5 (CASSANDRA-5061)
 * Fix ALTER TABLE overriding compression options with defaults
   (CASSANDRA-4996, 5066)
 * fix specifying and altering crc_check_chance (CASSANDRA-5053)
 * fix Murmur3Partitioner ownership% calculation (CASSANDRA-5076)
 * Don't expire columns sooner than they should in 2ndary indexes (CASSANDRA-5079)


1.2-rc1
 * rename rpc_timeout settings to request_timeout (CASSANDRA-5027)
 * add BF with 0.1 FP to LCS by default (CASSANDRA-5029)
 * Fix preparing insert queries (CASSANDRA-5016)
 * Fix preparing queries with counter increment (CASSANDRA-5022)
 * Fix preparing updates with collections (CASSANDRA-5017)
 * Don't generate UUID based on other node address (CASSANDRA-5002)
 * Fix message when trying to alter a clustering key type (CASSANDRA-5012)
 * Update IAuthenticator to match the new IAuthorizer (CASSANDRA-5003)
 * Fix inserting only a key in CQL3 (CASSANDRA-5040)
 * Fix CQL3 token() function when used with strings (CASSANDRA-5050)
Merged from 1.1:
 * reduce log spam from invalid counter shards (CASSANDRA-5026)
 * Improve schema propagation performance (CASSANDRA-5025)
 * Fix for IndexHelper.IndexFor throws OOB Exception (CASSANDRA-5030)
 * cqlsh: make it possible to describe thrift CFs (CASSANDRA-4827)
 * cqlsh: fix timestamp formatting on some platforms (CASSANDRA-5046)


1.2-beta3
 * make consistency level configurable in cqlsh (CASSANDRA-4829)
 * fix cqlsh rendering of blob fields (CASSANDRA-4970)
 * fix cqlsh DESCRIBE command (CASSANDRA-4913)
 * save truncation position in system table (CASSANDRA-4906)
 * Move CompressionMetadata off-heap (CASSANDRA-4937)
 * allow CLI to GET cql3 columnfamily data (CASSANDRA-4924)
 * Fix rare race condition in getExpireTimeForEndpoint (CASSANDRA-4402)
 * acquire references to overlapping sstables during compaction so bloom filter
   doesn't get free'd prematurely (CASSANDRA-4934)
 * Don't share slice query filter in CQL3 SelectStatement (CASSANDRA-4928)
 * Separate tracing from Log4J (CASSANDRA-4861)
 * Exclude gcable tombstones from merkle-tree computation (CASSANDRA-4905)
 * Better printing of AbstractBounds for tracing (CASSANDRA-4931)
 * Optimize mostRecentTombstone check in CC.collectAllData (CASSANDRA-4883)
 * Change stream session ID to UUID to avoid collision from same node (CASSANDRA-4813)
 * Use Stats.db when bulk loading if present (CASSANDRA-4957)
 * Skip repair on system_trace and keyspaces with RF=1 (CASSANDRA-4956)
 * (cql3) Remove arbitrary SELECT limit (CASSANDRA-4918)
 * Correctly handle prepared operation on collections (CASSANDRA-4945)
 * Fix CQL3 LIMIT (CASSANDRA-4877)
 * Fix Stress for CQL3 (CASSANDRA-4979)
 * Remove cassandra specific exceptions from JMX interface (CASSANDRA-4893)
 * (CQL3) Force using ALLOW FILTERING on potentially inefficient queries (CASSANDRA-4915)
 * (cql3) Fix adding column when the table has collections (CASSANDRA-4982)
 * (cql3) Fix allowing collections with compact storage (CASSANDRA-4990)
 * (cql3) Refuse ttl/writetime function on collections (CASSANDRA-4992)
 * Replace IAuthority with new IAuthorizer (CASSANDRA-4874)
 * clqsh: fix KEY pseudocolumn escaping when describing Thrift tables
   in CQL3 mode (CASSANDRA-4955)
 * add basic authentication support for Pig CassandraStorage (CASSANDRA-3042)
 * fix CQL2 ALTER TABLE compaction_strategy_class altering (CASSANDRA-4965)
Merged from 1.1:
 * Fall back to old describe_splits if d_s_ex is not available (CASSANDRA-4803)
 * Improve error reporting when streaming ranges fail (CASSANDRA-5009)
 * Fix cqlsh timestamp formatting of timezone info (CASSANDRA-4746)
 * Fix assertion failure with leveled compaction (CASSANDRA-4799)
 * Check for null end_token in get_range_slice (CASSANDRA-4804)
 * Remove all remnants of removed nodes (CASSANDRA-4840)
 * Add aut-reloading of the log4j file in debian package (CASSANDRA-4855)
 * Fix estimated row cache entry size (CASSANDRA-4860)
 * reset getRangeSlice filter after finishing a row for get_paged_slice
   (CASSANDRA-4919)
 * expunge row cache post-truncate (CASSANDRA-4940)
 * Allow static CF definition with compact storage (CASSANDRA-4910)
 * Fix endless loop/compaction of schema_* CFs due to broken timestamps (CASSANDRA-4880)
 * Fix 'wrong class type' assertion in CounterColumn (CASSANDRA-4976)


1.2-beta2
 * fp rate of 1.0 disables BF entirely; LCS defaults to 1.0 (CASSANDRA-4876)
 * off-heap bloom filters for row keys (CASSANDRA_4865)
 * add extension point for sstable components (CASSANDRA-4049)
 * improve tracing output (CASSANDRA-4852, 4862)
 * make TRACE verb droppable (CASSANDRA-4672)
 * fix BulkLoader recognition of CQL3 columnfamilies (CASSANDRA-4755)
 * Sort commitlog segments for replay by id instead of mtime (CASSANDRA-4793)
 * Make hint delivery asynchronous (CASSANDRA-4761)
 * Pluggable Thrift transport factories for CLI and cqlsh (CASSANDRA-4609, 4610)
 * cassandra-cli: allow Double value type to be inserted to a column (CASSANDRA-4661)
 * Add ability to use custom TServerFactory implementations (CASSANDRA-4608)
 * optimize batchlog flushing to skip successful batches (CASSANDRA-4667)
 * include metadata for system keyspace itself in schema tables (CASSANDRA-4416)
 * add check to PropertyFileSnitch to verify presence of location for
   local node (CASSANDRA-4728)
 * add PBSPredictor consistency modeler (CASSANDRA-4261)
 * remove vestiges of Thrift unframed mode (CASSANDRA-4729)
 * optimize single-row PK lookups (CASSANDRA-4710)
 * adjust blockFor calculation to account for pending ranges due to node 
   movement (CASSANDRA-833)
 * Change CQL version to 3.0.0 and stop accepting 3.0.0-beta1 (CASSANDRA-4649)
 * (CQL3) Make prepared statement global instead of per connection 
   (CASSANDRA-4449)
 * Fix scrubbing of CQL3 created tables (CASSANDRA-4685)
 * (CQL3) Fix validation when using counter and regular columns in the same 
   table (CASSANDRA-4706)
 * Fix bug starting Cassandra with simple authentication (CASSANDRA-4648)
 * Add support for batchlog in CQL3 (CASSANDRA-4545, 4738)
 * Add support for multiple column family outputs in CFOF (CASSANDRA-4208)
 * Support repairing only the local DC nodes (CASSANDRA-4747)
 * Use rpc_address for binary protocol and change default port (CASSANDRA-4751)
 * Fix use of collections in prepared statements (CASSANDRA-4739)
 * Store more information into peers table (CASSANDRA-4351, 4814)
 * Configurable bucket size for size tiered compaction (CASSANDRA-4704)
 * Run leveled compaction in parallel (CASSANDRA-4310)
 * Fix potential NPE during CFS reload (CASSANDRA-4786)
 * Composite indexes may miss results (CASSANDRA-4796)
 * Move consistency level to the protocol level (CASSANDRA-4734, 4824)
 * Fix Subcolumn slice ends not respected (CASSANDRA-4826)
 * Fix Assertion error in cql3 select (CASSANDRA-4783)
 * Fix list prepend logic (CQL3) (CASSANDRA-4835)
 * Add booleans as literals in CQL3 (CASSANDRA-4776)
 * Allow renaming PK columns in CQL3 (CASSANDRA-4822)
 * Fix binary protocol NEW_NODE event (CASSANDRA-4679)
 * Fix potential infinite loop in tombstone compaction (CASSANDRA-4781)
 * Remove system tables accounting from schema (CASSANDRA-4850)
 * (cql3) Force provided columns in clustering key order in 
   'CLUSTERING ORDER BY' (CASSANDRA-4881)
 * Fix composite index bug (CASSANDRA-4884)
 * Fix short read protection for CQL3 (CASSANDRA-4882)
 * Add tracing support to the binary protocol (CASSANDRA-4699)
 * (cql3) Don't allow prepared marker inside collections (CASSANDRA-4890)
 * Re-allow order by on non-selected columns (CASSANDRA-4645)
 * Bug when composite index is created in a table having collections (CASSANDRA-4909)
 * log index scan subject in CompositesSearcher (CASSANDRA-4904)
Merged from 1.1:
 * add get[Row|Key]CacheEntries to CacheServiceMBean (CASSANDRA-4859)
 * fix get_paged_slice to wrap to next row correctly (CASSANDRA-4816)
 * fix indexing empty column values (CASSANDRA-4832)
 * allow JdbcDate to compose null Date objects (CASSANDRA-4830)
 * fix possible stackoverflow when compacting 1000s of sstables
   (CASSANDRA-4765)
 * fix wrong leveled compaction progress calculation (CASSANDRA-4807)
 * add a close() method to CRAR to prevent leaking file descriptors (CASSANDRA-4820)
 * fix potential infinite loop in get_count (CASSANDRA-4833)
 * fix compositeType.{get/from}String methods (CASSANDRA-4842)
 * (CQL) fix CREATE COLUMNFAMILY permissions check (CASSANDRA-4864)
 * Fix DynamicCompositeType same type comparison (CASSANDRA-4711)
 * Fix duplicate SSTable reference when stream session failed (CASSANDRA-3306)
 * Allow static CF definition with compact storage (CASSANDRA-4910)
 * Fix endless loop/compaction of schema_* CFs due to broken timestamps (CASSANDRA-4880)
 * Fix 'wrong class type' assertion in CounterColumn (CASSANDRA-4976)


1.2-beta1
 * add atomic_batch_mutate (CASSANDRA-4542, -4635)
 * increase default max_hint_window_in_ms to 3h (CASSANDRA-4632)
 * include message initiation time to replicas so they can more
   accurately drop timed-out requests (CASSANDRA-2858)
 * fix clientutil.jar dependencies (CASSANDRA-4566)
 * optimize WriteResponse (CASSANDRA-4548)
 * new metrics (CASSANDRA-4009)
 * redesign KEYS indexes to avoid read-before-write (CASSANDRA-2897)
 * debug tracing (CASSANDRA-1123)
 * parallelize row cache loading (CASSANDRA-4282)
 * Make compaction, flush JBOD-aware (CASSANDRA-4292)
 * run local range scans on the read stage (CASSANDRA-3687)
 * clean up ioexceptions (CASSANDRA-2116)
 * add disk_failure_policy (CASSANDRA-2118)
 * Introduce new json format with row level deletion (CASSANDRA-4054)
 * remove redundant "name" column from schema_keyspaces (CASSANDRA-4433)
 * improve "nodetool ring" handling of multi-dc clusters (CASSANDRA-3047)
 * update NTS calculateNaturalEndpoints to be O(N log N) (CASSANDRA-3881)
 * split up rpc timeout by operation type (CASSANDRA-2819)
 * rewrite key cache save/load to use only sequential i/o (CASSANDRA-3762)
 * update MS protocol with a version handshake + broadcast address id
   (CASSANDRA-4311)
 * multithreaded hint replay (CASSANDRA-4189)
 * add inter-node message compression (CASSANDRA-3127)
 * remove COPP (CASSANDRA-2479)
 * Track tombstone expiration and compact when tombstone content is
   higher than a configurable threshold, default 20% (CASSANDRA-3442, 4234)
 * update MurmurHash to version 3 (CASSANDRA-2975)
 * (CLI) track elapsed time for `delete' operation (CASSANDRA-4060)
 * (CLI) jline version is bumped to 1.0 to properly  support
   'delete' key function (CASSANDRA-4132)
 * Save IndexSummary into new SSTable 'Summary' component (CASSANDRA-2392, 4289)
 * Add support for range tombstones (CASSANDRA-3708)
 * Improve MessagingService efficiency (CASSANDRA-3617)
 * Avoid ID conflicts from concurrent schema changes (CASSANDRA-3794)
 * Set thrift HSHA server thread limit to unlimited by default (CASSANDRA-4277)
 * Avoids double serialization of CF id in RowMutation messages
   (CASSANDRA-4293)
 * stream compressed sstables directly with java nio (CASSANDRA-4297)
 * Support multiple ranges in SliceQueryFilter (CASSANDRA-3885)
 * Add column metadata to system column families (CASSANDRA-4018)
 * (cql3) Always use composite types by default (CASSANDRA-4329)
 * (cql3) Add support for set, map and list (CASSANDRA-3647)
 * Validate date type correctly (CASSANDRA-4441)
 * (cql3) Allow definitions with only a PK (CASSANDRA-4361)
 * (cql3) Add support for row key composites (CASSANDRA-4179)
 * improve DynamicEndpointSnitch by using reservoir sampling (CASSANDRA-4038)
 * (cql3) Add support for 2ndary indexes (CASSANDRA-3680)
 * (cql3) fix defining more than one PK to be invalid (CASSANDRA-4477)
 * remove schema agreement checking from all external APIs (Thrift, CQL and CQL3) (CASSANDRA-4487)
 * add Murmur3Partitioner and make it default for new installations (CASSANDRA-3772, 4621)
 * (cql3) update pseudo-map syntax to use map syntax (CASSANDRA-4497)
 * Finer grained exceptions hierarchy and provides error code with exceptions (CASSANDRA-3979)
 * Adds events push to binary protocol (CASSANDRA-4480)
 * Rewrite nodetool help (CASSANDRA-2293)
 * Make CQL3 the default for CQL (CASSANDRA-4640)
 * update stress tool to be able to use CQL3 (CASSANDRA-4406)
 * Accept all thrift update on CQL3 cf but don't expose their metadata (CASSANDRA-4377)
 * Replace Throttle with Guava's RateLimiter for HintedHandOff (CASSANDRA-4541)
 * fix counter add/get using CQL2 and CQL3 in stress tool (CASSANDRA-4633)
 * Add sstable count per level to cfstats (CASSANDRA-4537)
 * (cql3) Add ALTER KEYSPACE statement (CASSANDRA-4611)
 * (cql3) Allow defining default consistency levels (CASSANDRA-4448)
 * (cql3) Fix queries using LIMIT missing results (CASSANDRA-4579)
 * fix cross-version gossip messaging (CASSANDRA-4576)
 * added inet data type (CASSANDRA-4627)


1.1.6
 * Wait for writes on synchronous read digest mismatch (CASSANDRA-4792)
 * fix commitlog replay for nanotime-infected sstables (CASSANDRA-4782)
 * preflight check ttl for maximum of 20 years (CASSANDRA-4771)
 * (Pig) fix widerow input with single column rows (CASSANDRA-4789)
 * Fix HH to compact with correct gcBefore, which avoids wiping out
   undelivered hints (CASSANDRA-4772)
 * LCS will merge up to 32 L0 sstables as intended (CASSANDRA-4778)
 * NTS will default unconfigured DC replicas to zero (CASSANDRA-4675)
 * use default consistency level in counter validation if none is
   explicitly provide (CASSANDRA-4700)
 * Improve IAuthority interface by introducing fine-grained
   access permissions and grant/revoke commands (CASSANDRA-4490, 4644)
 * fix assumption error in CLI when updating/describing keyspace 
   (CASSANDRA-4322)
 * Adds offline sstablescrub to debian packaging (CASSANDRA-4642)
 * Automatic fixing of overlapping leveled sstables (CASSANDRA-4644)
 * fix error when using ORDER BY with extended selections (CASSANDRA-4689)
 * (CQL3) Fix validation for IN queries for non-PK cols (CASSANDRA-4709)
 * fix re-created keyspace disappering after 1.1.5 upgrade 
   (CASSANDRA-4698, 4752)
 * (CLI) display elapsed time in 2 fraction digits (CASSANDRA-3460)
 * add authentication support to sstableloader (CASSANDRA-4712)
 * Fix CQL3 'is reversed' logic (CASSANDRA-4716, 4759)
 * (CQL3) Don't return ReversedType in result set metadata (CASSANDRA-4717)
 * Backport adding AlterKeyspace statement (CASSANDRA-4611)
 * (CQL3) Correcty accept upper-case data types (CASSANDRA-4770)
 * Add binary protocol events for schema changes (CASSANDRA-4684)
Merged from 1.0:
 * Switch from NBHM to CHM in MessagingService's callback map, which
   prevents OOM in long-running instances (CASSANDRA-4708)


1.1.5
 * add SecondaryIndex.reload API (CASSANDRA-4581)
 * use millis + atomicint for commitlog segment creation instead of
   nanotime, which has issues under some hypervisors (CASSANDRA-4601)
 * fix FD leak in slice queries (CASSANDRA-4571)
 * avoid recursion in leveled compaction (CASSANDRA-4587)
 * increase stack size under Java7 to 180K
 * Log(info) schema changes (CASSANDRA-4547)
 * Change nodetool setcachecapcity to manipulate global caches (CASSANDRA-4563)
 * (cql3) fix setting compaction strategy (CASSANDRA-4597)
 * fix broken system.schema_* timestamps on system startup (CASSANDRA-4561)
 * fix wrong skip of cache saving (CASSANDRA-4533)
 * Avoid NPE when lost+found is in data dir (CASSANDRA-4572)
 * Respect five-minute flush moratorium after initial CL replay (CASSANDRA-4474)
 * Adds ntp as recommended in debian packaging (CASSANDRA-4606)
 * Configurable transport in CF Record{Reader|Writer} (CASSANDRA-4558)
 * (cql3) fix potential NPE with both equal and unequal restriction (CASSANDRA-4532)
 * (cql3) improves ORDER BY validation (CASSANDRA-4624)
 * Fix potential deadlock during counter writes (CASSANDRA-4578)
 * Fix cql error with ORDER BY when using IN (CASSANDRA-4612)
Merged from 1.0:
 * increase Xss to 160k to accomodate latest 1.6 JVMs (CASSANDRA-4602)
 * fix toString of hint destination tokens (CASSANDRA-4568)
 * Fix multiple values for CurrentLocal NodeID (CASSANDRA-4626)


1.1.4
 * fix offline scrub to catch >= out of order rows (CASSANDRA-4411)
 * fix cassandra-env.sh on RHEL and other non-dash-based systems 
   (CASSANDRA-4494)
Merged from 1.0:
 * (Hadoop) fix setting key length for old-style mapred api (CASSANDRA-4534)
 * (Hadoop) fix iterating through a resultset consisting entirely
   of tombstoned rows (CASSANDRA-4466)


1.1.3
 * (cqlsh) add COPY TO (CASSANDRA-4434)
 * munmap commitlog segments before rename (CASSANDRA-4337)
 * (JMX) rename getRangeKeySample to sampleKeyRange to avoid returning
   multi-MB results as an attribute (CASSANDRA-4452)
 * flush based on data size, not throughput; overwritten columns no 
   longer artificially inflate liveRatio (CASSANDRA-4399)
 * update default commitlog segment size to 32MB and total commitlog
   size to 32/1024 MB for 32/64 bit JVMs, respectively (CASSANDRA-4422)
 * avoid using global partitioner to estimate ranges in index sstables
   (CASSANDRA-4403)
 * restore pre-CASSANDRA-3862 approach to removing expired tombstones
   from row cache during compaction (CASSANDRA-4364)
 * (stress) support for CQL prepared statements (CASSANDRA-3633)
 * Correctly catch exception when Snappy cannot be loaded (CASSANDRA-4400)
 * (cql3) Support ORDER BY when IN condition is given in WHERE clause (CASSANDRA-4327)
 * (cql3) delete "component_index" column on DROP TABLE call (CASSANDRA-4420)
 * change nanoTime() to currentTimeInMillis() in schema related code (CASSANDRA-4432)
 * add a token generation tool (CASSANDRA-3709)
 * Fix LCS bug with sstable containing only 1 row (CASSANDRA-4411)
 * fix "Can't Modify Index Name" problem on CF update (CASSANDRA-4439)
 * Fix assertion error in getOverlappingSSTables during repair (CASSANDRA-4456)
 * fix nodetool's setcompactionthreshold command (CASSANDRA-4455)
 * Ensure compacted files are never used, to avoid counter overcount (CASSANDRA-4436)
Merged from 1.0:
 * Push the validation of secondary index values to the SecondaryIndexManager (CASSANDRA-4240)
 * allow dropping columns shadowed by not-yet-expired supercolumn or row
   tombstones in PrecompactedRow (CASSANDRA-4396)


1.1.2
 * Fix cleanup not deleting index entries (CASSANDRA-4379)
 * Use correct partitioner when saving + loading caches (CASSANDRA-4331)
 * Check schema before trying to export sstable (CASSANDRA-2760)
 * Raise a meaningful exception instead of NPE when PFS encounters
   an unconfigured node + no default (CASSANDRA-4349)
 * fix bug in sstable blacklisting with LCS (CASSANDRA-4343)
 * LCS no longer promotes tiny sstables out of L0 (CASSANDRA-4341)
 * skip tombstones during hint replay (CASSANDRA-4320)
 * fix NPE in compactionstats (CASSANDRA-4318)
 * enforce 1m min keycache for auto (CASSANDRA-4306)
 * Have DeletedColumn.isMFD always return true (CASSANDRA-4307)
 * (cql3) exeption message for ORDER BY constraints said primary filter can be
    an IN clause, which is misleading (CASSANDRA-4319)
 * (cql3) Reject (not yet supported) creation of 2ndardy indexes on tables with
   composite primary keys (CASSANDRA-4328)
 * Set JVM stack size to 160k for java 7 (CASSANDRA-4275)
 * cqlsh: add COPY command to load data from CSV flat files (CASSANDRA-4012)
 * CFMetaData.fromThrift to throw ConfigurationException upon error (CASSANDRA-4353)
 * Use CF comparator to sort indexed columns in SecondaryIndexManager
   (CASSANDRA-4365)
 * add strategy_options to the KSMetaData.toString() output (CASSANDRA-4248)
 * (cql3) fix range queries containing unqueried results (CASSANDRA-4372)
 * (cql3) allow updating column_alias types (CASSANDRA-4041)
 * (cql3) Fix deletion bug (CASSANDRA-4193)
 * Fix computation of overlapping sstable for leveled compaction (CASSANDRA-4321)
 * Improve scrub and allow to run it offline (CASSANDRA-4321)
 * Fix assertionError in StorageService.bulkLoad (CASSANDRA-4368)
 * (cqlsh) add option to authenticate to a keyspace at startup (CASSANDRA-4108)
 * (cqlsh) fix ASSUME functionality (CASSANDRA-4352)
 * Fix ColumnFamilyRecordReader to not return progress > 100% (CASSANDRA-3942)
Merged from 1.0:
 * Set gc_grace on index CF to 0 (CASSANDRA-4314)


1.1.1
 * add populate_io_cache_on_flush option (CASSANDRA-2635)
 * allow larger cache capacities than 2GB (CASSANDRA-4150)
 * add getsstables command to nodetool (CASSANDRA-4199)
 * apply parent CF compaction settings to secondary index CFs (CASSANDRA-4280)
 * preserve commitlog size cap when recycling segments at startup
   (CASSANDRA-4201)
 * (Hadoop) fix split generation regression (CASSANDRA-4259)
 * ignore min/max compactions settings in LCS, while preserving
   behavior that min=max=0 disables autocompaction (CASSANDRA-4233)
 * log number of rows read from saved cache (CASSANDRA-4249)
 * calculate exact size required for cleanup operations (CASSANDRA-1404)
 * avoid blocking additional writes during flush when the commitlog
   gets behind temporarily (CASSANDRA-1991)
 * enable caching on index CFs based on data CF cache setting (CASSANDRA-4197)
 * warn on invalid replication strategy creation options (CASSANDRA-4046)
 * remove [Freeable]Memory finalizers (CASSANDRA-4222)
 * include tombstone size in ColumnFamily.size, which can prevent OOM
   during sudden mass delete operations by yielding a nonzero liveRatio
   (CASSANDRA-3741)
 * Open 1 sstableScanner per level for leveled compaction (CASSANDRA-4142)
 * Optimize reads when row deletion timestamps allow us to restrict
   the set of sstables we check (CASSANDRA-4116)
 * add support for commitlog archiving and point-in-time recovery
   (CASSANDRA-3690)
 * avoid generating redundant compaction tasks during streaming
   (CASSANDRA-4174)
 * add -cf option to nodetool snapshot, and takeColumnFamilySnapshot to
   StorageService mbean (CASSANDRA-556)
 * optimize cleanup to drop entire sstables where possible (CASSANDRA-4079)
 * optimize truncate when autosnapshot is disabled (CASSANDRA-4153)
 * update caches to use byte[] keys to reduce memory overhead (CASSANDRA-3966)
 * add column limit to cli (CASSANDRA-3012, 4098)
 * clean up and optimize DataOutputBuffer, used by CQL compression and
   CompositeType (CASSANDRA-4072)
 * optimize commitlog checksumming (CASSANDRA-3610)
 * identify and blacklist corrupted SSTables from future compactions 
   (CASSANDRA-2261)
 * Move CfDef and KsDef validation out of thrift (CASSANDRA-4037)
 * Expose API to repair a user provided range (CASSANDRA-3912)
 * Add way to force the cassandra-cli to refresh its schema (CASSANDRA-4052)
 * Avoid having replicate on write tasks stacking up at CL.ONE (CASSANDRA-2889)
 * (cql3) Backwards compatibility for composite comparators in non-cql3-aware
   clients (CASSANDRA-4093)
 * (cql3) Fix order by for reversed queries (CASSANDRA-4160)
 * (cql3) Add ReversedType support (CASSANDRA-4004)
 * (cql3) Add timeuuid type (CASSANDRA-4194)
 * (cql3) Minor fixes (CASSANDRA-4185)
 * (cql3) Fix prepared statement in BATCH (CASSANDRA-4202)
 * (cql3) Reduce the list of reserved keywords (CASSANDRA-4186)
 * (cql3) Move max/min compaction thresholds to compaction strategy options
   (CASSANDRA-4187)
 * Fix exception during move when localhost is the only source (CASSANDRA-4200)
 * (cql3) Allow paging through non-ordered partitioner results (CASSANDRA-3771)
 * (cql3) Fix drop index (CASSANDRA-4192)
 * (cql3) Don't return range ghosts anymore (CASSANDRA-3982)
 * fix re-creating Keyspaces/ColumnFamilies with the same name as dropped
   ones (CASSANDRA-4219)
 * fix SecondaryIndex LeveledManifest save upon snapshot (CASSANDRA-4230)
 * fix missing arrayOffset in FBUtilities.hash (CASSANDRA-4250)
 * (cql3) Add name of parameters in CqlResultSet (CASSANDRA-4242)
 * (cql3) Correctly validate order by queries (CASSANDRA-4246)
 * rename stress to cassandra-stress for saner packaging (CASSANDRA-4256)
 * Fix exception on colum metadata with non-string comparator (CASSANDRA-4269)
 * Check for unknown/invalid compression options (CASSANDRA-4266)
 * (cql3) Adds simple access to column timestamp and ttl (CASSANDRA-4217)
 * (cql3) Fix range queries with secondary indexes (CASSANDRA-4257)
 * Better error messages from improper input in cli (CASSANDRA-3865)
 * Try to stop all compaction upon Keyspace or ColumnFamily drop (CASSANDRA-4221)
 * (cql3) Allow keyspace properties to contain hyphens (CASSANDRA-4278)
 * (cql3) Correctly validate keyspace access in create table (CASSANDRA-4296)
 * Avoid deadlock in migration stage (CASSANDRA-3882)
 * Take supercolumn names and deletion info into account in memtable throughput
   (CASSANDRA-4264)
 * Add back backward compatibility for old style replication factor (CASSANDRA-4294)
 * Preserve compatibility with pre-1.1 index queries (CASSANDRA-4262)
Merged from 1.0:
 * Fix super columns bug where cache is not updated (CASSANDRA-4190)
 * fix maxTimestamp to include row tombstones (CASSANDRA-4116)
 * (CLI) properly handle quotes in create/update keyspace commands (CASSANDRA-4129)
 * Avoids possible deadlock during bootstrap (CASSANDRA-4159)
 * fix stress tool that hangs forever on timeout or error (CASSANDRA-4128)
 * stress tool to return appropriate exit code on failure (CASSANDRA-4188)
 * fix compaction NPE when out of disk space and assertions disabled
   (CASSANDRA-3985)
 * synchronize LCS getEstimatedTasks to avoid CME (CASSANDRA-4255)
 * ensure unique streaming session id's (CASSANDRA-4223)
 * kick off background compaction when min/max thresholds change 
   (CASSANDRA-4279)
 * improve ability of STCS.getBuckets to deal with 100s of 1000s of
   sstables, such as when convertinb back from LCS (CASSANDRA-4287)
 * Oversize integer in CQL throws NumberFormatException (CASSANDRA-4291)
 * fix 1.0.x node join to mixed version cluster, other nodes >= 1.1 (CASSANDRA-4195)
 * Fix LCS splitting sstable base on uncompressed size (CASSANDRA-4419)
 * Push the validation of secondary index values to the SecondaryIndexManager (CASSANDRA-4240)
 * Don't purge columns during upgradesstables (CASSANDRA-4462)
 * Make cqlsh work with piping (CASSANDRA-4113)
 * Validate arguments for nodetool decommission (CASSANDRA-4061)
 * Report thrift status in nodetool info (CASSANDRA-4010)


1.1.0-final
 * average a reduced liveRatio estimate with the previous one (CASSANDRA-4065)
 * Allow KS and CF names up to 48 characters (CASSANDRA-4157)
 * fix stress build (CASSANDRA-4140)
 * add time remaining estimate to nodetool compactionstats (CASSANDRA-4167)
 * (cql) fix NPE in cql3 ALTER TABLE (CASSANDRA-4163)
 * (cql) Add support for CL.TWO and CL.THREE in CQL (CASSANDRA-4156)
 * (cql) Fix type in CQL3 ALTER TABLE preventing update (CASSANDRA-4170)
 * (cql) Throw invalid exception from CQL3 on obsolete options (CASSANDRA-4171)
 * (cqlsh) fix recognizing uppercase SELECT keyword (CASSANDRA-4161)
 * Pig: wide row support (CASSANDRA-3909)
Merged from 1.0:
 * avoid streaming empty files with bulk loader if sstablewriter errors out
   (CASSANDRA-3946)


1.1-rc1
 * Include stress tool in binary builds (CASSANDRA-4103)
 * (Hadoop) fix wide row iteration when last row read was deleted
   (CASSANDRA-4154)
 * fix read_repair_chance to really default to 0.1 in the cli (CASSANDRA-4114)
 * Adds caching and bloomFilterFpChange to CQL options (CASSANDRA-4042)
 * Adds posibility to autoconfigure size of the KeyCache (CASSANDRA-4087)
 * fix KEYS index from skipping results (CASSANDRA-3996)
 * Remove sliced_buffer_size_in_kb dead option (CASSANDRA-4076)
 * make loadNewSStable preserve sstable version (CASSANDRA-4077)
 * Respect 1.0 cache settings as much as possible when upgrading 
   (CASSANDRA-4088)
 * relax path length requirement for sstable files when upgrading on 
   non-Windows platforms (CASSANDRA-4110)
 * fix terminination of the stress.java when errors were encountered
   (CASSANDRA-4128)
 * Move CfDef and KsDef validation out of thrift (CASSANDRA-4037)
 * Fix get_paged_slice (CASSANDRA-4136)
 * CQL3: Support slice with exclusive start and stop (CASSANDRA-3785)
Merged from 1.0:
 * support PropertyFileSnitch in bulk loader (CASSANDRA-4145)
 * add auto_snapshot option allowing disabling snapshot before drop/truncate
   (CASSANDRA-3710)
 * allow short snitch names (CASSANDRA-4130)


1.1-beta2
 * rename loaded sstables to avoid conflicts with local snapshots
   (CASSANDRA-3967)
 * start hint replay as soon as FD notifies that the target is back up
   (CASSANDRA-3958)
 * avoid unproductive deserializing of cached rows during compaction
   (CASSANDRA-3921)
 * fix concurrency issues with CQL keyspace creation (CASSANDRA-3903)
 * Show Effective Owership via Nodetool ring <keyspace> (CASSANDRA-3412)
 * Update ORDER BY syntax for CQL3 (CASSANDRA-3925)
 * Fix BulkRecordWriter to not throw NPE if reducer gets no map data from Hadoop (CASSANDRA-3944)
 * Fix bug with counters in super columns (CASSANDRA-3821)
 * Remove deprecated merge_shard_chance (CASSANDRA-3940)
 * add a convenient way to reset a node's schema (CASSANDRA-2963)
 * fix for intermittent SchemaDisagreementException (CASSANDRA-3884)
 * CLI `list <CF>` to limit number of columns and their order (CASSANDRA-3012)
 * ignore deprecated KsDef/CfDef/ColumnDef fields in native schema (CASSANDRA-3963)
 * CLI to report when unsupported column_metadata pair was given (CASSANDRA-3959)
 * reincarnate removed and deprecated KsDef/CfDef attributes (CASSANDRA-3953)
 * Fix race between writes and read for cache (CASSANDRA-3862)
 * perform static initialization of StorageProxy on start-up (CASSANDRA-3797)
 * support trickling fsync() on writes (CASSANDRA-3950)
 * expose counters for unavailable/timeout exceptions given to thrift clients (CASSANDRA-3671)
 * avoid quadratic startup time in LeveledManifest (CASSANDRA-3952)
 * Add type information to new schema_ columnfamilies and remove thrift
   serialization for schema (CASSANDRA-3792)
 * add missing column validator options to the CLI help (CASSANDRA-3926)
 * skip reading saved key cache if CF's caching strategy is NONE or ROWS_ONLY (CASSANDRA-3954)
 * Unify migration code (CASSANDRA-4017)
Merged from 1.0:
 * cqlsh: guess correct version of Python for Arch Linux (CASSANDRA-4090)
 * (CLI) properly handle quotes in create/update keyspace commands (CASSANDRA-4129)
 * Avoids possible deadlock during bootstrap (CASSANDRA-4159)
 * fix stress tool that hangs forever on timeout or error (CASSANDRA-4128)
 * Fix super columns bug where cache is not updated (CASSANDRA-4190)
 * stress tool to return appropriate exit code on failure (CASSANDRA-4188)


1.0.9
 * improve index sampling performance (CASSANDRA-4023)
 * always compact away deleted hints immediately after handoff (CASSANDRA-3955)
 * delete hints from dropped ColumnFamilies on handoff instead of
   erroring out (CASSANDRA-3975)
 * add CompositeType ref to the CLI doc for create/update column family (CASSANDRA-3980)
 * Pig: support Counter ColumnFamilies (CASSANDRA-3973)
 * Pig: Composite column support (CASSANDRA-3684)
 * Avoid NPE during repair when a keyspace has no CFs (CASSANDRA-3988)
 * Fix division-by-zero error on get_slice (CASSANDRA-4000)
 * don't change manifest level for cleanup, scrub, and upgradesstables
   operations under LeveledCompactionStrategy (CASSANDRA-3989, 4112)
 * fix race leading to super columns assertion failure (CASSANDRA-3957)
 * fix NPE on invalid CQL delete command (CASSANDRA-3755)
 * allow custom types in CLI's assume command (CASSANDRA-4081)
 * fix totalBytes count for parallel compactions (CASSANDRA-3758)
 * fix intermittent NPE in get_slice (CASSANDRA-4095)
 * remove unnecessary asserts in native code interfaces (CASSANDRA-4096)
 * Validate blank keys in CQL to avoid assertion errors (CASSANDRA-3612)
 * cqlsh: fix bad decoding of some column names (CASSANDRA-4003)
 * cqlsh: fix incorrect padding with unicode chars (CASSANDRA-4033)
 * Fix EC2 snitch incorrectly reporting region (CASSANDRA-4026)
 * Shut down thrift during decommission (CASSANDRA-4086)
 * Expose nodetool cfhistograms for 2ndary indexes (CASSANDRA-4063)
Merged from 0.8:
 * Fix ConcurrentModificationException in gossiper (CASSANDRA-4019)


1.1-beta1
 * (cqlsh)
   + add SOURCE and CAPTURE commands, and --file option (CASSANDRA-3479)
   + add ALTER COLUMNFAMILY WITH (CASSANDRA-3523)
   + bundle Python dependencies with Cassandra (CASSANDRA-3507)
   + added to Debian package (CASSANDRA-3458)
   + display byte data instead of erroring out on decode failure 
     (CASSANDRA-3874)
 * add nodetool rebuild_index (CASSANDRA-3583)
 * add nodetool rangekeysample (CASSANDRA-2917)
 * Fix streaming too much data during move operations (CASSANDRA-3639)
 * Nodetool and CLI connect to localhost by default (CASSANDRA-3568)
 * Reduce memory used by primary index sample (CASSANDRA-3743)
 * (Hadoop) separate input/output configurations (CASSANDRA-3197, 3765)
 * avoid returning internal Cassandra classes over JMX (CASSANDRA-2805)
 * add row-level isolation via SnapTree (CASSANDRA-2893)
 * Optimize key count estimation when opening sstable on startup
   (CASSANDRA-2988)
 * multi-dc replication optimization supporting CL > ONE (CASSANDRA-3577)
 * add command to stop compactions (CASSANDRA-1740, 3566, 3582)
 * multithreaded streaming (CASSANDRA-3494)
 * removed in-tree redhat spec (CASSANDRA-3567)
 * "defragment" rows for name-based queries under STCS, again (CASSANDRA-2503)
 * Recycle commitlog segments for improved performance 
   (CASSANDRA-3411, 3543, 3557, 3615)
 * update size-tiered compaction to prioritize small tiers (CASSANDRA-2407)
 * add message expiration logic to OutboundTcpConnection (CASSANDRA-3005)
 * off-heap cache to use sun.misc.Unsafe instead of JNA (CASSANDRA-3271)
 * EACH_QUORUM is only supported for writes (CASSANDRA-3272)
 * replace compactionlock use in schema migration by checking CFS.isValid
   (CASSANDRA-3116)
 * recognize that "SELECT first ... *" isn't really "SELECT *" (CASSANDRA-3445)
 * Use faster bytes comparison (CASSANDRA-3434)
 * Bulk loader is no longer a fat client, (HADOOP) bulk load output format
   (CASSANDRA-3045)
 * (Hadoop) add support for KeyRange.filter
 * remove assumption that keys and token are in bijection
   (CASSANDRA-1034, 3574, 3604)
 * always remove endpoints from delevery queue in HH (CASSANDRA-3546)
 * fix race between cf flush and its 2ndary indexes flush (CASSANDRA-3547)
 * fix potential race in AES when a repair fails (CASSANDRA-3548)
 * Remove columns shadowed by a deleted container even when we cannot purge
   (CASSANDRA-3538)
 * Improve memtable slice iteration performance (CASSANDRA-3545)
 * more efficient allocation of small bloom filters (CASSANDRA-3618)
 * Use separate writer thread in SSTableSimpleUnsortedWriter (CASSANDRA-3619)
 * fsync the directory after new sstable or commitlog segment are created (CASSANDRA-3250)
 * fix minor issues reported by FindBugs (CASSANDRA-3658)
 * global key/row caches (CASSANDRA-3143, 3849)
 * optimize memtable iteration during range scan (CASSANDRA-3638)
 * introduce 'crc_check_chance' in CompressionParameters to support
   a checksum percentage checking chance similarly to read-repair (CASSANDRA-3611)
 * a way to deactivate global key/row cache on per-CF basis (CASSANDRA-3667)
 * fix LeveledCompactionStrategy broken because of generation pre-allocation
   in LeveledManifest (CASSANDRA-3691)
 * finer-grained control over data directories (CASSANDRA-2749)
 * Fix ClassCastException during hinted handoff (CASSANDRA-3694)
 * Upgrade Thrift to 0.7 (CASSANDRA-3213)
 * Make stress.java insert operation to use microseconds (CASSANDRA-3725)
 * Allows (internally) doing a range query with a limit of columns instead of
   rows (CASSANDRA-3742)
 * Allow rangeSlice queries to be start/end inclusive/exclusive (CASSANDRA-3749)
 * Fix BulkLoader to support new SSTable layout and add stream
   throttling to prevent an NPE when there is no yaml config (CASSANDRA-3752)
 * Allow concurrent schema migrations (CASSANDRA-1391, 3832)
 * Add SnapshotCommand to trigger snapshot on remote node (CASSANDRA-3721)
 * Make CFMetaData conversions to/from thrift/native schema inverses
   (CASSANDRA_3559)
 * Add initial code for CQL 3.0-beta (CASSANDRA-2474, 3781, 3753)
 * Add wide row support for ColumnFamilyInputFormat (CASSANDRA-3264)
 * Allow extending CompositeType comparator (CASSANDRA-3657)
 * Avoids over-paging during get_count (CASSANDRA-3798)
 * Add new command to rebuild a node without (repair) merkle tree calculations
   (CASSANDRA-3483, 3922)
 * respect not only row cache capacity but caching mode when
   trying to read data (CASSANDRA-3812)
 * fix system tests (CASSANDRA-3827)
 * CQL support for altering row key type in ALTER TABLE (CASSANDRA-3781)
 * turn compression on by default (CASSANDRA-3871)
 * make hexToBytes refuse invalid input (CASSANDRA-2851)
 * Make secondary indexes CF inherit compression and compaction from their
   parent CF (CASSANDRA-3877)
 * Finish cleanup up tombstone purge code (CASSANDRA-3872)
 * Avoid NPE on aboarted stream-out sessions (CASSANDRA-3904)
 * BulkRecordWriter throws NPE for counter columns (CASSANDRA-3906)
 * Support compression using BulkWriter (CASSANDRA-3907)


1.0.8
 * fix race between cleanup and flush on secondary index CFSes (CASSANDRA-3712)
 * avoid including non-queried nodes in rangeslice read repair
   (CASSANDRA-3843)
 * Only snapshot CF being compacted for snapshot_before_compaction 
   (CASSANDRA-3803)
 * Log active compactions in StatusLogger (CASSANDRA-3703)
 * Compute more accurate compaction score per level (CASSANDRA-3790)
 * Return InvalidRequest when using a keyspace that doesn't exist
   (CASSANDRA-3764)
 * disallow user modification of System keyspace (CASSANDRA-3738)
 * allow using sstable2json on secondary index data (CASSANDRA-3738)
 * (cqlsh) add DESCRIBE COLUMNFAMILIES (CASSANDRA-3586)
 * (cqlsh) format blobs correctly and use colors to improve output
   readability (CASSANDRA-3726)
 * synchronize BiMap of bootstrapping tokens (CASSANDRA-3417)
 * show index options in CLI (CASSANDRA-3809)
 * add optional socket timeout for streaming (CASSANDRA-3838)
 * fix truncate not to leave behind non-CFS backed secondary indexes
   (CASSANDRA-3844)
 * make CLI `show schema` to use output stream directly instead
   of StringBuilder (CASSANDRA-3842)
 * remove the wait on hint future during write (CASSANDRA-3870)
 * (cqlsh) ignore missing CfDef opts (CASSANDRA-3933)
 * (cqlsh) look for cqlshlib relative to realpath (CASSANDRA-3767)
 * Fix short read protection (CASSANDRA-3934)
 * Make sure infered and actual schema match (CASSANDRA-3371)
 * Fix NPE during HH delivery (CASSANDRA-3677)
 * Don't put boostrapping node in 'hibernate' status (CASSANDRA-3737)
 * Fix double quotes in windows bat files (CASSANDRA-3744)
 * Fix bad validator lookup (CASSANDRA-3789)
 * Fix soft reset in EC2MultiRegionSnitch (CASSANDRA-3835)
 * Don't leave zombie connections with THSHA thrift server (CASSANDRA-3867)
 * (cqlsh) fix deserialization of data (CASSANDRA-3874)
 * Fix removetoken force causing an inconsistent state (CASSANDRA-3876)
 * Fix ahndling of some types with Pig (CASSANDRA-3886)
 * Don't allow to drop the system keyspace (CASSANDRA-3759)
 * Make Pig deletes disabled by default and configurable (CASSANDRA-3628)
Merged from 0.8:
 * (Pig) fix CassandraStorage to use correct comparator in Super ColumnFamily
   case (CASSANDRA-3251)
 * fix thread safety issues in commitlog replay, primarily affecting
   systems with many (100s) of CF definitions (CASSANDRA-3751)
 * Fix relevant tombstone ignored with super columns (CASSANDRA-3875)


1.0.7
 * fix regression in HH page size calculation (CASSANDRA-3624)
 * retry failed stream on IOException (CASSANDRA-3686)
 * allow configuring bloom_filter_fp_chance (CASSANDRA-3497)
 * attempt hint delivery every ten minutes, or when failure detector
   notifies us that a node is back up, whichever comes first.  hint
   handoff throttle delay default changed to 1ms, from 50 (CASSANDRA-3554)
 * add nodetool setstreamthroughput (CASSANDRA-3571)
 * fix assertion when dropping a columnfamily with no sstables (CASSANDRA-3614)
 * more efficient allocation of small bloom filters (CASSANDRA-3618)
 * CLibrary.createHardLinkWithExec() to check for errors (CASSANDRA-3101)
 * Avoid creating empty and non cleaned writer during compaction (CASSANDRA-3616)
 * stop thrift service in shutdown hook so we can quiesce MessagingService
   (CASSANDRA-3335)
 * (CQL) compaction_strategy_options and compression_parameters for
   CREATE COLUMNFAMILY statement (CASSANDRA-3374)
 * Reset min/max compaction threshold when creating size tiered compaction
   strategy (CASSANDRA-3666)
 * Don't ignore IOException during compaction (CASSANDRA-3655)
 * Fix assertion error for CF with gc_grace=0 (CASSANDRA-3579)
 * Shutdown ParallelCompaction reducer executor after use (CASSANDRA-3711)
 * Avoid < 0 value for pending tasks in leveled compaction (CASSANDRA-3693)
 * (Hadoop) Support TimeUUID in Pig CassandraStorage (CASSANDRA-3327)
 * Check schema is ready before continuing boostrapping (CASSANDRA-3629)
 * Catch overflows during parsing of chunk_length_kb (CASSANDRA-3644)
 * Improve stream protocol mismatch errors (CASSANDRA-3652)
 * Avoid multiple thread doing HH to the same target (CASSANDRA-3681)
 * Add JMX property for rp_timeout_in_ms (CASSANDRA-2940)
 * Allow DynamicCompositeType to compare component of different types
   (CASSANDRA-3625)
 * Flush non-cfs backed secondary indexes (CASSANDRA-3659)
 * Secondary Indexes should report memory consumption (CASSANDRA-3155)
 * fix for SelectStatement start/end key are not set correctly
   when a key alias is involved (CASSANDRA-3700)
 * fix CLI `show schema` command insert of an extra comma in
   column_metadata (CASSANDRA-3714)
Merged from 0.8:
 * avoid logging (harmless) exception when GC takes < 1ms (CASSANDRA-3656)
 * prevent new nodes from thinking down nodes are up forever (CASSANDRA-3626)
 * use correct list of replicas for LOCAL_QUORUM reads when read repair
   is disabled (CASSANDRA-3696)
 * block on flush before compacting hints (may prevent OOM) (CASSANDRA-3733)


1.0.6
 * (CQL) fix cqlsh support for replicate_on_write (CASSANDRA-3596)
 * fix adding to leveled manifest after streaming (CASSANDRA-3536)
 * filter out unavailable cipher suites when using encryption (CASSANDRA-3178)
 * (HADOOP) add old-style api support for CFIF and CFRR (CASSANDRA-2799)
 * Support TimeUUIDType column names in Stress.java tool (CASSANDRA-3541)
 * (CQL) INSERT/UPDATE/DELETE/TRUNCATE commands should allow CF names to
   be qualified by keyspace (CASSANDRA-3419)
 * always remove endpoints from delevery queue in HH (CASSANDRA-3546)
 * fix race between cf flush and its 2ndary indexes flush (CASSANDRA-3547)
 * fix potential race in AES when a repair fails (CASSANDRA-3548)
 * fix default value validation usage in CLI SET command (CASSANDRA-3553)
 * Optimize componentsFor method for compaction and startup time
   (CASSANDRA-3532)
 * (CQL) Proper ColumnFamily metadata validation on CREATE COLUMNFAMILY 
   (CASSANDRA-3565)
 * fix compression "chunk_length_kb" option to set correct kb value for 
   thrift/avro (CASSANDRA-3558)
 * fix missing response during range slice repair (CASSANDRA-3551)
 * 'describe ring' moved from CLI to nodetool and available through JMX (CASSANDRA-3220)
 * add back partitioner to sstable metadata (CASSANDRA-3540)
 * fix NPE in get_count for counters (CASSANDRA-3601)
Merged from 0.8:
 * remove invalid assertion that table was opened before dropping it
   (CASSANDRA-3580)
 * range and index scans now only send requests to enough replicas to
   satisfy requested CL + RR (CASSANDRA-3598)
 * use cannonical host for local node in nodetool info (CASSANDRA-3556)
 * remove nonlocal DC write optimization since it only worked with
   CL.ONE or CL.LOCAL_QUORUM (CASSANDRA-3577, 3585)
 * detect misuses of CounterColumnType (CASSANDRA-3422)
 * turn off string interning in json2sstable, take 2 (CASSANDRA-2189)
 * validate compression parameters on add/update of the ColumnFamily 
   (CASSANDRA-3573)
 * Check for 0.0.0.0 is incorrect in CFIF (CASSANDRA-3584)
 * Increase vm.max_map_count in debian packaging (CASSANDRA-3563)
 * gossiper will never add itself to saved endpoints (CASSANDRA-3485)


1.0.5
 * revert CASSANDRA-3407 (see CASSANDRA-3540)
 * fix assertion error while forwarding writes to local nodes (CASSANDRA-3539)


1.0.4
 * fix self-hinting of timed out read repair updates and make hinted handoff
   less prone to OOMing a coordinator (CASSANDRA-3440)
 * expose bloom filter sizes via JMX (CASSANDRA-3495)
 * enforce RP tokens 0..2**127 (CASSANDRA-3501)
 * canonicalize paths exposed through JMX (CASSANDRA-3504)
 * fix "liveSize" stat when sstables are removed (CASSANDRA-3496)
 * add bloom filter FP rates to nodetool cfstats (CASSANDRA-3347)
 * record partitioner in sstable metadata component (CASSANDRA-3407)
 * add new upgradesstables nodetool command (CASSANDRA-3406)
 * skip --debug requirement to see common exceptions in CLI (CASSANDRA-3508)
 * fix incorrect query results due to invalid max timestamp (CASSANDRA-3510)
 * make sstableloader recognize compressed sstables (CASSANDRA-3521)
 * avoids race in OutboundTcpConnection in multi-DC setups (CASSANDRA-3530)
 * use SETLOCAL in cassandra.bat (CASSANDRA-3506)
 * fix ConcurrentModificationException in Table.all() (CASSANDRA-3529)
Merged from 0.8:
 * fix concurrence issue in the FailureDetector (CASSANDRA-3519)
 * fix array out of bounds error in counter shard removal (CASSANDRA-3514)
 * avoid dropping tombstones when they might still be needed to shadow
   data in a different sstable (CASSANDRA-2786)


1.0.3
 * revert name-based query defragmentation aka CASSANDRA-2503 (CASSANDRA-3491)
 * fix invalidate-related test failures (CASSANDRA-3437)
 * add next-gen cqlsh to bin/ (CASSANDRA-3188, 3131, 3493)
 * (CQL) fix handling of rows with no columns (CASSANDRA-3424, 3473)
 * fix querying supercolumns by name returning only a subset of
   subcolumns or old subcolumn versions (CASSANDRA-3446)
 * automatically compute sha1 sum for uncompressed data files (CASSANDRA-3456)
 * fix reading metadata/statistics component for version < h (CASSANDRA-3474)
 * add sstable forward-compatibility (CASSANDRA-3478)
 * report compression ratio in CFSMBean (CASSANDRA-3393)
 * fix incorrect size exception during streaming of counters (CASSANDRA-3481)
 * (CQL) fix for counter decrement syntax (CASSANDRA-3418)
 * Fix race introduced by CASSANDRA-2503 (CASSANDRA-3482)
 * Fix incomplete deletion of delivered hints (CASSANDRA-3466)
 * Avoid rescheduling compactions when no compaction was executed 
   (CASSANDRA-3484)
 * fix handling of the chunk_length_kb compression options (CASSANDRA-3492)
Merged from 0.8:
 * fix updating CF row_cache_provider (CASSANDRA-3414)
 * CFMetaData.convertToThrift method to set RowCacheProvider (CASSANDRA-3405)
 * acquire compactionlock during truncate (CASSANDRA-3399)
 * fix displaying cfdef entries for super columnfamilies (CASSANDRA-3415)
 * Make counter shard merging thread safe (CASSANDRA-3178)
 * Revert CASSANDRA-2855
 * Fix bug preventing the use of efficient cross-DC writes (CASSANDRA-3472)
 * `describe ring` command for CLI (CASSANDRA-3220)
 * (Hadoop) skip empty rows when entire row is requested, redux (CASSANDRA-2855)


1.0.2
 * "defragment" rows for name-based queries under STCS (CASSANDRA-2503)
 * Add timing information to cassandra-cli GET/SET/LIST queries (CASSANDRA-3326)
 * Only create one CompressionMetadata object per sstable (CASSANDRA-3427)
 * cleanup usage of StorageService.setMode() (CASSANDRA-3388)
 * Avoid large array allocation for compressed chunk offsets (CASSANDRA-3432)
 * fix DecimalType bytebuffer marshalling (CASSANDRA-3421)
 * fix bug that caused first column in per row indexes to be ignored 
   (CASSANDRA-3441)
 * add JMX call to clean (failed) repair sessions (CASSANDRA-3316)
 * fix sstableloader reference acquisition bug (CASSANDRA-3438)
 * fix estimated row size regression (CASSANDRA-3451)
 * make sure we don't return more columns than asked (CASSANDRA-3303, 3395)
Merged from 0.8:
 * acquire compactionlock during truncate (CASSANDRA-3399)
 * fix displaying cfdef entries for super columnfamilies (CASSANDRA-3415)


1.0.1
 * acquire references during index build to prevent delete problems
   on Windows (CASSANDRA-3314)
 * describe_ring should include datacenter/topology information (CASSANDRA-2882)
 * Thrift sockets are not properly buffered (CASSANDRA-3261)
 * performance improvement for bytebufferutil compare function (CASSANDRA-3286)
 * add system.versions ColumnFamily (CASSANDRA-3140)
 * reduce network copies (CASSANDRA-3333, 3373)
 * limit nodetool to 32MB of heap (CASSANDRA-3124)
 * (CQL) update parser to accept "timestamp" instead of "date" (CASSANDRA-3149)
 * Fix CLI `show schema` to include "compression_options" (CASSANDRA-3368)
 * Snapshot to include manifest under LeveledCompactionStrategy (CASSANDRA-3359)
 * (CQL) SELECT query should allow CF name to be qualified by keyspace (CASSANDRA-3130)
 * (CQL) Fix internal application error specifying 'using consistency ...'
   in lower case (CASSANDRA-3366)
 * fix Deflate compression when compression actually makes the data bigger
   (CASSANDRA-3370)
 * optimize UUIDGen to avoid lock contention on InetAddress.getLocalHost 
   (CASSANDRA-3387)
 * tolerate index being dropped mid-mutation (CASSANDRA-3334, 3313)
 * CompactionManager is now responsible for checking for new candidates
   post-task execution, enabling more consistent leveled compaction 
   (CASSANDRA-3391)
 * Cache HSHA threads (CASSANDRA-3372)
 * use CF/KS names as snapshot prefix for drop + truncate operations
   (CASSANDRA-2997)
 * Break bloom filters up to avoid heap fragmentation (CASSANDRA-2466)
 * fix cassandra hanging on jsvc stop (CASSANDRA-3302)
 * Avoid leveled compaction getting blocked on errors (CASSANDRA-3408)
 * Make reloading the compaction strategy safe (CASSANDRA-3409)
 * ignore 0.8 hints even if compaction begins before we try to purge
   them (CASSANDRA-3385)
 * remove procrun (bin\daemon) from Cassandra source tree and 
   artifacts (CASSANDRA-3331)
 * make cassandra compile under JDK7 (CASSANDRA-3275)
 * remove dependency of clientutil.jar to FBUtilities (CASSANDRA-3299)
 * avoid truncation errors by using long math on long values (CASSANDRA-3364)
 * avoid clock drift on some Windows machine (CASSANDRA-3375)
 * display cache provider in cli 'describe keyspace' command (CASSANDRA-3384)
 * fix incomplete topology information in describe_ring (CASSANDRA-3403)
 * expire dead gossip states based on time (CASSANDRA-2961)
 * improve CompactionTask extensibility (CASSANDRA-3330)
 * Allow one leveled compaction task to kick off another (CASSANDRA-3363)
 * allow encryption only between datacenters (CASSANDRA-2802)
Merged from 0.8:
 * fix truncate allowing data to be replayed post-restart (CASSANDRA-3297)
 * make iwriter final in IndexWriter to avoid NPE (CASSANDRA-2863)
 * (CQL) update grammar to require key clause in DELETE statement
   (CASSANDRA-3349)
 * (CQL) allow numeric keyspace names in USE statement (CASSANDRA-3350)
 * (Hadoop) skip empty rows when slicing the entire row (CASSANDRA-2855)
 * Fix handling of tombstone by SSTableExport/Import (CASSANDRA-3357)
 * fix ColumnIndexer to use long offsets (CASSANDRA-3358)
 * Improved CLI exceptions (CASSANDRA-3312)
 * Fix handling of tombstone by SSTableExport/Import (CASSANDRA-3357)
 * Only count compaction as active (for throttling) when they have
   successfully acquired the compaction lock (CASSANDRA-3344)
 * Display CLI version string on startup (CASSANDRA-3196)
 * (Hadoop) make CFIF try rpc_address or fallback to listen_address
   (CASSANDRA-3214)
 * (Hadoop) accept comma delimited lists of initial thrift connections
   (CASSANDRA-3185)
 * ColumnFamily min_compaction_threshold should be >= 2 (CASSANDRA-3342)
 * (Pig) add 0.8+ types and key validation type in schema (CASSANDRA-3280)
 * Fix completely removing column metadata using CLI (CASSANDRA-3126)
 * CLI `describe cluster;` output should be on separate lines for separate versions
   (CASSANDRA-3170)
 * fix changing durable_writes keyspace option during CF creation
   (CASSANDRA-3292)
 * avoid locking on update when no indexes are involved (CASSANDRA-3386)
 * fix assertionError during repair with ordered partitioners (CASSANDRA-3369)
 * correctly serialize key_validation_class for avro (CASSANDRA-3391)
 * don't expire counter tombstone after streaming (CASSANDRA-3394)
 * prevent nodes that failed to join from hanging around forever 
   (CASSANDRA-3351)
 * remove incorrect optimization from slice read path (CASSANDRA-3390)
 * Fix race in AntiEntropyService (CASSANDRA-3400)


1.0.0-final
 * close scrubbed sstable fd before deleting it (CASSANDRA-3318)
 * fix bug preventing obsolete commitlog segments from being removed
   (CASSANDRA-3269)
 * tolerate whitespace in seed CDL (CASSANDRA-3263)
 * Change default heap thresholds to max(min(1/2 ram, 1G), min(1/4 ram, 8GB))
   (CASSANDRA-3295)
 * Fix broken CompressedRandomAccessReaderTest (CASSANDRA-3298)
 * (CQL) fix type information returned for wildcard queries (CASSANDRA-3311)
 * add estimated tasks to LeveledCompactionStrategy (CASSANDRA-3322)
 * avoid including compaction cache-warming in keycache stats (CASSANDRA-3325)
 * run compaction and hinted handoff threads at MIN_PRIORITY (CASSANDRA-3308)
 * default hsha thrift server to cpu core count in rpc pool (CASSANDRA-3329)
 * add bin\daemon to binary tarball for Windows service (CASSANDRA-3331)
 * Fix places where uncompressed size of sstables was use in place of the
   compressed one (CASSANDRA-3338)
 * Fix hsha thrift server (CASSANDRA-3346)
 * Make sure repair only stream needed sstables (CASSANDRA-3345)


1.0.0-rc2
 * Log a meaningful warning when a node receives a message for a repair session
   that doesn't exist anymore (CASSANDRA-3256)
 * test for NUMA policy support as well as numactl presence (CASSANDRA-3245)
 * Fix FD leak when internode encryption is enabled (CASSANDRA-3257)
 * Remove incorrect assertion in mergeIterator (CASSANDRA-3260)
 * FBUtilities.hexToBytes(String) to throw NumberFormatException when string
   contains non-hex characters (CASSANDRA-3231)
 * Keep SimpleSnitch proximity ordering unchanged from what the Strategy
   generates, as intended (CASSANDRA-3262)
 * remove Scrub from compactionstats when finished (CASSANDRA-3255)
 * fix counter entry in jdbc TypesMap (CASSANDRA-3268)
 * fix full queue scenario for ParallelCompactionIterator (CASSANDRA-3270)
 * fix bootstrap process (CASSANDRA-3285)
 * don't try delivering hints if when there isn't any (CASSANDRA-3176)
 * CLI documentation change for ColumnFamily `compression_options` (CASSANDRA-3282)
 * ignore any CF ids sent by client for adding CF/KS (CASSANDRA-3288)
 * remove obsolete hints on first startup (CASSANDRA-3291)
 * use correct ISortedColumns for time-optimized reads (CASSANDRA-3289)
 * Evict gossip state immediately when a token is taken over by a new IP 
   (CASSANDRA-3259)


1.0.0-rc1
 * Update CQL to generate microsecond timestamps by default (CASSANDRA-3227)
 * Fix counting CFMetadata towards Memtable liveRatio (CASSANDRA-3023)
 * Kill server on wrapped OOME such as from FileChannel.map (CASSANDRA-3201)
 * remove unnecessary copy when adding to row cache (CASSANDRA-3223)
 * Log message when a full repair operation completes (CASSANDRA-3207)
 * Fix streamOutSession keeping sstables references forever if the remote end
   dies (CASSANDRA-3216)
 * Remove dynamic_snitch boolean from example configuration (defaulting to 
   true) and set default badness threshold to 0.1 (CASSANDRA-3229)
 * Base choice of random or "balanced" token on bootstrap on whether
   schema definitions were found (CASSANDRA-3219)
 * Fixes for LeveledCompactionStrategy score computation, prioritization,
   scheduling, and performance (CASSANDRA-3224, 3234)
 * parallelize sstable open at server startup (CASSANDRA-2988)
 * fix handling of exceptions writing to OutboundTcpConnection (CASSANDRA-3235)
 * Allow using quotes in "USE <keyspace>;" CLI command (CASSANDRA-3208)
 * Don't allow any cache loading exceptions to halt startup (CASSANDRA-3218)
 * Fix sstableloader --ignores option (CASSANDRA-3247)
 * File descriptor limit increased in packaging (CASSANDRA-3206)
 * Fix deadlock in commit log during flush (CASSANDRA-3253) 


1.0.0-beta1
 * removed binarymemtable (CASSANDRA-2692)
 * add commitlog_total_space_in_mb to prevent fragmented logs (CASSANDRA-2427)
 * removed commitlog_rotation_threshold_in_mb configuration (CASSANDRA-2771)
 * make AbstractBounds.normalize de-overlapp overlapping ranges (CASSANDRA-2641)
 * replace CollatingIterator, ReducingIterator with MergeIterator 
   (CASSANDRA-2062)
 * Fixed the ability to set compaction strategy in cli using create column 
   family command (CASSANDRA-2778)
 * clean up tmp files after failed compaction (CASSANDRA-2468)
 * restrict repair streaming to specific columnfamilies (CASSANDRA-2280)
 * don't bother persisting columns shadowed by a row tombstone (CASSANDRA-2589)
 * reset CF and SC deletion times after gc_grace (CASSANDRA-2317)
 * optimize away seek when compacting wide rows (CASSANDRA-2879)
 * single-pass streaming (CASSANDRA-2677, 2906, 2916, 3003)
 * use reference counting for deleting sstables instead of relying on GC
   (CASSANDRA-2521, 3179)
 * store hints as serialized mutations instead of pointers to data row
   (CASSANDRA-2045)
 * store hints in the coordinator node instead of in the closest replica 
   (CASSANDRA-2914)
 * add row_cache_keys_to_save CF option (CASSANDRA-1966)
 * check column family validity in nodetool repair (CASSANDRA-2933)
 * use lazy initialization instead of class initialization in NodeId
   (CASSANDRA-2953)
 * add paging to get_count (CASSANDRA-2894)
 * fix "short reads" in [multi]get (CASSANDRA-2643, 3157, 3192)
 * add optional compression for sstables (CASSANDRA-47, 2994, 3001, 3128)
 * add scheduler JMX metrics (CASSANDRA-2962)
 * add block level checksum for compressed data (CASSANDRA-1717)
 * make column family backed column map pluggable and introduce unsynchronized
   ArrayList backed one to speedup reads (CASSANDRA-2843, 3165, 3205)
 * refactoring of the secondary index api (CASSANDRA-2982)
 * make CL > ONE reads wait for digest reconciliation before returning
   (CASSANDRA-2494)
 * fix missing logging for some exceptions (CASSANDRA-2061)
 * refactor and optimize ColumnFamilyStore.files(...) and Descriptor.fromFilename(String)
   and few other places responsible for work with SSTable files (CASSANDRA-3040)
 * Stop reading from sstables once we know we have the most recent columns,
   for query-by-name requests (CASSANDRA-2498)
 * Add query-by-column mode to stress.java (CASSANDRA-3064)
 * Add "install" command to cassandra.bat (CASSANDRA-292)
 * clean up KSMetadata, CFMetadata from unnecessary
   Thrift<->Avro conversion methods (CASSANDRA-3032)
 * Add timeouts to client request schedulers (CASSANDRA-3079, 3096)
 * Cli to use hashes rather than array of hashes for strategy options (CASSANDRA-3081)
 * LeveledCompactionStrategy (CASSANDRA-1608, 3085, 3110, 3087, 3145, 3154, 3182)
 * Improvements of the CLI `describe` command (CASSANDRA-2630)
 * reduce window where dropped CF sstables may not be deleted (CASSANDRA-2942)
 * Expose gossip/FD info to JMX (CASSANDRA-2806)
 * Fix streaming over SSL when compressed SSTable involved (CASSANDRA-3051)
 * Add support for pluggable secondary index implementations (CASSANDRA-3078)
 * remove compaction_thread_priority setting (CASSANDRA-3104)
 * generate hints for replicas that timeout, not just replicas that are known
   to be down before starting (CASSANDRA-2034)
 * Add throttling for internode streaming (CASSANDRA-3080)
 * make the repair of a range repair all replica (CASSANDRA-2610, 3194)
 * expose the ability to repair the first range (as returned by the
   partitioner) of a node (CASSANDRA-2606)
 * Streams Compression (CASSANDRA-3015)
 * add ability to use multiple threads during a single compaction
   (CASSANDRA-2901)
 * make AbstractBounds.normalize support overlapping ranges (CASSANDRA-2641)
 * fix of the CQL count() behavior (CASSANDRA-3068)
 * use TreeMap backed column families for the SSTable simple writers
   (CASSANDRA-3148)
 * fix inconsistency of the CLI syntax when {} should be used instead of [{}]
   (CASSANDRA-3119)
 * rename CQL type names to match expected SQL behavior (CASSANDRA-3149, 3031)
 * Arena-based allocation for memtables (CASSANDRA-2252, 3162, 3163, 3168)
 * Default RR chance to 0.1 (CASSANDRA-3169)
 * Add RowLevel support to secondary index API (CASSANDRA-3147)
 * Make SerializingCacheProvider the default if JNA is available (CASSANDRA-3183)
 * Fix backwards compatibilty for CQL memtable properties (CASSANDRA-3190)
 * Add five-minute delay before starting compactions on a restarted server
   (CASSANDRA-3181)
 * Reduce copies done for intra-host messages (CASSANDRA-1788, 3144)
 * support of compaction strategy option for stress.java (CASSANDRA-3204)
 * make memtable throughput and column count thresholds no-ops (CASSANDRA-2449)
 * Return schema information along with the resultSet in CQL (CASSANDRA-2734)
 * Add new DecimalType (CASSANDRA-2883)
 * Fix assertion error in RowRepairResolver (CASSANDRA-3156)
 * Reduce unnecessary high buffer sizes (CASSANDRA-3171)
 * Pluggable compaction strategy (CASSANDRA-1610)
 * Add new broadcast_address config option (CASSANDRA-2491)


0.8.7
 * Kill server on wrapped OOME such as from FileChannel.map (CASSANDRA-3201)
 * Allow using quotes in "USE <keyspace>;" CLI command (CASSANDRA-3208)
 * Log message when a full repair operation completes (CASSANDRA-3207)
 * Don't allow any cache loading exceptions to halt startup (CASSANDRA-3218)
 * Fix sstableloader --ignores option (CASSANDRA-3247)
 * File descriptor limit increased in packaging (CASSANDRA-3206)
 * Log a meaningfull warning when a node receive a message for a repair session
   that doesn't exist anymore (CASSANDRA-3256)
 * Fix FD leak when internode encryption is enabled (CASSANDRA-3257)
 * FBUtilities.hexToBytes(String) to throw NumberFormatException when string
   contains non-hex characters (CASSANDRA-3231)
 * Keep SimpleSnitch proximity ordering unchanged from what the Strategy
   generates, as intended (CASSANDRA-3262)
 * remove Scrub from compactionstats when finished (CASSANDRA-3255)
 * Fix tool .bat files when CASSANDRA_HOME contains spaces (CASSANDRA-3258)
 * Force flush of status table when removing/updating token (CASSANDRA-3243)
 * Evict gossip state immediately when a token is taken over by a new IP (CASSANDRA-3259)
 * Fix bug where the failure detector can take too long to mark a host
   down (CASSANDRA-3273)
 * (Hadoop) allow wrapping ranges in queries (CASSANDRA-3137)
 * (Hadoop) check all interfaces for a match with split location
   before falling back to random replica (CASSANDRA-3211)
 * (Hadoop) Make Pig storage handle implements LoadMetadata (CASSANDRA-2777)
 * (Hadoop) Fix exception during PIG 'dump' (CASSANDRA-2810)
 * Fix stress COUNTER_GET option (CASSANDRA-3301)
 * Fix missing fields in CLI `show schema` output (CASSANDRA-3304)
 * Nodetool no longer leaks threads and closes JMX connections (CASSANDRA-3309)
 * fix truncate allowing data to be replayed post-restart (CASSANDRA-3297)
 * Move SimpleAuthority and SimpleAuthenticator to examples (CASSANDRA-2922)
 * Fix handling of tombstone by SSTableExport/Import (CASSANDRA-3357)
 * Fix transposition in cfHistograms (CASSANDRA-3222)
 * Allow using number as DC name when creating keyspace in CQL (CASSANDRA-3239)
 * Force flush of system table after updating/removing a token (CASSANDRA-3243)


0.8.6
 * revert CASSANDRA-2388
 * change TokenRange.endpoints back to listen/broadcast address to match
   pre-1777 behavior, and add TokenRange.rpc_endpoints instead (CASSANDRA-3187)
 * avoid trying to watch cassandra-topology.properties when loaded from jar
   (CASSANDRA-3138)
 * prevent users from creating keyspaces with LocalStrategy replication
   (CASSANDRA-3139)
 * fix CLI `show schema;` to output correct keyspace definition statement
   (CASSANDRA-3129)
 * CustomTThreadPoolServer to log TTransportException at DEBUG level
   (CASSANDRA-3142)
 * allow topology sort to work with non-unique rack names between 
   datacenters (CASSANDRA-3152)
 * Improve caching of same-version Messages on digest and repair paths
   (CASSANDRA-3158)
 * Randomize choice of first replica for counter increment (CASSANDRA-2890)
 * Fix using read_repair_chance instead of merge_shard_change (CASSANDRA-3202)
 * Avoid streaming data to nodes that already have it, on move as well as
   decommission (CASSANDRA-3041)
 * Fix divide by zero error in GCInspector (CASSANDRA-3164)
 * allow quoting of the ColumnFamily name in CLI `create column family`
   statement (CASSANDRA-3195)
 * Fix rolling upgrade from 0.7 to 0.8 problem (CASSANDRA-3166)
 * Accomodate missing encryption_options in IncomingTcpConnection.stream
   (CASSANDRA-3212)


0.8.5
 * fix NPE when encryption_options is unspecified (CASSANDRA-3007)
 * include column name in validation failure exceptions (CASSANDRA-2849)
 * make sure truncate clears out the commitlog so replay won't re-
   populate with truncated data (CASSANDRA-2950)
 * fix NPE when debug logging is enabled and dropped CF is present
   in a commitlog segment (CASSANDRA-3021)
 * fix cassandra.bat when CASSANDRA_HOME contains spaces (CASSANDRA-2952)
 * fix to SSTableSimpleUnsortedWriter bufferSize calculation (CASSANDRA-3027)
 * make cleanup and normal compaction able to skip empty rows
   (rows containing nothing but expired tombstones) (CASSANDRA-3039)
 * work around native memory leak in com.sun.management.GarbageCollectorMXBean
   (CASSANDRA-2868)
 * validate that column names in column_metadata are not equal to key_alias
   on create/update of the ColumnFamily and CQL 'ALTER' statement (CASSANDRA-3036)
 * return an InvalidRequestException if an indexed column is assigned
   a value larger than 64KB (CASSANDRA-3057)
 * fix of numeric-only and string column names handling in CLI "drop index" 
   (CASSANDRA-3054)
 * prune index scan resultset back to original request for lazy
   resultset expansion case (CASSANDRA-2964)
 * (Hadoop) fail jobs when Cassandra node has failed but TaskTracker
   has not (CASSANDRA-2388)
 * fix dynamic snitch ignoring nodes when read_repair_chance is zero
   (CASSANDRA-2662)
 * avoid retaining references to dropped CFS objects in 
   CompactionManager.estimatedCompactions (CASSANDRA-2708)
 * expose rpc timeouts per host in MessagingServiceMBean (CASSANDRA-2941)
 * avoid including cwd in classpath for deb and rpm packages (CASSANDRA-2881)
 * remove gossip state when a new IP takes over a token (CASSANDRA-3071)
 * allow sstable2json to work on index sstable files (CASSANDRA-3059)
 * always hint counters (CASSANDRA-3099)
 * fix log4j initialization in EmbeddedCassandraService (CASSANDRA-2857)
 * remove gossip state when a new IP takes over a token (CASSANDRA-3071)
 * work around native memory leak in com.sun.management.GarbageCollectorMXBean
    (CASSANDRA-2868)
 * fix UnavailableException with writes at CL.EACH_QUORM (CASSANDRA-3084)
 * fix parsing of the Keyspace and ColumnFamily names in numeric
   and string representations in CLI (CASSANDRA-3075)
 * fix corner cases in Range.differenceToFetch (CASSANDRA-3084)
 * fix ip address String representation in the ring cache (CASSANDRA-3044)
 * fix ring cache compatibility when mixing pre-0.8.4 nodes with post-
   in the same cluster (CASSANDRA-3023)
 * make repair report failure when a node participating dies (instead of
   hanging forever) (CASSANDRA-2433)
 * fix handling of the empty byte buffer by ReversedType (CASSANDRA-3111)
 * Add validation that Keyspace names are case-insensitively unique (CASSANDRA-3066)
 * catch invalid key_validation_class before instantiating UpdateColumnFamily (CASSANDRA-3102)
 * make Range and Bounds objects client-safe (CASSANDRA-3108)
 * optionally skip log4j configuration (CASSANDRA-3061)
 * bundle sstableloader with the debian package (CASSANDRA-3113)
 * don't try to build secondary indexes when there is none (CASSANDRA-3123)
 * improve SSTableSimpleUnsortedWriter speed for large rows (CASSANDRA-3122)
 * handle keyspace arguments correctly in nodetool snapshot (CASSANDRA-3038)
 * Fix SSTableImportTest on windows (CASSANDRA-3043)
 * expose compactionThroughputMbPerSec through JMX (CASSANDRA-3117)
 * log keyspace and CF of large rows being compacted


0.8.4
 * change TokenRing.endpoints to be a list of rpc addresses instead of 
   listen/broadcast addresses (CASSANDRA-1777)
 * include files-to-be-streamed in StreamInSession.getSources (CASSANDRA-2972)
 * use JAVA env var in cassandra-env.sh (CASSANDRA-2785, 2992)
 * avoid doing read for no-op replicate-on-write at CL=1 (CASSANDRA-2892)
 * refuse counter write for CL.ANY (CASSANDRA-2990)
 * switch back to only logging recent dropped messages (CASSANDRA-3004)
 * always deserialize RowMutation for counters (CASSANDRA-3006)
 * ignore saved replication_factor strategy_option for NTS (CASSANDRA-3011)
 * make sure pre-truncate CL segments are discarded (CASSANDRA-2950)


0.8.3
 * add ability to drop local reads/writes that are going to timeout
   (CASSANDRA-2943)
 * revamp token removal process, keep gossip states for 3 days (CASSANDRA-2496)
 * don't accept extra args for 0-arg nodetool commands (CASSANDRA-2740)
 * log unavailableexception details at debug level (CASSANDRA-2856)
 * expose data_dir though jmx (CASSANDRA-2770)
 * don't include tmp files as sstable when create cfs (CASSANDRA-2929)
 * log Java classpath on startup (CASSANDRA-2895)
 * keep gossipped version in sync with actual on migration coordinator 
   (CASSANDRA-2946)
 * use lazy initialization instead of class initialization in NodeId
   (CASSANDRA-2953)
 * check column family validity in nodetool repair (CASSANDRA-2933)
 * speedup bytes to hex conversions dramatically (CASSANDRA-2850)
 * Flush memtables on shutdown when durable writes are disabled 
   (CASSANDRA-2958)
 * improved POSIX compatibility of start scripts (CASsANDRA-2965)
 * add counter support to Hadoop InputFormat (CASSANDRA-2981)
 * fix bug where dirty commitlog segments were removed (and avoid keeping 
   segments with no post-flush activity permanently dirty) (CASSANDRA-2829)
 * fix throwing exception with batch mutation of counter super columns
   (CASSANDRA-2949)
 * ignore system tables during repair (CASSANDRA-2979)
 * throw exception when NTS is given replication_factor as an option
   (CASSANDRA-2960)
 * fix assertion error during compaction of counter CFs (CASSANDRA-2968)
 * avoid trying to create index names, when no index exists (CASSANDRA-2867)
 * don't sample the system table when choosing a bootstrap token
   (CASSANDRA-2825)
 * gossiper notifies of local state changes (CASSANDRA-2948)
 * add asynchronous and half-sync/half-async (hsha) thrift servers 
   (CASSANDRA-1405)
 * fix potential use of free'd native memory in SerializingCache 
   (CASSANDRA-2951)
 * prune index scan resultset back to original request for lazy
   resultset expansion case (CASSANDRA-2964)
 * (Hadoop) fail jobs when Cassandra node has failed but TaskTracker
    has not (CASSANDRA-2388)


0.8.2
 * CQL: 
   - include only one row per unique key for IN queries (CASSANDRA-2717)
   - respect client timestamp on full row deletions (CASSANDRA-2912)
 * improve thread-safety in StreamOutSession (CASSANDRA-2792)
 * allow deleting a row and updating indexed columns in it in the
   same mutation (CASSANDRA-2773)
 * Expose number of threads blocked on submitting memtable to flush
   in JMX (CASSANDRA-2817)
 * add ability to return "endpoints" to nodetool (CASSANDRA-2776)
 * Add support for multiple (comma-delimited) coordinator addresses
   to ColumnFamilyInputFormat (CASSANDRA-2807)
 * fix potential NPE while scheduling read repair for range slice
   (CASSANDRA-2823)
 * Fix race in SystemTable.getCurrentLocalNodeId (CASSANDRA-2824)
 * Correctly set default for replicate_on_write (CASSANDRA-2835)
 * improve nodetool compactionstats formatting (CASSANDRA-2844)
 * fix index-building status display (CASSANDRA-2853)
 * fix CLI perpetuating obsolete KsDef.replication_factor (CASSANDRA-2846)
 * improve cli treatment of multiline comments (CASSANDRA-2852)
 * handle row tombstones correctly in EchoedRow (CASSANDRA-2786)
 * add MessagingService.get[Recently]DroppedMessages and
   StorageService.getExceptionCount (CASSANDRA-2804)
 * fix possibility of spurious UnavailableException for LOCAL_QUORUM
   reads with dynamic snitch + read repair disabled (CASSANDRA-2870)
 * add ant-optional as dependence for the debian package (CASSANDRA-2164)
 * add option to specify limit for get_slice in the CLI (CASSANDRA-2646)
 * decrease HH page size (CASSANDRA-2832)
 * reset cli keyspace after dropping the current one (CASSANDRA-2763)
 * add KeyRange option to Hadoop inputformat (CASSANDRA-1125)
 * fix protocol versioning (CASSANDRA-2818, 2860)
 * support spaces in path to log4j configuration (CASSANDRA-2383)
 * avoid including inferred types in CF update (CASSANDRA-2809)
 * fix JMX bulkload call (CASSANDRA-2908)
 * fix updating KS with durable_writes=false (CASSANDRA-2907)
 * add simplified facade to SSTableWriter for bulk loading use
   (CASSANDRA-2911)
 * fix re-using index CF sstable names after drop/recreate (CASSANDRA-2872)
 * prepend CF to default index names (CASSANDRA-2903)
 * fix hint replay (CASSANDRA-2928)
 * Properly synchronize repair's merkle tree computation (CASSANDRA-2816)


0.8.1
 * CQL:
   - support for insert, delete in BATCH (CASSANDRA-2537)
   - support for IN to SELECT, UPDATE (CASSANDRA-2553)
   - timestamp support for INSERT, UPDATE, and BATCH (CASSANDRA-2555)
   - TTL support (CASSANDRA-2476)
   - counter support (CASSANDRA-2473)
   - ALTER COLUMNFAMILY (CASSANDRA-1709)
   - DROP INDEX (CASSANDRA-2617)
   - add SCHEMA/TABLE as aliases for KS/CF (CASSANDRA-2743)
   - server handles wait-for-schema-agreement (CASSANDRA-2756)
   - key alias support (CASSANDRA-2480)
 * add support for comparator parameters and a generic ReverseType
   (CASSANDRA-2355)
 * add CompositeType and DynamicCompositeType (CASSANDRA-2231)
 * optimize batches containing multiple updates to the same row
   (CASSANDRA-2583)
 * adjust hinted handoff page size to avoid OOM with large columns 
   (CASSANDRA-2652)
 * mark BRAF buffer invalid post-flush so we don't re-flush partial
   buffers again, especially on CL writes (CASSANDRA-2660)
 * add DROP INDEX support to CLI (CASSANDRA-2616)
 * don't perform HH to client-mode [storageproxy] nodes (CASSANDRA-2668)
 * Improve forceDeserialize/getCompactedRow encapsulation (CASSANDRA-2659)
 * Don't write CounterUpdateColumn to disk in tests (CASSANDRA-2650)
 * Add sstable bulk loading utility (CASSANDRA-1278)
 * avoid replaying hints to dropped columnfamilies (CASSANDRA-2685)
 * add placeholders for missing rows in range query pseudo-RR (CASSANDRA-2680)
 * remove no-op HHOM.renameHints (CASSANDRA-2693)
 * clone super columns to avoid modifying them during flush (CASSANDRA-2675)
 * allow writes to bypass the commitlog for certain keyspaces (CASSANDRA-2683)
 * avoid NPE when bypassing commitlog during memtable flush (CASSANDRA-2781)
 * Added support for making bootstrap retry if nodes flap (CASSANDRA-2644)
 * Added statusthrift to nodetool to report if thrift server is running (CASSANDRA-2722)
 * Fixed rows being cached if they do not exist (CASSANDRA-2723)
 * Support passing tableName and cfName to RowCacheProviders (CASSANDRA-2702)
 * close scrub file handles (CASSANDRA-2669)
 * throttle migration replay (CASSANDRA-2714)
 * optimize column serializer creation (CASSANDRA-2716)
 * Added support for making bootstrap retry if nodes flap (CASSANDRA-2644)
 * Added statusthrift to nodetool to report if thrift server is running
   (CASSANDRA-2722)
 * Fixed rows being cached if they do not exist (CASSANDRA-2723)
 * fix truncate/compaction race (CASSANDRA-2673)
 * workaround large resultsets causing large allocation retention
   by nio sockets (CASSANDRA-2654)
 * fix nodetool ring use with Ec2Snitch (CASSANDRA-2733)
 * fix removing columns and subcolumns that are supressed by a row or
   supercolumn tombstone during replica resolution (CASSANDRA-2590)
 * support sstable2json against snapshot sstables (CASSANDRA-2386)
 * remove active-pull schema requests (CASSANDRA-2715)
 * avoid marking entire list of sstables as actively being compacted
   in multithreaded compaction (CASSANDRA-2765)
 * seek back after deserializing a row to update cache with (CASSANDRA-2752)
 * avoid skipping rows in scrub for counter column family (CASSANDRA-2759)
 * fix ConcurrentModificationException in repair when dealing with 0.7 node
   (CASSANDRA-2767)
 * use threadsafe collections for StreamInSession (CASSANDRA-2766)
 * avoid infinite loop when creating merkle tree (CASSANDRA-2758)
 * avoids unmarking compacting sstable prematurely in cleanup (CASSANDRA-2769)
 * fix NPE when the commit log is bypassed (CASSANDRA-2718)
 * don't throw an exception in SS.isRPCServerRunning (CASSANDRA-2721)
 * make stress.jar executable (CASSANDRA-2744)
 * add daemon mode to java stress (CASSANDRA-2267)
 * expose the DC and rack of a node through JMX and nodetool ring (CASSANDRA-2531)
 * fix cache mbean getSize (CASSANDRA-2781)
 * Add Date, Float, Double, and Boolean types (CASSANDRA-2530)
 * Add startup flag to renew counter node id (CASSANDRA-2788)
 * add jamm agent to cassandra.bat (CASSANDRA-2787)
 * fix repair hanging if a neighbor has nothing to send (CASSANDRA-2797)
 * purge tombstone even if row is in only one sstable (CASSANDRA-2801)
 * Fix wrong purge of deleted cf during compaction (CASSANDRA-2786)
 * fix race that could result in Hadoop writer failing to throw an
   exception encountered after close() (CASSANDRA-2755)
 * fix scan wrongly throwing assertion error (CASSANDRA-2653)
 * Always use even distribution for merkle tree with RandomPartitionner
   (CASSANDRA-2841)
 * fix describeOwnership for OPP (CASSANDRA-2800)
 * ensure that string tokens do not contain commas (CASSANDRA-2762)


0.8.0-final
 * fix CQL grammar warning and cqlsh regression from CASSANDRA-2622
 * add ant generate-cql-html target (CASSANDRA-2526)
 * update CQL consistency levels (CASSANDRA-2566)
 * debian packaging fixes (CASSANDRA-2481, 2647)
 * fix UUIDType, IntegerType for direct buffers (CASSANDRA-2682, 2684)
 * switch to native Thrift for Hadoop map/reduce (CASSANDRA-2667)
 * fix StackOverflowError when building from eclipse (CASSANDRA-2687)
 * only provide replication_factor to strategy_options "help" for
   SimpleStrategy, OldNetworkTopologyStrategy (CASSANDRA-2678, 2713)
 * fix exception adding validators to non-string columns (CASSANDRA-2696)
 * avoid instantiating DatabaseDescriptor in JDBC (CASSANDRA-2694)
 * fix potential stack overflow during compaction (CASSANDRA-2626)
 * clone super columns to avoid modifying them during flush (CASSANDRA-2675)
 * reset underlying iterator in EchoedRow constructor (CASSANDRA-2653)


0.8.0-rc1
 * faster flushes and compaction from fixing excessively pessimistic 
   rebuffering in BRAF (CASSANDRA-2581)
 * fix returning null column values in the python cql driver (CASSANDRA-2593)
 * fix merkle tree splitting exiting early (CASSANDRA-2605)
 * snapshot_before_compaction directory name fix (CASSANDRA-2598)
 * Disable compaction throttling during bootstrap (CASSANDRA-2612) 
 * fix CQL treatment of > and < operators in range slices (CASSANDRA-2592)
 * fix potential double-application of counter updates on commitlog replay
   by moving replay position from header to sstable metadata (CASSANDRA-2419)
 * JDBC CQL driver exposes getColumn for access to timestamp
 * JDBC ResultSetMetadata properties added to AbstractType
 * r/m clustertool (CASSANDRA-2607)
 * add support for presenting row key as a column in CQL result sets 
   (CASSANDRA-2622)
 * Don't allow {LOCAL|EACH}_QUORUM unless strategy is NTS (CASSANDRA-2627)
 * validate keyspace strategy_options during CQL create (CASSANDRA-2624)
 * fix empty Result with secondary index when limit=1 (CASSANDRA-2628)
 * Fix regression where bootstrapping a node with no schema fails
   (CASSANDRA-2625)
 * Allow removing LocationInfo sstables (CASSANDRA-2632)
 * avoid attempting to replay mutations from dropped keyspaces (CASSANDRA-2631)
 * avoid using cached position of a key when GT is requested (CASSANDRA-2633)
 * fix counting bloom filter true positives (CASSANDRA-2637)
 * initialize local ep state prior to gossip startup if needed (CASSANDRA-2638)
 * fix counter increment lost after restart (CASSANDRA-2642)
 * add quote-escaping via backslash to CLI (CASSANDRA-2623)
 * fix pig example script (CASSANDRA-2487)
 * fix dynamic snitch race in adding latencies (CASSANDRA-2618)
 * Start/stop cassandra after more important services such as mdadm in
   debian packaging (CASSANDRA-2481)


0.8.0-beta2
 * fix NPE compacting index CFs (CASSANDRA-2528)
 * Remove checking all column families on startup for compaction candidates 
   (CASSANDRA-2444)
 * validate CQL create keyspace options (CASSANDRA-2525)
 * fix nodetool setcompactionthroughput (CASSANDRA-2550)
 * move	gossip heartbeat back to its own thread (CASSANDRA-2554)
 * validate cql TRUNCATE columnfamily before truncating (CASSANDRA-2570)
 * fix batch_mutate for mixed standard-counter mutations (CASSANDRA-2457)
 * disallow making schema changes to system keyspace (CASSANDRA-2563)
 * fix sending mutation messages multiple times (CASSANDRA-2557)
 * fix incorrect use of NBHM.size in ReadCallback that could cause
   reads to time out even when responses were received (CASSANDRA-2552)
 * trigger read repair correctly for LOCAL_QUORUM reads (CASSANDRA-2556)
 * Allow configuring the number of compaction thread (CASSANDRA-2558)
 * forceUserDefinedCompaction will attempt to compact what it is given
   even if the pessimistic estimate is that there is not enough disk space;
   automatic compactions will only compact 2 or more sstables (CASSANDRA-2575)
 * refuse to apply migrations with older timestamps than the current 
   schema (CASSANDRA-2536)
 * remove unframed Thrift transport option
 * include indexes in snapshots (CASSANDRA-2596)
 * improve ignoring of obsolete mutations in index maintenance (CASSANDRA-2401)
 * recognize attempt to drop just the index while leaving the column
   definition alone (CASSANDRA-2619)
  

0.8.0-beta1
 * remove Avro RPC support (CASSANDRA-926)
 * support for columns that act as incr/decr counters 
   (CASSANDRA-1072, 1937, 1944, 1936, 2101, 2093, 2288, 2105, 2384, 2236, 2342,
   2454)
 * CQL (CASSANDRA-1703, 1704, 1705, 1706, 1707, 1708, 1710, 1711, 1940, 
   2124, 2302, 2277, 2493)
 * avoid double RowMutation serialization on write path (CASSANDRA-1800)
 * make NetworkTopologyStrategy the default (CASSANDRA-1960)
 * configurable internode encryption (CASSANDRA-1567, 2152)
 * human readable column names in sstable2json output (CASSANDRA-1933)
 * change default JMX port to 7199 (CASSANDRA-2027)
 * backwards compatible internal messaging (CASSANDRA-1015)
 * atomic switch of memtables and sstables (CASSANDRA-2284)
 * add pluggable SeedProvider (CASSANDRA-1669)
 * Fix clustertool to not throw exception when calling get_endpoints (CASSANDRA-2437)
 * upgrade to thrift 0.6 (CASSANDRA-2412) 
 * repair works on a token range instead of full ring (CASSANDRA-2324)
 * purge tombstones from row cache (CASSANDRA-2305)
 * push replication_factor into strategy_options (CASSANDRA-1263)
 * give snapshots the same name on each node (CASSANDRA-1791)
 * remove "nodetool loadbalance" (CASSANDRA-2448)
 * multithreaded compaction (CASSANDRA-2191)
 * compaction throttling (CASSANDRA-2156)
 * add key type information and alias (CASSANDRA-2311, 2396)
 * cli no longer divides read_repair_chance by 100 (CASSANDRA-2458)
 * made CompactionInfo.getTaskType return an enum (CASSANDRA-2482)
 * add a server-wide cap on measured memtable memory usage and aggressively
   flush to keep under that threshold (CASSANDRA-2006)
 * add unified UUIDType (CASSANDRA-2233)
 * add off-heap row cache support (CASSANDRA-1969)


0.7.5
 * improvements/fixes to PIG driver (CASSANDRA-1618, CASSANDRA-2387,
   CASSANDRA-2465, CASSANDRA-2484)
 * validate index names (CASSANDRA-1761)
 * reduce contention on Table.flusherLock (CASSANDRA-1954)
 * try harder to detect failures during streaming, cleaning up temporary
   files more reliably (CASSANDRA-2088)
 * shut down server for OOM on a Thrift thread (CASSANDRA-2269)
 * fix tombstone handling in repair and sstable2json (CASSANDRA-2279)
 * preserve version when streaming data from old sstables (CASSANDRA-2283)
 * don't start repair if a neighboring node is marked as dead (CASSANDRA-2290)
 * purge tombstones from row cache (CASSANDRA-2305)
 * Avoid seeking when sstable2json exports the entire file (CASSANDRA-2318)
 * clear Built flag in system table when dropping an index (CASSANDRA-2320)
 * don't allow arbitrary argument for stress.java (CASSANDRA-2323)
 * validate values for index predicates in get_indexed_slice (CASSANDRA-2328)
 * queue secondary indexes for flush before the parent (CASSANDRA-2330)
 * allow job configuration to set the CL used in Hadoop jobs (CASSANDRA-2331)
 * add memtable_flush_queue_size defaulting to 4 (CASSANDRA-2333)
 * Allow overriding of initial_token, storage_port and rpc_port from system
   properties (CASSANDRA-2343)
 * fix comparator used for non-indexed secondary expressions in index scan
   (CASSANDRA-2347)
 * ensure size calculation and write phase of large-row compaction use
   the same threshold for TTL expiration (CASSANDRA-2349)
 * fix race when iterating CFs during add/drop (CASSANDRA-2350)
 * add ConsistencyLevel command to CLI (CASSANDRA-2354)
 * allow negative numbers in the cli (CASSANDRA-2358)
 * hard code serialVersionUID for tokens class (CASSANDRA-2361)
 * fix potential infinite loop in ByteBufferUtil.inputStream (CASSANDRA-2365)
 * fix encoding bugs in HintedHandoffManager, SystemTable when default
   charset is not UTF8 (CASSANDRA-2367)
 * avoids having removed node reappearing in Gossip (CASSANDRA-2371)
 * fix incorrect truncation of long to int when reading columns via block
   index (CASSANDRA-2376)
 * fix NPE during stream session (CASSANDRA-2377)
 * fix race condition that could leave orphaned data files when dropping CF or
   KS (CASSANDRA-2381)
 * fsync statistics component on write (CASSANDRA-2382)
 * fix duplicate results from CFS.scan (CASSANDRA-2406)
 * add IntegerType to CLI help (CASSANDRA-2414)
 * avoid caching token-only decoratedkeys (CASSANDRA-2416)
 * convert mmap assertion to if/throw so scrub can catch it (CASSANDRA-2417)
 * don't overwrite gc log (CASSANDR-2418)
 * invalidate row cache for streamed row to avoid inconsitencies
   (CASSANDRA-2420)
 * avoid copies in range/index scans (CASSANDRA-2425)
 * make sure we don't wipe data during cleanup if the node has not join
   the ring (CASSANDRA-2428)
 * Try harder to close files after compaction (CASSANDRA-2431)
 * re-set bootstrapped flag after move finishes (CASSANDRA-2435)
 * display validation_class in CLI 'describe keyspace' (CASSANDRA-2442)
 * make cleanup compactions cleanup the row cache (CASSANDRA-2451)
 * add column fields validation to scrub (CASSANDRA-2460)
 * use 64KB flush buffer instead of in_memory_compaction_limit (CASSANDRA-2463)
 * fix backslash substitutions in CLI (CASSANDRA-2492)
 * disable cache saving for system CFS (CASSANDRA-2502)
 * fixes for verifying destination availability under hinted conditions
   so UE can be thrown intead of timing out (CASSANDRA-2514)
 * fix update of validation class in column metadata (CASSANDRA-2512)
 * support LOCAL_QUORUM, EACH_QUORUM CLs outside of NTS (CASSANDRA-2516)
 * preserve version when streaming data from old sstables (CASSANDRA-2283)
 * fix backslash substitutions in CLI (CASSANDRA-2492)
 * count a row deletion as one operation towards memtable threshold 
   (CASSANDRA-2519)
 * support LOCAL_QUORUM, EACH_QUORUM CLs outside of NTS (CASSANDRA-2516)


0.7.4
 * add nodetool join command (CASSANDRA-2160)
 * fix secondary indexes on pre-existing or streamed data (CASSANDRA-2244)
 * initialize endpoint in gossiper earlier (CASSANDRA-2228)
 * add ability to write to Cassandra from Pig (CASSANDRA-1828)
 * add rpc_[min|max]_threads (CASSANDRA-2176)
 * add CL.TWO, CL.THREE (CASSANDRA-2013)
 * avoid exporting an un-requested row in sstable2json, when exporting 
   a key that does not exist (CASSANDRA-2168)
 * add incremental_backups option (CASSANDRA-1872)
 * add configurable row limit to Pig loadfunc (CASSANDRA-2276)
 * validate column values in batches as well as single-Column inserts
   (CASSANDRA-2259)
 * move sample schema from cassandra.yaml to schema-sample.txt,
   a cli scripts (CASSANDRA-2007)
 * avoid writing empty rows when scrubbing tombstoned rows (CASSANDRA-2296)
 * fix assertion error in range and index scans for CL < ALL
   (CASSANDRA-2282)
 * fix commitlog replay when flush position refers to data that didn't
   get synced before server died (CASSANDRA-2285)
 * fix fd leak in sstable2json with non-mmap'd i/o (CASSANDRA-2304)
 * reduce memory use during streaming of multiple sstables (CASSANDRA-2301)
 * purge tombstoned rows from cache after GCGraceSeconds (CASSANDRA-2305)
 * allow zero replicas in a NTS datacenter (CASSANDRA-1924)
 * make range queries respect snitch for local replicas (CASSANDRA-2286)
 * fix HH delivery when column index is larger than 2GB (CASSANDRA-2297)
 * make 2ary indexes use parent CF flush thresholds during initial build
   (CASSANDRA-2294)
 * update memtable_throughput to be a long (CASSANDRA-2158)


0.7.3
 * Keep endpoint state until aVeryLongTime (CASSANDRA-2115)
 * lower-latency read repair (CASSANDRA-2069)
 * add hinted_handoff_throttle_delay_in_ms option (CASSANDRA-2161)
 * fixes for cache save/load (CASSANDRA-2172, -2174)
 * Handle whole-row deletions in CFOutputFormat (CASSANDRA-2014)
 * Make memtable_flush_writers flush in parallel (CASSANDRA-2178)
 * Add compaction_preheat_key_cache option (CASSANDRA-2175)
 * refactor stress.py to have only one copy of the format string 
   used for creating row keys (CASSANDRA-2108)
 * validate index names for \w+ (CASSANDRA-2196)
 * Fix Cassandra cli to respect timeout if schema does not settle 
   (CASSANDRA-2187)
 * fix for compaction and cleanup writing old-format data into new-version 
   sstable (CASSANDRA-2211, -2216)
 * add nodetool scrub (CASSANDRA-2217, -2240)
 * fix sstable2json large-row pagination (CASSANDRA-2188)
 * fix EOFing on requests for the last bytes in a file (CASSANDRA-2213)
 * fix BufferedRandomAccessFile bugs (CASSANDRA-2218, -2241)
 * check for memtable flush_after_mins exceeded every 10s (CASSANDRA-2183)
 * fix cache saving on Windows (CASSANDRA-2207)
 * add validateSchemaAgreement call + synchronization to schema
   modification operations (CASSANDRA-2222)
 * fix for reversed slice queries on large rows (CASSANDRA-2212)
 * fat clients were writing local data (CASSANDRA-2223)
 * set DEFAULT_MEMTABLE_LIFETIME_IN_MINS to 24h
 * improve detection and cleanup of partially-written sstables 
   (CASSANDRA-2206)
 * fix supercolumn de/serialization when subcolumn comparator is different
   from supercolumn's (CASSANDRA-2104)
 * fix starting up on Windows when CASSANDRA_HOME contains whitespace
   (CASSANDRA-2237)
 * add [get|set][row|key]cacheSavePeriod to JMX (CASSANDRA-2100)
 * fix Hadoop ColumnFamilyOutputFormat dropping of mutations
   when batch fills up (CASSANDRA-2255)
 * move file deletions off of scheduledtasks executor (CASSANDRA-2253)


0.7.2
 * copy DecoratedKey.key when inserting into caches to avoid retaining
   a reference to the underlying buffer (CASSANDRA-2102)
 * format subcolumn names with subcomparator (CASSANDRA-2136)
 * fix column bloom filter deserialization (CASSANDRA-2165)


0.7.1
 * refactor MessageDigest creation code. (CASSANDRA-2107)
 * buffer network stack to avoid inefficient small TCP messages while avoiding
   the nagle/delayed ack problem (CASSANDRA-1896)
 * check log4j configuration for changes every 10s (CASSANDRA-1525, 1907)
 * more-efficient cross-DC replication (CASSANDRA-1530, -2051, -2138)
 * avoid polluting page cache with commitlog or sstable writes
   and seq scan operations (CASSANDRA-1470)
 * add RMI authentication options to nodetool (CASSANDRA-1921)
 * make snitches configurable at runtime (CASSANDRA-1374)
 * retry hadoop split requests on connection failure (CASSANDRA-1927)
 * implement describeOwnership for BOP, COPP (CASSANDRA-1928)
 * make read repair behave as expected for ConsistencyLevel > ONE
   (CASSANDRA-982, 2038)
 * distributed test harness (CASSANDRA-1859, 1964)
 * reduce flush lock contention (CASSANDRA-1930)
 * optimize supercolumn deserialization (CASSANDRA-1891)
 * fix CFMetaData.apply to only compare objects of the same class 
   (CASSANDRA-1962)
 * allow specifying specific SSTables to compact from JMX (CASSANDRA-1963)
 * fix race condition in MessagingService.targets (CASSANDRA-1959, 2094, 2081)
 * refuse to open sstables from a future version (CASSANDRA-1935)
 * zero-copy reads (CASSANDRA-1714)
 * fix copy bounds for word Text in wordcount demo (CASSANDRA-1993)
 * fixes for contrib/javautils (CASSANDRA-1979)
 * check more frequently for memtable expiration (CASSANDRA-2000)
 * fix writing SSTable column count statistics (CASSANDRA-1976)
 * fix streaming of multiple CFs during bootstrap (CASSANDRA-1992)
 * explicitly set JVM GC new generation size with -Xmn (CASSANDRA-1968)
 * add short options for CLI flags (CASSANDRA-1565)
 * make keyspace argument to "describe keyspace" in CLI optional
   when authenticated to keyspace already (CASSANDRA-2029)
 * added option to specify -Dcassandra.join_ring=false on startup
   to allow "warm spare" nodes or performing JMX maintenance before
   joining the ring (CASSANDRA-526)
 * log migrations at INFO (CASSANDRA-2028)
 * add CLI verbose option in file mode (CASSANDRA-2030)
 * add single-line "--" comments to CLI (CASSANDRA-2032)
 * message serialization tests (CASSANDRA-1923)
 * switch from ivy to maven-ant-tasks (CASSANDRA-2017)
 * CLI attempts to block for new schema to propagate (CASSANDRA-2044)
 * fix potential overflow in nodetool cfstats (CASSANDRA-2057)
 * add JVM shutdownhook to sync commitlog (CASSANDRA-1919)
 * allow nodes to be up without being part of  normal traffic (CASSANDRA-1951)
 * fix CLI "show keyspaces" with null options on NTS (CASSANDRA-2049)
 * fix possible ByteBuffer race conditions (CASSANDRA-2066)
 * reduce garbage generated by MessagingService to prevent load spikes
   (CASSANDRA-2058)
 * fix math in RandomPartitioner.describeOwnership (CASSANDRA-2071)
 * fix deletion of sstable non-data components (CASSANDRA-2059)
 * avoid blocking gossip while deleting handoff hints (CASSANDRA-2073)
 * ignore messages from newer versions, keep track of nodes in gossip 
   regardless of version (CASSANDRA-1970)
 * cache writing moved to CompactionManager to reduce i/o contention and
   updated to use non-cache-polluting writes (CASSANDRA-2053)
 * page through large rows when exporting to JSON (CASSANDRA-2041)
 * add flush_largest_memtables_at and reduce_cache_sizes_at options
   (CASSANDRA-2142)
 * add cli 'describe cluster' command (CASSANDRA-2127)
 * add cli support for setting username/password at 'connect' command 
   (CASSANDRA-2111)
 * add -D option to Stress.java to allow reading hosts from a file 
   (CASSANDRA-2149)
 * bound hints CF throughput between 32M and 256M (CASSANDRA-2148)
 * continue starting when invalid saved cache entries are encountered
   (CASSANDRA-2076)
 * add max_hint_window_in_ms option (CASSANDRA-1459)


0.7.0-final
 * fix offsets to ByteBuffer.get (CASSANDRA-1939)


0.7.0-rc4
 * fix cli crash after backgrounding (CASSANDRA-1875)
 * count timeouts in storageproxy latencies, and include latency 
   histograms in StorageProxyMBean (CASSANDRA-1893)
 * fix CLI get recognition of supercolumns (CASSANDRA-1899)
 * enable keepalive on intra-cluster sockets (CASSANDRA-1766)
 * count timeouts towards dynamicsnitch latencies (CASSANDRA-1905)
 * Expose index-building status in JMX + cli schema description
   (CASSANDRA-1871)
 * allow [LOCAL|EACH]_QUORUM to be used with non-NetworkTopology 
   replication Strategies
 * increased amount of index locks for faster commitlog replay
 * collect secondary index tombstones immediately (CASSANDRA-1914)
 * revert commitlog changes from #1780 (CASSANDRA-1917)
 * change RandomPartitioner min token to -1 to avoid collision w/
   tokens on actual nodes (CASSANDRA-1901)
 * examine the right nibble when validating TimeUUID (CASSANDRA-1910)
 * include secondary indexes in cleanup (CASSANDRA-1916)
 * CFS.scrubDataDirectories should also cleanup invalid secondary indexes
   (CASSANDRA-1904)
 * ability to disable/enable gossip on nodes to force them down
   (CASSANDRA-1108)


0.7.0-rc3
 * expose getNaturalEndpoints in StorageServiceMBean taking byte[]
   key; RMI cannot serialize ByteBuffer (CASSANDRA-1833)
 * infer org.apache.cassandra.locator for replication strategy classes
   when not otherwise specified
 * validation that generates less garbage (CASSANDRA-1814)
 * add TTL support to CLI (CASSANDRA-1838)
 * cli defaults to bytestype for subcomparator when creating
   column families (CASSANDRA-1835)
 * unregister index MBeans when index is dropped (CASSANDRA-1843)
 * make ByteBufferUtil.clone thread-safe (CASSANDRA-1847)
 * change exception for read requests during bootstrap from 
   InvalidRequest to Unavailable (CASSANDRA-1862)
 * respect row-level tombstones post-flush in range scans
   (CASSANDRA-1837)
 * ReadResponseResolver check digests against each other (CASSANDRA-1830)
 * return InvalidRequest when remove of subcolumn without supercolumn
   is requested (CASSANDRA-1866)
 * flush before repair (CASSANDRA-1748)
 * SSTableExport validates key order (CASSANDRA-1884)
 * large row support for SSTableExport (CASSANDRA-1867)
 * Re-cache hot keys post-compaction without hitting disk (CASSANDRA-1878)
 * manage read repair in coordinator instead of data source, to
   provide latency information to dynamic snitch (CASSANDRA-1873)


0.7.0-rc2
 * fix live-column-count of slice ranges including tombstoned supercolumn 
   with live subcolumn (CASSANDRA-1591)
 * rename o.a.c.internal.AntientropyStage -> AntiEntropyStage,
   o.a.c.request.Request_responseStage -> RequestResponseStage,
   o.a.c.internal.Internal_responseStage -> InternalResponseStage
 * add AbstractType.fromString (CASSANDRA-1767)
 * require index_type to be present when specifying index_name
   on ColumnDef (CASSANDRA-1759)
 * fix add/remove index bugs in CFMetadata (CASSANDRA-1768)
 * rebuild Strategy during system_update_keyspace (CASSANDRA-1762)
 * cli updates prompt to ... in continuation lines (CASSANDRA-1770)
 * support multiple Mutations per key in hadoop ColumnFamilyOutputFormat
   (CASSANDRA-1774)
 * improvements to Debian init script (CASSANDRA-1772)
 * use local classloader to check for version.properties (CASSANDRA-1778)
 * Validate that column names in column_metadata are valid for the
   defined comparator, and decode properly in cli (CASSANDRA-1773)
 * use cross-platform newlines in cli (CASSANDRA-1786)
 * add ExpiringColumn support to sstable import/export (CASSANDRA-1754)
 * add flush for each append to periodic commitlog mode; added
   periodic_without_flush option to disable this (CASSANDRA-1780)
 * close file handle used for post-flush truncate (CASSANDRA-1790)
 * various code cleanup (CASSANDRA-1793, -1794, -1795)
 * fix range queries against wrapped range (CASSANDRA-1781)
 * fix consistencylevel calculations for NetworkTopologyStrategy
   (CASSANDRA-1804)
 * cli support index type enum names (CASSANDRA-1810)
 * improved validation of column_metadata (CASSANDRA-1813)
 * reads at ConsistencyLevel > 1 throw UnavailableException
   immediately if insufficient live nodes exist (CASSANDRA-1803)
 * copy bytebuffers for local writes to avoid retaining the entire
   Thrift frame (CASSANDRA-1801)
 * fix NPE adding index to column w/o prior metadata (CASSANDRA-1764)
 * reduce fat client timeout (CASSANDRA-1730)
 * fix botched merge of CASSANDRA-1316


0.7.0-rc1
 * fix compaction and flush races with schema updates (CASSANDRA-1715)
 * add clustertool, config-converter, sstablekeys, and schematool 
   Windows .bat files (CASSANDRA-1723)
 * reject range queries received during bootstrap (CASSANDRA-1739)
 * fix wrapping-range queries on non-minimum token (CASSANDRA-1700)
 * add nodetool cfhistogram (CASSANDRA-1698)
 * limit repaired ranges to what the nodes have in common (CASSANDRA-1674)
 * index scan treats missing columns as not matching secondary
   expressions (CASSANDRA-1745)
 * Fix misuse of DataOutputBuffer.getData in AntiEntropyService
   (CASSANDRA-1729)
 * detect and warn when obsolete version of JNA is present (CASSANDRA-1760)
 * reduce fat client timeout (CASSANDRA-1730)
 * cleanup smallest CFs first to increase free temp space for larger ones
   (CASSANDRA-1811)
 * Update windows .bat files to work outside of main Cassandra
   directory (CASSANDRA-1713)
 * fix read repair regression from 0.6.7 (CASSANDRA-1727)
 * more-efficient read repair (CASSANDRA-1719)
 * fix hinted handoff replay (CASSANDRA-1656)
 * log type of dropped messages (CASSANDRA-1677)
 * upgrade to SLF4J 1.6.1
 * fix ByteBuffer bug in ExpiringColumn.updateDigest (CASSANDRA-1679)
 * fix IntegerType.getString (CASSANDRA-1681)
 * make -Djava.net.preferIPv4Stack=true the default (CASSANDRA-628)
 * add INTERNAL_RESPONSE verb to differentiate from responses related
   to client requests (CASSANDRA-1685)
 * log tpstats when dropping messages (CASSANDRA-1660)
 * include unreachable nodes in describeSchemaVersions (CASSANDRA-1678)
 * Avoid dropping messages off the client request path (CASSANDRA-1676)
 * fix jna errno reporting (CASSANDRA-1694)
 * add friendlier error for UnknownHostException on startup (CASSANDRA-1697)
 * include jna dependency in RPM package (CASSANDRA-1690)
 * add --skip-keys option to stress.py (CASSANDRA-1696)
 * improve cli handling of non-string keys and column names 
   (CASSANDRA-1701, -1693)
 * r/m extra subcomparator line in cli keyspaces output (CASSANDRA-1712)
 * add read repair chance to cli "show keyspaces"
 * upgrade to ConcurrentLinkedHashMap 1.1 (CASSANDRA-975)
 * fix index scan routing (CASSANDRA-1722)
 * fix tombstoning of supercolumns in range queries (CASSANDRA-1734)
 * clear endpoint cache after updating keyspace metadata (CASSANDRA-1741)
 * fix wrapping-range queries on non-minimum token (CASSANDRA-1700)
 * truncate includes secondary indexes (CASSANDRA-1747)
 * retain reference to PendingFile sstables (CASSANDRA-1749)
 * fix sstableimport regression (CASSANDRA-1753)
 * fix for bootstrap when no non-system tables are defined (CASSANDRA-1732)
 * handle replica unavailability in index scan (CASSANDRA-1755)
 * fix service initialization order deadlock (CASSANDRA-1756)
 * multi-line cli commands (CASSANDRA-1742)
 * fix race between snapshot and compaction (CASSANDRA-1736)
 * add listEndpointsPendingHints, deleteHintsForEndpoint JMX methods 
   (CASSANDRA-1551)


0.7.0-beta3
 * add strategy options to describe_keyspace output (CASSANDRA-1560)
 * log warning when using randomly generated token (CASSANDRA-1552)
 * re-organize JMX into .db, .net, .internal, .request (CASSANDRA-1217)
 * allow nodes to change IPs between restarts (CASSANDRA-1518)
 * remember ring state between restarts by default (CASSANDRA-1518)
 * flush index built flag so we can read it before log replay (CASSANDRA-1541)
 * lock row cache updates to prevent race condition (CASSANDRA-1293)
 * remove assertion causing rare (and harmless) error messages in
   commitlog (CASSANDRA-1330)
 * fix moving nodes with no keyspaces defined (CASSANDRA-1574)
 * fix unbootstrap when no data is present in a transfer range (CASSANDRA-1573)
 * take advantage of AVRO-495 to simplify our avro IDL (CASSANDRA-1436)
 * extend authorization hierarchy to column family (CASSANDRA-1554)
 * deletion support in secondary indexes (CASSANDRA-1571)
 * meaningful error message for invalid replication strategy class 
   (CASSANDRA-1566)
 * allow keyspace creation with RF > N (CASSANDRA-1428)
 * improve cli error handling (CASSANDRA-1580)
 * add cache save/load ability (CASSANDRA-1417, 1606, 1647)
 * add StorageService.getDrainProgress (CASSANDRA-1588)
 * Disallow bootstrap to an in-use token (CASSANDRA-1561)
 * Allow dynamic secondary index creation and destruction (CASSANDRA-1532)
 * log auto-guessed memtable thresholds (CASSANDRA-1595)
 * add ColumnDef support to cli (CASSANDRA-1583)
 * reduce index sample time by 75% (CASSANDRA-1572)
 * add cli support for column, strategy metadata (CASSANDRA-1578, 1612)
 * add cli support for schema modification (CASSANDRA-1584)
 * delete temp files on failed compactions (CASSANDRA-1596)
 * avoid blocking for dead nodes during removetoken (CASSANDRA-1605)
 * remove ConsistencyLevel.ZERO (CASSANDRA-1607)
 * expose in-progress compaction type in jmx (CASSANDRA-1586)
 * removed IClock & related classes from internals (CASSANDRA-1502)
 * fix removing tokens from SystemTable on decommission and removetoken
   (CASSANDRA-1609)
 * include CF metadata in cli 'show keyspaces' (CASSANDRA-1613)
 * switch from Properties to HashMap in PropertyFileSnitch to
   avoid synchronization bottleneck (CASSANDRA-1481)
 * PropertyFileSnitch configuration file renamed to 
   cassandra-topology.properties
 * add cli support for get_range_slices (CASSANDRA-1088, CASSANDRA-1619)
 * Make memtable flush thresholds per-CF instead of global 
   (CASSANDRA-1007, 1637)
 * add cli support for binary data without CfDef hints (CASSANDRA-1603)
 * fix building SSTable statistics post-stream (CASSANDRA-1620)
 * fix potential infinite loop in 2ary index queries (CASSANDRA-1623)
 * allow creating NTS keyspaces with no replicas configured (CASSANDRA-1626)
 * add jmx histogram of sstables accessed per read (CASSANDRA-1624)
 * remove system_rename_column_family and system_rename_keyspace from the
   client API until races can be fixed (CASSANDRA-1630, CASSANDRA-1585)
 * add cli sanity tests (CASSANDRA-1582)
 * update GC settings in cassandra.bat (CASSANDRA-1636)
 * cli support for index queries (CASSANDRA-1635)
 * cli support for updating schema memtable settings (CASSANDRA-1634)
 * cli --file option (CASSANDRA-1616)
 * reduce automatically chosen memtable sizes by 50% (CASSANDRA-1641)
 * move endpoint cache from snitch to strategy (CASSANDRA-1643)
 * fix commitlog recovery deleting the newly-created segment as well as
   the old ones (CASSANDRA-1644)
 * upgrade to Thrift 0.5 (CASSANDRA-1367)
 * renamed CL.DCQUORUM to LOCAL_QUORUM and DCQUORUMSYNC to EACH_QUORUM
 * cli truncate support (CASSANDRA-1653)
 * update GC settings in cassandra.bat (CASSANDRA-1636)
 * avoid logging when a node's ip/token is gossipped back to it (CASSANDRA-1666)


0.7-beta2
 * always use UTF-8 for hint keys (CASSANDRA-1439)
 * remove cassandra.yaml dependency from Hadoop and Pig (CASSADRA-1322)
 * expose CfDef metadata in describe_keyspaces (CASSANDRA-1363)
 * restore use of mmap_index_only option (CASSANDRA-1241)
 * dropping a keyspace with no column families generated an error 
   (CASSANDRA-1378)
 * rename RackAwareStrategy to OldNetworkTopologyStrategy, RackUnawareStrategy 
   to SimpleStrategy, DatacenterShardStrategy to NetworkTopologyStrategy,
   AbstractRackAwareSnitch to AbstractNetworkTopologySnitch (CASSANDRA-1392)
 * merge StorageProxy.mutate, mutateBlocking (CASSANDRA-1396)
 * faster UUIDType, LongType comparisons (CASSANDRA-1386, 1393)
 * fix setting read_repair_chance from CLI addColumnFamily (CASSANDRA-1399)
 * fix updates to indexed columns (CASSANDRA-1373)
 * fix race condition leaving to FileNotFoundException (CASSANDRA-1382)
 * fix sharded lock hash on index write path (CASSANDRA-1402)
 * add support for GT/E, LT/E in subordinate index clauses (CASSANDRA-1401)
 * cfId counter got out of sync when CFs were added (CASSANDRA-1403)
 * less chatty schema updates (CASSANDRA-1389)
 * rename column family mbeans. 'type' will now include either 
   'IndexColumnFamilies' or 'ColumnFamilies' depending on the CFS type.
   (CASSANDRA-1385)
 * disallow invalid keyspace and column family names. This includes name that
   matches a '^\w+' regex. (CASSANDRA-1377)
 * use JNA, if present, to take snapshots (CASSANDRA-1371)
 * truncate hints if starting 0.7 for the first time (CASSANDRA-1414)
 * fix FD leak in single-row slicepredicate queries (CASSANDRA-1416)
 * allow index expressions against columns that are not part of the 
   SlicePredicate (CASSANDRA-1410)
 * config-converter properly handles snitches and framed support 
   (CASSANDRA-1420)
 * remove keyspace argument from multiget_count (CASSANDRA-1422)
 * allow specifying cassandra.yaml location as (local or remote) URL
   (CASSANDRA-1126)
 * fix using DynamicEndpointSnitch with NetworkTopologyStrategy
   (CASSANDRA-1429)
 * Add CfDef.default_validation_class (CASSANDRA-891)
 * fix EstimatedHistogram.max (CASSANDRA-1413)
 * quorum read optimization (CASSANDRA-1622)
 * handle zero-length (or missing) rows during HH paging (CASSANDRA-1432)
 * include secondary indexes during schema migrations (CASSANDRA-1406)
 * fix commitlog header race during schema change (CASSANDRA-1435)
 * fix ColumnFamilyStoreMBeanIterator to use new type name (CASSANDRA-1433)
 * correct filename generated by xml->yaml converter (CASSANDRA-1419)
 * add CMSInitiatingOccupancyFraction=75 and UseCMSInitiatingOccupancyOnly
   to default JVM options
 * decrease jvm heap for cassandra-cli (CASSANDRA-1446)
 * ability to modify keyspaces and column family definitions on a live cluster
   (CASSANDRA-1285)
 * support for Hadoop Streaming [non-jvm map/reduce via stdin/out]
   (CASSANDRA-1368)
 * Move persistent sstable stats from the system table to an sstable component
   (CASSANDRA-1430)
 * remove failed bootstrap attempt from pending ranges when gossip times
   it out after 1h (CASSANDRA-1463)
 * eager-create tcp connections to other cluster members (CASSANDRA-1465)
 * enumerate stages and derive stage from message type instead of 
   transmitting separately (CASSANDRA-1465)
 * apply reversed flag during collation from different data sources
   (CASSANDRA-1450)
 * make failure to remove commitlog segment non-fatal (CASSANDRA-1348)
 * correct ordering of drain operations so CL.recover is no longer 
   necessary (CASSANDRA-1408)
 * removed keyspace from describe_splits method (CASSANDRA-1425)
 * rename check_schema_agreement to describe_schema_versions
   (CASSANDRA-1478)
 * fix QUORUM calculation for RF > 3 (CASSANDRA-1487)
 * remove tombstones during non-major compactions when bloom filter
   verifies that row does not exist in other sstables (CASSANDRA-1074)
 * nodes that coordinated a loadbalance in the past could not be seen by
   newly added nodes (CASSANDRA-1467)
 * exposed endpoint states (gossip details) via jmx (CASSANDRA-1467)
 * ensure that compacted sstables are not included when new readers are
   instantiated (CASSANDRA-1477)
 * by default, calculate heap size and memtable thresholds at runtime (CASSANDRA-1469)
 * fix races dealing with adding/dropping keyspaces and column families in
   rapid succession (CASSANDRA-1477)
 * clean up of Streaming system (CASSANDRA-1503, 1504, 1506)
 * add options to configure Thrift socket keepalive and buffer sizes (CASSANDRA-1426)
 * make contrib CassandraServiceDataCleaner recursive (CASSANDRA-1509)
 * min, max compaction threshold are configurable and persistent 
   per-ColumnFamily (CASSANDRA-1468)
 * fix replaying the last mutation in a commitlog unnecessarily 
   (CASSANDRA-1512)
 * invoke getDefaultUncaughtExceptionHandler from DTPE with the original
   exception rather than the ExecutionException wrapper (CASSANDRA-1226)
 * remove Clock from the Thrift (and Avro) API (CASSANDRA-1501)
 * Close intra-node sockets when connection is broken (CASSANDRA-1528)
 * RPM packaging spec file (CASSANDRA-786)
 * weighted request scheduler (CASSANDRA-1485)
 * treat expired columns as deleted (CASSANDRA-1539)
 * make IndexInterval configurable (CASSANDRA-1488)
 * add describe_snitch to Thrift API (CASSANDRA-1490)
 * MD5 authenticator compares plain text submitted password with MD5'd
   saved property, instead of vice versa (CASSANDRA-1447)
 * JMX MessagingService pending and completed counts (CASSANDRA-1533)
 * fix race condition processing repair responses (CASSANDRA-1511)
 * make repair blocking (CASSANDRA-1511)
 * create EndpointSnitchInfo and MBean to expose rack and DC (CASSANDRA-1491)
 * added option to contrib/word_count to output results back to Cassandra
   (CASSANDRA-1342)
 * rewrite Hadoop ColumnFamilyRecordWriter to pool connections, retry to
   multiple Cassandra nodes, and smooth impact on the Cassandra cluster
   by using smaller batch sizes (CASSANDRA-1434)
 * fix setting gc_grace_seconds via CLI (CASSANDRA-1549)
 * support TTL'd index values (CASSANDRA-1536)
 * make removetoken work like decommission (CASSANDRA-1216)
 * make cli comparator-aware and improve quote rules (CASSANDRA-1523,-1524)
 * make nodetool compact and cleanup blocking (CASSANDRA-1449)
 * add memtable, cache information to GCInspector logs (CASSANDRA-1558)
 * enable/disable HintedHandoff via JMX (CASSANDRA-1550)
 * Ignore stray files in the commit log directory (CASSANDRA-1547)
 * Disallow bootstrap to an in-use token (CASSANDRA-1561)


0.7-beta1
 * sstable versioning (CASSANDRA-389)
 * switched to slf4j logging (CASSANDRA-625)
 * add (optional) expiration time for column (CASSANDRA-699)
 * access levels for authentication/authorization (CASSANDRA-900)
 * add ReadRepairChance to CF definition (CASSANDRA-930)
 * fix heisenbug in system tests, especially common on OS X (CASSANDRA-944)
 * convert to byte[] keys internally and all public APIs (CASSANDRA-767)
 * ability to alter schema definitions on a live cluster (CASSANDRA-44)
 * renamed configuration file to cassandra.xml, and log4j.properties to
   log4j-server.properties, which must now be loaded from
   the classpath (which is how our scripts in bin/ have always done it)
   (CASSANDRA-971)
 * change get_count to require a SlicePredicate. create multi_get_count
   (CASSANDRA-744)
 * re-organized endpointsnitch implementations and added SimpleSnitch
   (CASSANDRA-994)
 * Added preload_row_cache option (CASSANDRA-946)
 * add CRC to commitlog header (CASSANDRA-999)
 * removed deprecated batch_insert and get_range_slice methods (CASSANDRA-1065)
 * add truncate thrift method (CASSANDRA-531)
 * http mini-interface using mx4j (CASSANDRA-1068)
 * optimize away copy of sliced row on memtable read path (CASSANDRA-1046)
 * replace constant-size 2GB mmaped segments and special casing for index 
   entries spanning segment boundaries, with SegmentedFile that computes 
   segments that always contain entire entries/rows (CASSANDRA-1117)
 * avoid reading large rows into memory during compaction (CASSANDRA-16)
 * added hadoop OutputFormat (CASSANDRA-1101)
 * efficient Streaming (no more anticompaction) (CASSANDRA-579)
 * split commitlog header into separate file and add size checksum to
   mutations (CASSANDRA-1179)
 * avoid allocating a new byte[] for each mutation on replay (CASSANDRA-1219)
 * revise HH schema to be per-endpoint (CASSANDRA-1142)
 * add joining/leaving status to nodetool ring (CASSANDRA-1115)
 * allow multiple repair sessions per node (CASSANDRA-1190)
 * optimize away MessagingService for local range queries (CASSANDRA-1261)
 * make framed transport the default so malformed requests can't OOM the 
   server (CASSANDRA-475)
 * significantly faster reads from row cache (CASSANDRA-1267)
 * take advantage of row cache during range queries (CASSANDRA-1302)
 * make GCGraceSeconds a per-ColumnFamily value (CASSANDRA-1276)
 * keep persistent row size and column count statistics (CASSANDRA-1155)
 * add IntegerType (CASSANDRA-1282)
 * page within a single row during hinted handoff (CASSANDRA-1327)
 * push DatacenterShardStrategy configuration into keyspace definition,
   eliminating datacenter.properties. (CASSANDRA-1066)
 * optimize forward slices starting with '' and single-index-block name 
   queries by skipping the column index (CASSANDRA-1338)
 * streaming refactor (CASSANDRA-1189)
 * faster comparison for UUID types (CASSANDRA-1043)
 * secondary index support (CASSANDRA-749 and subtasks)
 * make compaction buckets deterministic (CASSANDRA-1265)


0.6.6
 * Allow using DynamicEndpointSnitch with RackAwareStrategy (CASSANDRA-1429)
 * remove the remaining vestiges of the unfinished DatacenterShardStrategy 
   (replaced by NetworkTopologyStrategy in 0.7)
   

0.6.5
 * fix key ordering in range query results with RandomPartitioner
   and ConsistencyLevel > ONE (CASSANDRA-1145)
 * fix for range query starting with the wrong token range (CASSANDRA-1042)
 * page within a single row during hinted handoff (CASSANDRA-1327)
 * fix compilation on non-sun JDKs (CASSANDRA-1061)
 * remove String.trim() call on row keys in batch mutations (CASSANDRA-1235)
 * Log summary of dropped messages instead of spamming log (CASSANDRA-1284)
 * add dynamic endpoint snitch (CASSANDRA-981)
 * fix streaming for keyspaces with hyphens in their name (CASSANDRA-1377)
 * fix errors in hard-coded bloom filter optKPerBucket by computing it
   algorithmically (CASSANDRA-1220
 * remove message deserialization stage, and uncap read/write stages
   so slow reads/writes don't block gossip processing (CASSANDRA-1358)
 * add jmx port configuration to Debian package (CASSANDRA-1202)
 * use mlockall via JNA, if present, to prevent Linux from swapping
   out parts of the JVM (CASSANDRA-1214)


0.6.4
 * avoid queuing multiple hint deliveries for the same endpoint
   (CASSANDRA-1229)
 * better performance for and stricter checking of UTF8 column names
   (CASSANDRA-1232)
 * extend option to lower compaction priority to hinted handoff
   as well (CASSANDRA-1260)
 * log errors in gossip instead of re-throwing (CASSANDRA-1289)
 * avoid aborting commitlog replay prematurely if a flushed-but-
   not-removed commitlog segment is encountered (CASSANDRA-1297)
 * fix duplicate rows being read during mapreduce (CASSANDRA-1142)
 * failure detection wasn't closing command sockets (CASSANDRA-1221)
 * cassandra-cli.bat works on windows (CASSANDRA-1236)
 * pre-emptively drop requests that cannot be processed within RPCTimeout
   (CASSANDRA-685)
 * add ack to Binary write verb and update CassandraBulkLoader
   to wait for acks for each row (CASSANDRA-1093)
 * added describe_partitioner Thrift method (CASSANDRA-1047)
 * Hadoop jobs no longer require the Cassandra storage-conf.xml
   (CASSANDRA-1280, CASSANDRA-1047)
 * log thread pool stats when GC is excessive (CASSANDRA-1275)
 * remove gossip message size limit (CASSANDRA-1138)
 * parallelize local and remote reads during multiget, and respect snitch 
   when determining whether to do local read for CL.ONE (CASSANDRA-1317)
 * fix read repair to use requested consistency level on digest mismatch,
   rather than assuming QUORUM (CASSANDRA-1316)
 * process digest mismatch re-reads in parallel (CASSANDRA-1323)
 * switch hints CF comparator to BytesType (CASSANDRA-1274)


0.6.3
 * retry to make streaming connections up to 8 times. (CASSANDRA-1019)
 * reject describe_ring() calls on invalid keyspaces (CASSANDRA-1111)
 * fix cache size calculation for size of 100% (CASSANDRA-1129)
 * fix cache capacity only being recalculated once (CASSANDRA-1129)
 * remove hourly scan of all hints on the off chance that the gossiper
   missed a status change; instead, expose deliverHintsToEndpoint to JMX
   so it can be done manually, if necessary (CASSANDRA-1141)
 * don't reject reads at CL.ALL (CASSANDRA-1152)
 * reject deletions to supercolumns in CFs containing only standard
   columns (CASSANDRA-1139)
 * avoid preserving login information after client disconnects
   (CASSANDRA-1057)
 * prefer sun jdk to openjdk in debian init script (CASSANDRA-1174)
 * detect partioner config changes between restarts and fail fast 
   (CASSANDRA-1146)
 * use generation time to resolve node token reassignment disagreements
   (CASSANDRA-1118)
 * restructure the startup ordering of Gossiper and MessageService to avoid
   timing anomalies (CASSANDRA-1160)
 * detect incomplete commit log hearders (CASSANDRA-1119)
 * force anti-entropy service to stream files on the stream stage to avoid
   sending streams out of order (CASSANDRA-1169)
 * remove inactive stream managers after AES streams files (CASSANDRA-1169)
 * allow removing entire row through batch_mutate Deletion (CASSANDRA-1027)
 * add JMX metrics for row-level bloom filter false positives (CASSANDRA-1212)
 * added a redhat init script to contrib (CASSANDRA-1201)
 * use midpoint when bootstrapping a new machine into range with not
   much data yet instead of random token (CASSANDRA-1112)
 * kill server on OOM in executor stage as well as Thrift (CASSANDRA-1226)
 * remove opportunistic repairs, when two machines with overlapping replica
   responsibilities happen to finish major compactions of the same CF near
   the same time.  repairs are now fully manual (CASSANDRA-1190)
 * add ability to lower compaction priority (default is no change from 0.6.2)
   (CASSANDRA-1181)


0.6.2
 * fix contrib/word_count build. (CASSANDRA-992)
 * split CommitLogExecutorService into BatchCommitLogExecutorService and 
   PeriodicCommitLogExecutorService (CASSANDRA-1014)
 * add latency histograms to CFSMBean (CASSANDRA-1024)
 * make resolving timestamp ties deterministic by using value bytes
   as a tiebreaker (CASSANDRA-1039)
 * Add option to turn off Hinted Handoff (CASSANDRA-894)
 * fix windows startup (CASSANDRA-948)
 * make concurrent_reads, concurrent_writes configurable at runtime via JMX
   (CASSANDRA-1060)
 * disable GCInspector on non-Sun JVMs (CASSANDRA-1061)
 * fix tombstone handling in sstable rows with no other data (CASSANDRA-1063)
 * fix size of row in spanned index entries (CASSANDRA-1056)
 * install json2sstable, sstable2json, and sstablekeys to Debian package
 * StreamingService.StreamDestinations wouldn't empty itself after streaming
   finished (CASSANDRA-1076)
 * added Collections.shuffle(splits) before returning the splits in 
   ColumnFamilyInputFormat (CASSANDRA-1096)
 * do not recalculate cache capacity post-compaction if it's been manually 
   modified (CASSANDRA-1079)
 * better defaults for flush sorter + writer executor queue sizes
   (CASSANDRA-1100)
 * windows scripts for SSTableImport/Export (CASSANDRA-1051)
 * windows script for nodetool (CASSANDRA-1113)
 * expose PhiConvictThreshold (CASSANDRA-1053)
 * make repair of RF==1 a no-op (CASSANDRA-1090)
 * improve default JVM GC options (CASSANDRA-1014)
 * fix SlicePredicate serialization inside Hadoop jobs (CASSANDRA-1049)
 * close Thrift sockets in Hadoop ColumnFamilyRecordReader (CASSANDRA-1081)


0.6.1
 * fix NPE in sstable2json when no excluded keys are given (CASSANDRA-934)
 * keep the replica set constant throughout the read repair process
   (CASSANDRA-937)
 * allow querying getAllRanges with empty token list (CASSANDRA-933)
 * fix command line arguments inversion in clustertool (CASSANDRA-942)
 * fix race condition that could trigger a false-positive assertion
   during post-flush discard of old commitlog segments (CASSANDRA-936)
 * fix neighbor calculation for anti-entropy repair (CASSANDRA-924)
 * perform repair even for small entropy differences (CASSANDRA-924)
 * Use hostnames in CFInputFormat to allow Hadoop's naive string-based
   locality comparisons to work (CASSANDRA-955)
 * cache read-only BufferedRandomAccessFile length to avoid
   3 system calls per invocation (CASSANDRA-950)
 * nodes with IPv6 (and no IPv4) addresses could not join cluster
   (CASSANDRA-969)
 * Retrieve the correct number of undeleted columns, if any, from
   a supercolumn in a row that had been deleted previously (CASSANDRA-920)
 * fix index scans that cross the 2GB mmap boundaries for both mmap
   and standard i/o modes (CASSANDRA-866)
 * expose drain via nodetool (CASSANDRA-978)


0.6.0-RC1
 * JMX drain to flush memtables and run through commit log (CASSANDRA-880)
 * Bootstrapping can skip ranges under the right conditions (CASSANDRA-902)
 * fix merging row versions in range_slice for CL > ONE (CASSANDRA-884)
 * default write ConsistencyLeven chaned from ZERO to ONE
 * fix for index entries spanning mmap buffer boundaries (CASSANDRA-857)
 * use lexical comparison if time part of TimeUUIDs are the same 
   (CASSANDRA-907)
 * bound read, mutation, and response stages to fix possible OOM
   during log replay (CASSANDRA-885)
 * Use microseconds-since-epoch (UTC) in cli, instead of milliseconds
 * Treat batch_mutate Deletion with null supercolumn as "apply this predicate 
   to top level supercolumns" (CASSANDRA-834)
 * Streaming destination nodes do not update their JMX status (CASSANDRA-916)
 * Fix internal RPC timeout calculation (CASSANDRA-911)
 * Added Pig loadfunc to contrib/pig (CASSANDRA-910)


0.6.0-beta3
 * fix compaction bucketing bug (CASSANDRA-814)
 * update windows batch file (CASSANDRA-824)
 * deprecate KeysCachedFraction configuration directive in favor
   of KeysCached; move to unified-per-CF key cache (CASSANDRA-801)
 * add invalidateRowCache to ColumnFamilyStoreMBean (CASSANDRA-761)
 * send Handoff hints to natural locations to reduce load on
   remaining nodes in a failure scenario (CASSANDRA-822)
 * Add RowWarningThresholdInMB configuration option to warn before very 
   large rows get big enough to threaten node stability, and -x option to
   be able to remove them with sstable2json if the warning is unheeded
   until it's too late (CASSANDRA-843)
 * Add logging of GC activity (CASSANDRA-813)
 * fix ConcurrentModificationException in commitlog discard (CASSANDRA-853)
 * Fix hardcoded row count in Hadoop RecordReader (CASSANDRA-837)
 * Add a jmx status to the streaming service and change several DEBUG
   messages to INFO (CASSANDRA-845)
 * fix classpath in cassandra-cli.bat for Windows (CASSANDRA-858)
 * allow re-specifying host, port to cassandra-cli if invalid ones
   are first tried (CASSANDRA-867)
 * fix race condition handling rpc timeout in the coordinator
   (CASSANDRA-864)
 * Remove CalloutLocation and StagingFileDirectory from storage-conf files 
   since those settings are no longer used (CASSANDRA-878)
 * Parse a long from RowWarningThresholdInMB instead of an int (CASSANDRA-882)
 * Remove obsolete ControlPort code from DatabaseDescriptor (CASSANDRA-886)
 * move skipBytes side effect out of assert (CASSANDRA-899)
 * add "double getLoad" to StorageServiceMBean (CASSANDRA-898)
 * track row stats per CF at compaction time (CASSANDRA-870)
 * disallow CommitLogDirectory matching a DataFileDirectory (CASSANDRA-888)
 * default key cache size is 200k entries, changed from 10% (CASSANDRA-863)
 * add -Dcassandra-foreground=yes to cassandra.bat
 * exit if cluster name is changed unexpectedly (CASSANDRA-769)


0.6.0-beta1/beta2
 * add batch_mutate thrift command, deprecating batch_insert (CASSANDRA-336)
 * remove get_key_range Thrift API, deprecated in 0.5 (CASSANDRA-710)
 * add optional login() Thrift call for authentication (CASSANDRA-547)
 * support fat clients using gossiper and StorageProxy to perform
   replication in-process [jvm-only] (CASSANDRA-535)
 * support mmapped I/O for reads, on by default on 64bit JVMs 
   (CASSANDRA-408, CASSANDRA-669)
 * improve insert concurrency, particularly during Hinted Handoff
   (CASSANDRA-658)
 * faster network code (CASSANDRA-675)
 * stress.py moved to contrib (CASSANDRA-635)
 * row caching [must be explicitly enabled per-CF in config] (CASSANDRA-678)
 * present a useful measure of compaction progress in JMX (CASSANDRA-599)
 * add bin/sstablekeys (CASSNADRA-679)
 * add ConsistencyLevel.ANY (CASSANDRA-687)
 * make removetoken remove nodes from gossip entirely (CASSANDRA-644)
 * add ability to set cache sizes at runtime (CASSANDRA-708)
 * report latency and cache hit rate statistics with lifetime totals
   instead of average over the last minute (CASSANDRA-702)
 * support get_range_slice for RandomPartitioner (CASSANDRA-745)
 * per-keyspace replication factory and replication strategy (CASSANDRA-620)
 * track latency in microseconds (CASSANDRA-733)
 * add describe_ Thrift methods, deprecating get_string_property and 
   get_string_list_property
 * jmx interface for tracking operation mode and streams in general.
   (CASSANDRA-709)
 * keep memtables in sorted order to improve range query performance
   (CASSANDRA-799)
 * use while loop instead of recursion when trimming sstables compaction list 
   to avoid blowing stack in pathological cases (CASSANDRA-804)
 * basic Hadoop map/reduce support (CASSANDRA-342)


0.5.1
 * ensure all files for an sstable are streamed to the same directory.
   (CASSANDRA-716)
 * more accurate load estimate for bootstrapping (CASSANDRA-762)
 * tolerate dead or unavailable bootstrap target on write (CASSANDRA-731)
 * allow larger numbers of keys (> 140M) in a sstable bloom filter
   (CASSANDRA-790)
 * include jvm argument improvements from CASSANDRA-504 in debian package
 * change streaming chunk size to 32MB to accomodate Windows XP limitations
   (was 64MB) (CASSANDRA-795)
 * fix get_range_slice returning results in the wrong order (CASSANDRA-781)
 

0.5.0 final
 * avoid attempting to delete temporary bootstrap files twice (CASSANDRA-681)
 * fix bogus NaN in nodeprobe cfstats output (CASSANDRA-646)
 * provide a policy for dealing with single thread executors w/ a full queue
   (CASSANDRA-694)
 * optimize inner read in MessagingService, vastly improving multiple-node
   performance (CASSANDRA-675)
 * wait for table flush before streaming data back to a bootstrapping node.
   (CASSANDRA-696)
 * keep track of bootstrapping sources by table so that bootstrapping doesn't 
   give the indication of finishing early (CASSANDRA-673)


0.5.0 RC3
 * commit the correct version of the patch for CASSANDRA-663


0.5.0 RC2 (unreleased)
 * fix bugs in converting get_range_slice results to Thrift 
   (CASSANDRA-647, CASSANDRA-649)
 * expose java.util.concurrent.TimeoutException in StorageProxy methods
   (CASSANDRA-600)
 * TcpConnectionManager was holding on to disconnected connections, 
   giving the false indication they were being used. (CASSANDRA-651)
 * Remove duplicated write. (CASSANDRA-662)
 * Abort bootstrap if IP is already in the token ring (CASSANDRA-663)
 * increase default commitlog sync period, and wait for last sync to 
   finish before submitting another (CASSANDRA-668)


0.5.0 RC1
 * Fix potential NPE in get_range_slice (CASSANDRA-623)
 * add CRC32 to commitlog entries (CASSANDRA-605)
 * fix data streaming on windows (CASSANDRA-630)
 * GC compacted sstables after cleanup and compaction (CASSANDRA-621)
 * Speed up anti-entropy validation (CASSANDRA-629)
 * Fix anti-entropy assertion error (CASSANDRA-639)
 * Fix pending range conflicts when bootstapping or moving
   multiple nodes at once (CASSANDRA-603)
 * Handle obsolete gossip related to node movement in the case where
   one or more nodes is down when the movement occurs (CASSANDRA-572)
 * Include dead nodes in gossip to avoid a variety of problems
   and fix HH to removed nodes (CASSANDRA-634)
 * return an InvalidRequestException for mal-formed SlicePredicates
   (CASSANDRA-643)
 * fix bug determining closest neighbor for use in multiple datacenters
   (CASSANDRA-648)
 * Vast improvements in anticompaction speed (CASSANDRA-607)
 * Speed up log replay and writes by avoiding redundant serializations
   (CASSANDRA-652)


0.5.0 beta 2
 * Bootstrap improvements (several tickets)
 * add nodeprobe repair anti-entropy feature (CASSANDRA-193, CASSANDRA-520)
 * fix possibility of partition when many nodes restart at once
   in clusters with multiple seeds (CASSANDRA-150)
 * fix NPE in get_range_slice when no data is found (CASSANDRA-578)
 * fix potential NPE in hinted handoff (CASSANDRA-585)
 * fix cleanup of local "system" keyspace (CASSANDRA-576)
 * improve computation of cluster load balance (CASSANDRA-554)
 * added super column read/write, column count, and column/row delete to
   cassandra-cli (CASSANDRA-567, CASSANDRA-594)
 * fix returning live subcolumns of deleted supercolumns (CASSANDRA-583)
 * respect JAVA_HOME in bin/ scripts (several tickets)
 * add StorageService.initClient for fat clients on the JVM (CASSANDRA-535)
   (see contrib/client_only for an example of use)
 * make consistency_level functional in get_range_slice (CASSANDRA-568)
 * optimize key deserialization for RandomPartitioner (CASSANDRA-581)
 * avoid GCing tombstones except on major compaction (CASSANDRA-604)
 * increase failure conviction threshold, resulting in less nodes
   incorrectly (and temporarily) marked as down (CASSANDRA-610)
 * respect memtable thresholds during log replay (CASSANDRA-609)
 * support ConsistencyLevel.ALL on read (CASSANDRA-584)
 * add nodeprobe removetoken command (CASSANDRA-564)


0.5.0 beta
 * Allow multiple simultaneous flushes, improving flush throughput 
   on multicore systems (CASSANDRA-401)
 * Split up locks to improve write and read throughput on multicore systems
   (CASSANDRA-444, CASSANDRA-414)
 * More efficient use of memory during compaction (CASSANDRA-436)
 * autobootstrap option: when enabled, all non-seed nodes will attempt
   to bootstrap when started, until bootstrap successfully
   completes. -b option is removed.  (CASSANDRA-438)
 * Unless a token is manually specified in the configuration xml,
   a bootstraping node will use a token that gives it half the
   keys from the most-heavily-loaded node in the cluster,
   instead of generating a random token. 
   (CASSANDRA-385, CASSANDRA-517)
 * Miscellaneous bootstrap fixes (several tickets)
 * Ability to change a node's token even after it has data on it
   (CASSANDRA-541)
 * Ability to decommission a live node from the ring (CASSANDRA-435)
 * Semi-automatic loadbalancing via nodeprobe (CASSANDRA-192)
 * Add ability to set compaction thresholds at runtime via
   JMX / nodeprobe.  (CASSANDRA-465)
 * Add "comment" field to ColumnFamily definition. (CASSANDRA-481)
 * Additional JMX metrics (CASSANDRA-482)
 * JSON based export and import tools (several tickets)
 * Hinted Handoff fixes (several tickets)
 * Add key cache to improve read performance (CASSANDRA-423)
 * Simplified construction of custom ReplicationStrategy classes
   (CASSANDRA-497)
 * Graphical application (Swing) for ring integrity verification and 
   visualization was added to contrib (CASSANDRA-252)
 * Add DCQUORUM, DCQUORUMSYNC consistency levels and corresponding
   ReplicationStrategy / EndpointSnitch classes.  Experimental.
   (CASSANDRA-492)
 * Web client interface added to contrib (CASSANDRA-457)
 * More-efficient flush for Random, CollatedOPP partitioners 
   for normal writes (CASSANDRA-446) and bulk load (CASSANDRA-420)
 * Add MemtableFlushAfterMinutes, a global replacement for the old 
   per-CF FlushPeriodInMinutes setting (CASSANDRA-463)
 * optimizations to slice reading (CASSANDRA-350) and supercolumn
   queries (CASSANDRA-510)
 * force binding to given listenaddress for nodes with multiple
   interfaces (CASSANDRA-546)
 * stress.py benchmarking tool improvements (several tickets)
 * optimized replica placement code (CASSANDRA-525)
 * faster log replay on restart (CASSANDRA-539, CASSANDRA-540)
 * optimized local-node writes (CASSANDRA-558)
 * added get_range_slice, deprecating get_key_range (CASSANDRA-344)
 * expose TimedOutException to thrift (CASSANDRA-563)
 

0.4.2
 * Add validation disallowing null keys (CASSANDRA-486)
 * Fix race conditions in TCPConnectionManager (CASSANDRA-487)
 * Fix using non-utf8-aware comparison as a sanity check.
   (CASSANDRA-493)
 * Improve default garbage collector options (CASSANDRA-504)
 * Add "nodeprobe flush" (CASSANDRA-505)
 * remove NotFoundException from get_slice throws list (CASSANDRA-518)
 * fix get (not get_slice) of entire supercolumn (CASSANDRA-508)
 * fix null token during bootstrap (CASSANDRA-501)


0.4.1
 * Fix FlushPeriod columnfamily configuration regression
   (CASSANDRA-455)
 * Fix long column name support (CASSANDRA-460)
 * Fix for serializing a row that only contains tombstones
   (CASSANDRA-458)
 * Fix for discarding unneeded commitlog segments (CASSANDRA-459)
 * Add SnapshotBeforeCompaction configuration option (CASSANDRA-426)
 * Fix compaction abort under insufficient disk space (CASSANDRA-473)
 * Fix reading subcolumn slice from tombstoned CF (CASSANDRA-484)
 * Fix race condition in RVH causing occasional NPE (CASSANDRA-478)


0.4.0
 * fix get_key_range problems when a node is down (CASSANDRA-440)
   and add UnavailableException to more Thrift methods
 * Add example EndPointSnitch contrib code (several tickets)


0.4.0 RC2
 * fix SSTable generation clash during compaction (CASSANDRA-418)
 * reject method calls with null parameters (CASSANDRA-308)
 * properly order ranges in nodeprobe output (CASSANDRA-421)
 * fix logging of certain errors on executor threads (CASSANDRA-425)


0.4.0 RC1
 * Bootstrap feature is live; use -b on startup (several tickets)
 * Added multiget api (CASSANDRA-70)
 * fix Deadlock with SelectorManager.doProcess and TcpConnection.write
   (CASSANDRA-392)
 * remove key cache b/c of concurrency bugs in third-party
   CLHM library (CASSANDRA-405)
 * update non-major compaction logic to use two threshold values
   (CASSANDRA-407)
 * add periodic / batch commitlog sync modes (several tickets)
 * inline BatchMutation into batch_insert params (CASSANDRA-403)
 * allow setting the logging level at runtime via mbean (CASSANDRA-402)
 * change default comparator to BytesType (CASSANDRA-400)
 * add forwards-compatible ConsistencyLevel parameter to get_key_range
   (CASSANDRA-322)
 * r/m special case of blocking for local destination when writing with 
   ConsistencyLevel.ZERO (CASSANDRA-399)
 * Fixes to make BinaryMemtable [bulk load interface] useful (CASSANDRA-337);
   see contrib/bmt_example for an example of using it.
 * More JMX properties added (several tickets)
 * Thrift changes (several tickets)
    - Merged _super get methods with the normal ones; return values
      are now of ColumnOrSuperColumn.
    - Similarly, merged batch_insert_super into batch_insert.



0.4.0 beta
 * On-disk data format has changed to allow billions of keys/rows per
   node instead of only millions
 * Multi-keyspace support
 * Scan all sstables for all queries to avoid situations where
   different types of operation on the same ColumnFamily could
   disagree on what data was present
 * Snapshot support via JMX
 * Thrift API has changed a _lot_:
    - removed time-sorted CFs; instead, user-defined comparators
      may be defined on the column names, which are now byte arrays.
      Default comparators are provided for UTF8, Bytes, Ascii, Long (i64),
      and UUID types.
    - removed colon-delimited strings in thrift api in favor of explicit
      structs such as ColumnPath, ColumnParent, etc.  Also normalized
      thrift struct and argument naming.
    - Added columnFamily argument to get_key_range.
    - Change signature of get_slice to accept starting and ending
      columns as well as an offset.  (This allows use of indexes.)
      Added "ascending" flag to allow reasonably-efficient reverse
      scans as well.  Removed get_slice_by_range as redundant.
    - get_key_range operates on one CF at a time
    - changed `block` boolean on insert methods to ConsistencyLevel enum,
      with options of NONE, ONE, QUORUM, and ALL.
    - added similar consistency_level parameter to read methods
    - column-name-set slice with no names given now returns zero columns
      instead of all of them.  ("all" can run your server out of memory.
      use a range-based slice with a high max column count instead.)
 * Removed the web interface. Node information can now be obtained by 
   using the newly introduced nodeprobe utility.
 * More JMX stats
 * Remove magic values from internals (e.g. special key to indicate
   when to flush memtables)
 * Rename configuration "table" to "keyspace"
 * Moved to crash-only design; no more shutdown (just kill the process)
 * Lots of bug fixes

Full list of issues resolved in 0.4 is at https://issues.apache.org/jira/secure/IssueNavigator.jspa?reset=true&&pid=12310865&fixfor=12313862&resolution=1&sorter/field=issuekey&sorter/order=DESC


0.3.0 RC3
 * Fix potential deadlock under load in TCPConnection.
   (CASSANDRA-220)


0.3.0 RC2
 * Fix possible data loss when server is stopped after replaying
   log but before new inserts force memtable flush.
   (CASSANDRA-204)
 * Added BUGS file


0.3.0 RC1
 * Range queries on keys, including user-defined key collation
 * Remove support
 * Workarounds for a weird bug in JDK select/register that seems
   particularly common on VM environments. Cassandra should deploy
   fine on EC2 now
 * Much improved infrastructure: the beginnings of a decent test suite
   ("ant test" for unit tests; "nosetests" for system tests), code
   coverage reporting, etc.
 * Expanded node status reporting via JMX
 * Improved error reporting/logging on both server and client
 * Reduced memory footprint in default configuration
 * Combined blocking and non-blocking versions of insert APIs
 * Added FlushPeriodInMinutes configuration parameter to force
   flushing of infrequently-updated ColumnFamilies<|MERGE_RESOLUTION|>--- conflicted
+++ resolved
@@ -1,10 +1,11 @@
-<<<<<<< HEAD
 2.2.11
  * Fix queries with LIMIT and filtering on clustering columns (CASSANDRA-11223)
  * Fix potential NPE when resume bootstrap fails (CASSANDRA-13272)
  * Fix toJSONString for the UDT, tuple and collection types (CASSANDRA-13592)
  * Fix nested Tuples/UDTs validation (CASSANDRA-13646)
  * Remove unused max_value_size_in_mb config setting from yaml (CASSANDRA-13625
+Merged from 2.1:
+ * Clone HeartBeatState when building gossip messages. Make its generation/version volatile (CASSANDRA-13700)
 
 
 2.2.10
@@ -30,13 +31,6 @@
  * Exceptions encountered calling getSeeds() breaks OTC thread (CASSANDRA-13018)
  * Commitlog replay may fail if last mutation is within 4 bytes of end of segment (CASSANDRA-13282)
 Merged from 2.1:
-=======
-2.1.19
- * Clone HeartBeatState when building gossip messages. Make its generation/version volatile (CASSANDRA-13700)
-
-
-2.1.18
->>>>>>> 2290c0d4
  * Fix 2ndary indexes on primary key columns to don't create expiring entries (CASSANDRA-13412)
  * Set javac encoding to utf-8 (CASSANDRA-13466)
  * Fix 2ndary index queries on partition keys for tables with static columns (CASSANDRA-13147)
