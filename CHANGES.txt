<<<<<<< HEAD
3.11.10
Merged from 3.0:
=======
3.0.24:
 * Fix a race condition on ColumnFamilyStore and TableMetrics (CASSANDRA-16228)
>>>>>>> 548ef438
 * Remove the SEPExecutor blocking behavior (CASSANDRA-16186)
 * Fix invalid cell value skipping when reading from disk (CASSANDRA-16223)
 * Prevent invoking enable/disable gossip when not in NORMAL (CASSANDRA-16146)

3.11.9
 * Synchronize Keyspace instance store/clear (CASSANDRA-16210)
 * Fix ColumnFilter to avoid querying cells of unselected complex columns (CASSANDRA-15977)
 * Fix memory leak in CompressedChunkReader (CASSANDRA-15880)
 * Don't attempt value skipping with mixed version cluster (CASSANDRA-15833)
 * Avoid failing compactions with very large partitions (CASSANDRA-15164)
 * Make sure LCS handles duplicate sstable added/removed notifications correctly (CASSANDRA-14103)
Merged from 3.0:
 * Wait for schema agreement when bootstrapping (CASSANDRA-15158)
 * Fix OOM when terminating repair session (CASSANDRA-15902)
 * Avoid marking shutting down nodes as up after receiving gossip shutdown message (CASSANDRA-16094)
 * Check SSTables for latest version before dropping compact storage (CASSANDRA-16063)
 * Handle unexpected columns due to schema races (CASSANDRA-15899)
 * Add flag to ignore unreplicated keyspaces during repair (CASSANDRA-15160)
Merged from 2.2:
 * Package tools/bin scripts as executable (CASSANDRA-16151)
 * Fixed a NullPointerException when calling nodetool enablethrift (CASSANDRA-16127)

3.11.8
 * Correctly interpret SASI's `max_compaction_flush_memory_in_mb` setting in megabytes not bytes (CASSANDRA-16071)
 * Fix short read protection for GROUP BY queries (CASSANDRA-15459)
 * Frozen RawTuple is not annotated with frozen in the toString method (CASSANDRA-15857)
Merged from 3.0:
 * Use IF NOT EXISTS for index and UDT create statements in snapshot schema files (CASSANDRA-13935)
 * Fix gossip shutdown order (CASSANDRA-15816)
 * Remove broken 'defrag-on-read' optimization (CASSANDRA-15432)
 * Check for endpoint collision with hibernating nodes (CASSANDRA-14599)
 * Operational improvements and hardening for replica filtering protection (CASSANDRA-15907)
 * stop_paranoid disk failure policy is ignored on CorruptSSTableException after node is up (CASSANDRA-15191)
 * Forbid altering UDTs used in partition keys (CASSANDRA-15933)
 * Fix empty/null json string representation (CASSANDRA-15896)
 * 3.x fails to start if commit log has range tombstones from a column which is also deleted (CASSANDRA-15970)
 * Handle difference in timestamp precision between java8 and java11 in LogFIle.java (CASSANDRA-16050)
Merged from 2.2:
 * Fix CQL parsing of collections when the column type is reversed (CASSANDRA-15814)
Merged from 2.1:
 * Only allow strings to be passed to JMX authentication (CASSANDRA-16077)

3.11.7
 * Fix cqlsh output when fetching all rows in batch mode (CASSANDRA-15905)
 * Upgrade Jackson to 2.9.10 (CASSANDRA-15867)
 * Fix CQL formatting of read command restrictions for slow query log (CASSANDRA-15503)
 * Allow sstableloader to use SSL on the native port (CASSANDRA-14904)
Merged from 3.0:
 * Backport CASSANDRA-12189: escape string literals (CASSANDRA-15948)
 * Avoid hinted handoff per-host throttle being arounded to 0 in large cluster (CASSANDRA-15859)
 * Avoid emitting empty range tombstones from RangeTombstoneList (CASSANDRA-15924)
 * Avoid thread starvation, and improve compare-and-swap performance, in the slab allocators (CASSANDRA-15922)
 * Add token to tombstone warning and error messages (CASSANDRA-15890)
 * Fixed range read concurrency factor computation and capped as 10 times tpc cores (CASSANDRA-15752)
 * Catch exception on bootstrap resume and init native transport (CASSANDRA-15863)
 * Fix replica-side filtering returning stale data with CL > ONE (CASSANDRA-8272, CASSANDRA-8273)
 * Fix duplicated row on 2.x upgrades when multi-rows range tombstones interact with collection ones (CASSANDRA-15805)
 * Rely on snapshotted session infos on StreamResultFuture.maybeComplete to avoid race conditions (CASSANDRA-15667)
 * EmptyType doesn't override writeValue so could attempt to write bytes when expected not to (CASSANDRA-15790)
 * Fix index queries on partition key columns when some partitions contains only static data (CASSANDRA-13666)
 * Avoid creating duplicate rows during major upgrades (CASSANDRA-15789)
 * liveDiskSpaceUsed and totalDiskSpaceUsed get corrupted if IndexSummaryRedistribution gets interrupted (CASSANDRA-15674)
 * Fix Debian init start/stop (CASSANDRA-15770)
 * Fix infinite loop on index query paging in tables with clustering (CASSANDRA-14242)
 * Fix chunk index overflow due to large sstable with small chunk length (CASSANDRA-15595)
 * Allow selecting static column only when querying static index (CASSANDRA-14242)
 * cqlsh return non-zero status when STDIN CQL fails (CASSANDRA-15623)
 * Don't skip sstables in slice queries based only on local min/max/deletion timestamp (CASSANDRA-15690)
 * Memtable memory allocations may deadlock (CASSANDRA-15367)
 * Run evictFromMembership in GossipStage (CASSANDRA-15592)
Merged from 2.2:
 * Fix nomenclature of allow and deny lists (CASSANDRA-15862)
 * Remove generated files from source artifact (CASSANDRA-15849)
 * Remove duplicated tools binaries from tarballs (CASSANDRA-15768)
 * Duplicate results with DISTINCT queries in mixed mode (CASSANDRA-15501)
 * Disable JMX rebinding (CASSANDRA-15653)
Merged from 2.1:
 * Fix writing of snapshot manifest when the table has table-backed secondary indexes (CASSANDRA-10968)
 * Fix parse error in cqlsh COPY FROM and formatting for map of blobs (CASSANDRA-15679)
 * Fix Commit log replays when static column clustering keys are collections (CASSANDRA-14365)
 * Fix Red Hat init script on newer systemd versions (CASSANDRA-15273)
 * Allow EXTRA_CLASSPATH to work on tar/source installations (CASSANDRA-15567)


3.11.6
 * Fix bad UDT sstable metadata serialization headers written by C* 3.0 on upgrade and in sstablescrub (CASSANDRA-15035)
 * Fix nodetool compactionstats showing extra pending task for TWCS - patch implemented (CASSANDRA-15409)
 * Fix SELECT JSON formatting for the "duration" type (CASSANDRA-15075)
 * Fix LegacyLayout to have same behavior as 2.x when handling unknown column names (CASSANDRA-15081)
 * Update nodetool help stop output (CASSANDRA-15401)
Merged from 3.0:
 * Run in-jvm upgrade dtests in circleci (CASSANDRA-15506)
 * Include updates to static column in mutation size calculations (CASSANDRA-15293)
 * Fix point-in-time recoevery ignoring timestamp of updates to static columns (CASSANDRA-15292)
 * GC logs are also put under $CASSANDRA_LOG_DIR (CASSANDRA-14306)
 * Fix sstabledump's position key value when partitions have multiple rows (CASSANDRA-14721)
 * Avoid over-scanning data directories in LogFile.verify() (CASSANDRA-15364)
 * Bump generations and document changes to system_distributed and system_traces in 3.0, 3.11
   (CASSANDRA-15441)
 * Fix system_traces creation timestamp; optimise system keyspace upgrades (CASSANDRA-15398)
 * Fix various data directory prefix matching issues (CASSANDRA-13974)
 * Minimize clustering values in metadata collector (CASSANDRA-15400)
 * Avoid over-trimming of results in mixed mode clusters (CASSANDRA-15405)
 * validate value sizes in LegacyLayout (CASSANDRA-15373)
 * Ensure that tracing doesn't break connections in 3.x/4.0 mixed mode by default (CASSANDRA-15385)
 * Make sure index summary redistribution does not start when compactions are paused (CASSANDRA-15265)
 * Ensure legacy rows have primary key livenessinfo when they contain illegal cells (CASSANDRA-15365)
 * Fix race condition when setting bootstrap flags (CASSANDRA-14878)
 * Fix NativeLibrary.tryOpenDirectory callers for Windows (CASSANDRA-15426)
Merged from 2.2:
 * Fix SELECT JSON output for empty blobs (CASSANDRA-15435)
 * In-JVM DTest: Set correct internode message version for upgrade test (CASSANDRA-15371)
 * In-JVM DTest: Support NodeTool in dtest (CASSANDRA-15429)
 * Fix NativeLibrary.tryOpenDirectory callers for Windows (CASSANDRA-15426)


3.11.5
 * Fix SASI non-literal string comparisons (range operators) (CASSANDRA-15169)
 * Make sure user defined compaction transactions are always closed (CASSANDRA-15123)
 * Fix cassandra-env.sh to use $CASSANDRA_CONF to find cassandra-jaas.config (CASSANDRA-14305)
 * Fixed nodetool cfstats printing index name twice (CASSANDRA-14903)
 * Add flag to disable SASI indexes, and warnings on creation (CASSANDRA-14866)
Merged from 3.0:
 * Add ability to cap max negotiable protocol version (CASSANDRA-15193)
 * Gossip tokens on startup if available (CASSANDRA-15335)
 * Fix resource leak in CompressedSequentialWriter (CASSANDRA-15340)
 * Fix bad merge that reverted CASSANDRA-14993 (CASSANDRA-15289)
 * Fix LegacyLayout RangeTombstoneList IndexOutOfBoundsException when upgrading and RangeTombstone bounds are asymmetric (CASSANDRA-15172)
 * Fix NPE when using allocate_tokens_for_keyspace on new DC/rack (CASSANDRA-14952)
 * Filter sstables earlier when running cleanup (CASSANDRA-15100)
 * Use mean row count instead of mean column count for index selectivity calculation (CASSANDRA-15259)
 * Avoid updating unchanged gossip states (CASSANDRA-15097)
 * Prevent recreation of previously dropped columns with a different kind (CASSANDRA-14948)
 * Prevent client requests from blocking on executor task queue (CASSANDRA-15013)
 * Toughen up column drop/recreate type validations (CASSANDRA-15204)
 * LegacyLayout should handle paging states that cross a collection column (CASSANDRA-15201)
 * Prevent RuntimeException when username or password is empty/null (CASSANDRA-15198)
 * Multiget thrift query returns null records after digest mismatch (CASSANDRA-14812)
 * Skipping illegal legacy cells can break reverse iteration of indexed partitions (CASSANDRA-15178)
 * Handle paging states serialized with a different version than the session's (CASSANDRA-15176)
 * Throw IOE instead of asserting on unsupporter peer versions (CASSANDRA-15066)
 * Update token metadata when handling MOVING/REMOVING_TOKEN events (CASSANDRA-15120)
 * Add ability to customize cassandra log directory using $CASSANDRA_LOG_DIR (CASSANDRA-15090)
 * Skip cells with illegal column names when reading legacy sstables (CASSANDRA-15086)
 * Fix assorted gossip races and add related runtime checks (CASSANDRA-15059)
 * Fix mixed mode partition range scans with limit (CASSANDRA-15072)
 * cassandra-stress works with frozen collections: list and set (CASSANDRA-14907)
 * Fix handling FS errors on writing and reading flat files - LogTransaction and hints (CASSANDRA-15053)
 * Avoid double closing the iterator to avoid overcounting the number of requests (CASSANDRA-15058)
 * Improve `nodetool status -r` speed (CASSANDRA-14847)
 * Improve merkle tree size and time on heap (CASSANDRA-14096)
 * Add missing commands to nodetool_completion (CASSANDRA-14916)
 * Anti-compaction temporarily corrupts sstable state for readers (CASSANDRA-15004)
Merged from 2.2:
 * Catch non-IOException in FileUtils.close to make sure that all resources are closed (CASSANDRA-15225)
 * Handle exceptions during authentication/authorization (CASSANDRA-15041)
 * Support cross version messaging in in-jvm upgrade dtests (CASSANDRA-15078)
 * Fix index summary redistribution cancellation (CASSANDRA-15045)
 * Refactor Circle CI configuration (CASSANDRA-14806)
 * Fixing invalid CQL in security documentation (CASSANDRA-15020)
 * Multi-version in-JVM dtests (CASSANDRA-14937)
 * Allow instance class loaders to be garbage collected for inJVM dtest (CASSANDRA-15170)
 * Add support for network topology and query tracing for inJVM dtest (CASSANDRA-15319)


3.11.4
 * Make stop-server.bat wait for Cassandra to terminate (CASSANDRA-14829)
 * Correct sstable sorting for garbagecollect and levelled compaction (CASSANDRA-14870)
Merged from 3.0:
 * Severe concurrency issues in STCS,DTCS,TWCS,TMD.Topology,TypeParser
 * Add a script to make running the cqlsh tests in cassandra repo easier (CASSANDRA-14951)
 * If SizeEstimatesRecorder misses a 'onDropTable' notification, the size_estimates table will never be cleared for that table. (CASSANDRA-14905)
 * Counters fail to increment in 2.1/2.2 to 3.X mixed version clusters (CASSANDRA-14958)
 * Streaming needs to synchronise access to LifecycleTransaction (CASSANDRA-14554)
 * Fix cassandra-stress write hang with default options (CASSANDRA-14616)
 * Differentiate between slices and RTs when decoding legacy bounds (CASSANDRA-14919)
 * Netty epoll IOExceptions caused by unclean client disconnects being logged at INFO (CASSANDRA-14909)
 * Unfiltered.isEmpty conflicts with Row extends AbstractCollection.isEmpty (CASSANDRA-14588)
 * RangeTombstoneList doesn't properly clean up mergeable or superseded rts in some cases (CASSANDRA-14894)
 * Fix handling of collection tombstones for dropped columns from legacy sstables (CASSANDRA-14912)
 * Throw exception if Columns serialized subset encode more columns than possible (CASSANDRA-14591)
 * Drop/add column name with different Kind can result in corruption (CASSANDRA-14843)
 * Fix missing rows when reading 2.1 SSTables with static columns in 3.0 (CASSANDRA-14873)
 * Move TWCS message 'No compaction necessary for bucket size' to Trace level (CASSANDRA-14884)
 * Sstable min/max metadata can cause data loss (CASSANDRA-14861)
 * Dropped columns can cause reverse sstable iteration to return prematurely (CASSANDRA-14838)
 * Legacy sstables with  multi block range tombstones create invalid bound sequences (CASSANDRA-14823)
 * Expand range tombstone validation checks to multiple interim request stages (CASSANDRA-14824)
 * Reverse order reads can return incomplete results (CASSANDRA-14803)
 * Avoid calling iter.next() in a loop when notifying indexers about range tombstones (CASSANDRA-14794)
 * Fix purging semi-expired RT boundaries in reversed iterators (CASSANDRA-14672)
 * DESC order reads can fail to return the last Unfiltered in the partition (CASSANDRA-14766)
 * Fix corrupted collection deletions for dropped columns in 3.0 <-> 2.{1,2} messages (CASSANDRA-14568)
 * Fix corrupted static collection deletions in 3.0 <-> 2.{1,2} messages (CASSANDRA-14568)
 * Handle failures in parallelAllSSTableOperation (cleanup/upgradesstables/etc) (CASSANDRA-14657)
 * Improve TokenMetaData cache populating performance avoid long locking (CASSANDRA-14660)
 * Backport: Flush netty client messages immediately (not by default) (CASSANDRA-13651)
 * Fix static column order for SELECT * wildcard queries (CASSANDRA-14638)
 * sstableloader should use discovered broadcast address to connect intra-cluster (CASSANDRA-14522)
 * Fix reading columns with non-UTF names from schema (CASSANDRA-14468)
Merged from 2.2:
 * CircleCI docker image should bake in more dependencies (CASSANDRA-14985)
 * Don't enable client transports when bootstrap is pending (CASSANDRA-14525)
 * MigrationManager attempts to pull schema from different major version nodes (CASSANDRA-14928)
 * Fix incorrect cqlsh results when selecting same columns multiple times (CASSANDRA-13262)
 * Returns null instead of NaN or Infinity in JSON strings (CASSANDRA-14377)
Merged from 2.1:
 * Paged Range Slice queries with DISTINCT can drop rows from results (CASSANDRA-14956)
 * Update release checksum algorithms to SHA-256, SHA-512 (CASSANDRA-14970)


3.11.3
 * Validate supported column type with SASI analyzer (CASSANDRA-13669)
 * Remove BTree.Builder Recycler to reduce memory usage (CASSANDRA-13929)
 * Reduce nodetool GC thread count (CASSANDRA-14475)
 * Fix New SASI view creation during Index Redistribution (CASSANDRA-14055)
 * Remove string formatting lines from BufferPool hot path (CASSANDRA-14416)
 * Update metrics to 3.1.5 (CASSANDRA-12924)
 * Detect OpenJDK jvm type and architecture (CASSANDRA-12793)
 * Don't use guava collections in the non-system keyspace jmx attributes (CASSANDRA-12271)
 * Allow existing nodes to use all peers in shadow round (CASSANDRA-13851)
 * Fix cqlsh to read connection.ssl cqlshrc option again (CASSANDRA-14299)
 * Downgrade log level to trace for CommitLogSegmentManager (CASSANDRA-14370)
 * CQL fromJson(null) throws NullPointerException (CASSANDRA-13891)
 * Serialize empty buffer as empty string for json output format (CASSANDRA-14245)
 * Allow logging implementation to be interchanged for embedded testing (CASSANDRA-13396)
 * SASI tokenizer for simple delimiter based entries (CASSANDRA-14247)
 * Fix Loss of digits when doing CAST from varint/bigint to decimal (CASSANDRA-14170)
 * RateBasedBackPressure unnecessarily invokes a lock on the Guava RateLimiter (CASSANDRA-14163)
 * Fix wildcard GROUP BY queries (CASSANDRA-14209)
Merged from 3.0:
 * Fix corrupted static collection deletions in 3.0 -> 2.{1,2} messages (CASSANDRA-14568)
 * Fix potential IndexOutOfBoundsException with counters (CASSANDRA-14167)
 * Always close RT markers returned by ReadCommand#executeLocally() (CASSANDRA-14515)
 * Reverse order queries with range tombstones can cause data loss (CASSANDRA-14513)
 * Fix regression of lagging commitlog flush log message (CASSANDRA-14451)
 * Add Missing dependencies in pom-all (CASSANDRA-14422)
 * Cleanup StartupClusterConnectivityChecker and PING Verb (CASSANDRA-14447)
 * Fix deprecated repair error notifications from 3.x clusters to legacy JMX clients (CASSANDRA-13121)
 * Cassandra not starting when using enhanced startup scripts in windows (CASSANDRA-14418)
 * Fix progress stats and units in compactionstats (CASSANDRA-12244)
 * Better handle missing partition columns in system_schema.columns (CASSANDRA-14379)
 * Delay hints store excise by write timeout to avoid race with decommission (CASSANDRA-13740)
 * Deprecate background repair and probablistic read_repair_chance table options
   (CASSANDRA-13910)
 * Add missed CQL keywords to documentation (CASSANDRA-14359)
 * Fix unbounded validation compactions on repair / revert CASSANDRA-13797 (CASSANDRA-14332)
 * Avoid deadlock when running nodetool refresh before node is fully up (CASSANDRA-14310)
 * Handle all exceptions when opening sstables (CASSANDRA-14202)
 * Handle incompletely written hint descriptors during startup (CASSANDRA-14080)
 * Handle repeat open bound from SRP in read repair (CASSANDRA-14330)
 * Respect max hint window when hinting for LWT (CASSANDRA-14215)
 * Adding missing WriteType enum values to v3, v4, and v5 spec (CASSANDRA-13697)
 * Don't regenerate bloomfilter and summaries on startup (CASSANDRA-11163)
 * Fix NPE when performing comparison against a null frozen in LWT (CASSANDRA-14087)
 * Log when SSTables are deleted (CASSANDRA-14302)
 * Fix batch commitlog sync regression (CASSANDRA-14292)
 * Write to pending endpoint when view replica is also base replica (CASSANDRA-14251)
 * Chain commit log marker potential performance regression in batch commit mode (CASSANDRA-14194)
 * Fully utilise specified compaction threads (CASSANDRA-14210)
 * Pre-create deletion log records to finish compactions quicker (CASSANDRA-12763)
Merged from 2.2:
 * Fix bug that prevented compaction of SSTables after full repairs (CASSANDRA-14423)
 * Incorrect counting of pending messages in OutboundTcpConnection (CASSANDRA-11551)
 * Fix compaction failure caused by reading un-flushed data (CASSANDRA-12743)
 * Use Bounds instead of Range for sstables in anticompaction (CASSANDRA-14411)
 * Fix JSON queries with IN restrictions and ORDER BY clause (CASSANDRA-14286)
 * Backport circleci yaml (CASSANDRA-14240)
Merged from 2.1:
 * Check checksum before decompressing data (CASSANDRA-14284)
 * CVE-2017-5929 Security vulnerability in Logback warning in NEWS.txt (CASSANDRA-14183)


3.11.2
 * Fix ReadCommandTest (CASSANDRA-14234)
 * Remove trailing period from latency reports at keyspace level (CASSANDRA-14233)
 * Backport CASSANDRA-13080: Use new token allocation for non bootstrap case as well (CASSANDRA-14212)
 * Remove dependencies on JVM internal classes from JMXServerUtils (CASSANDRA-14173) 
 * Add DEFAULT, UNSET, MBEAN and MBEANS to `ReservedKeywords` (CASSANDRA-14205)
 * Add Unittest for schema migration fix (CASSANDRA-14140)
 * Print correct snitch info from nodetool describecluster (CASSANDRA-13528)
 * Close socket on error during connect on OutboundTcpConnection (CASSANDRA-9630)
 * Enable CDC unittest (CASSANDRA-14141)
 * Acquire read lock before accessing CompactionStrategyManager fields (CASSANDRA-14139)
 * Split CommitLogStressTest to avoid timeout (CASSANDRA-14143)
 * Avoid invalidating disk boundaries unnecessarily (CASSANDRA-14083)
 * Avoid exposing compaction strategy index externally (CASSANDRA-14082)
 * Prevent continuous schema exchange between 3.0 and 3.11 nodes (CASSANDRA-14109)
 * Fix imbalanced disks when replacing node with same address with JBOD (CASSANDRA-14084)
 * Reload compaction strategies when disk boundaries are invalidated (CASSANDRA-13948)
 * Remove OpenJDK log warning (CASSANDRA-13916)
 * Prevent compaction strategies from looping indefinitely (CASSANDRA-14079)
 * Cache disk boundaries (CASSANDRA-13215)
 * Add asm jar to build.xml for maven builds (CASSANDRA-11193)
 * Round buffer size to powers of 2 for the chunk cache (CASSANDRA-13897)
 * Update jackson JSON jars (CASSANDRA-13949)
 * Avoid locks when checking LCS fanout and if we should defrag (CASSANDRA-13930)
 * Correctly count range tombstones in traces and tombstone thresholds (CASSANDRA-8527)
Merged from 3.0:
 * Add MinGW uname check to start scripts (CASSANDRA-12840)
 * Use the correct digest file and reload sstable metadata in nodetool verify (CASSANDRA-14217)
 * Handle failure when mutating repaired status in Verifier (CASSANDRA-13933)
 * Set encoding for javadoc generation (CASSANDRA-14154)
 * Fix index target computation for dense composite tables with dropped compact storage (CASSANDRA-14104)
 * Improve commit log chain marker updating (CASSANDRA-14108)
 * Extra range tombstone bound creates double rows (CASSANDRA-14008)
 * Fix SStable ordering by max timestamp in SinglePartitionReadCommand (CASSANDRA-14010)
 * Accept role names containing forward-slash (CASSANDRA-14088)
 * Optimize CRC check chance probability calculations (CASSANDRA-14094)
 * Fix cleanup on keyspace with no replicas (CASSANDRA-13526)
 * Fix updating base table rows with TTL not removing view entries (CASSANDRA-14071)
 * Reduce garbage created by DynamicSnitch (CASSANDRA-14091)
 * More frequent commitlog chained markers (CASSANDRA-13987)
 * Fix serialized size of DataLimits (CASSANDRA-14057)
 * Add flag to allow dropping oversized read repair mutations (CASSANDRA-13975)
 * Fix SSTableLoader logger message (CASSANDRA-14003)
 * Fix repair race that caused gossip to block (CASSANDRA-13849)
 * Tracing interferes with digest requests when using RandomPartitioner (CASSANDRA-13964)
 * Add flag to disable materialized views, and warnings on creation (CASSANDRA-13959)
 * Don't let user drop or generally break tables in system_distributed (CASSANDRA-13813)
 * Provide a JMX call to sync schema with local storage (CASSANDRA-13954)
 * Mishandling of cells for removed/dropped columns when reading legacy files (CASSANDRA-13939)
 * Deserialise sstable metadata in nodetool verify (CASSANDRA-13922)
Merged from 2.2:
 * Fix the inspectJvmOptions startup check (CASSANDRA-14112)
 * Fix race that prevents submitting compaction for a table when executor is full (CASSANDRA-13801)
 * Rely on the JVM to handle OutOfMemoryErrors (CASSANDRA-13006)
 * Grab refs during scrub/index redistribution/cleanup (CASSANDRA-13873)
Merged from 2.1:
 * Protect against overflow of local expiration time (CASSANDRA-14092)
 * RPM package spec: fix permissions for installed jars and config files (CASSANDRA-14181)
 * More PEP8 compiance for cqlsh (CASSANDRA-14021)


3.11.1
 * Fix the computation of cdc_total_space_in_mb for exabyte filesystems (CASSANDRA-13808)
 * AbstractTokenTreeBuilder#serializedSize returns wrong value when there is a single leaf and overflow collisions (CASSANDRA-13869)
 * Add a compaction option to TWCS to ignore sstables overlapping checks (CASSANDRA-13418)
 * BTree.Builder memory leak (CASSANDRA-13754)
 * Revert CASSANDRA-10368 of supporting non-pk column filtering due to correctness (CASSANDRA-13798)
 * Add a skip read validation flag to cassandra-stress (CASSANDRA-13772)
 * Fix cassandra-stress hang issues when an error during cluster connection happens (CASSANDRA-12938)
 * Better bootstrap failure message when blocked by (potential) range movement (CASSANDRA-13744)
 * "ignore" option is ignored in sstableloader (CASSANDRA-13721)
 * Deadlock in AbstractCommitLogSegmentManager (CASSANDRA-13652)
 * Duplicate the buffer before passing it to analyser in SASI operation (CASSANDRA-13512)
 * Properly evict pstmts from prepared statements cache (CASSANDRA-13641)
Merged from 3.0:
 * Improve TRUNCATE performance (CASSANDRA-13909)
 * Implement short read protection on partition boundaries (CASSANDRA-13595)
 * Fix ISE thrown by UPI.Serializer.hasNext() for some SELECT queries (CASSANDRA-13911)
 * Filter header only commit logs before recovery (CASSANDRA-13918)
 * AssertionError prepending to a list (CASSANDRA-13149)
 * Fix support for SuperColumn tables (CASSANDRA-12373)
 * Handle limit correctly on tables with strict liveness (CASSANDRA-13883)
 * Fix missing original update in TriggerExecutor (CASSANDRA-13894)
 * Remove non-rpc-ready nodes from counter leader candidates (CASSANDRA-13043)
 * Improve short read protection performance (CASSANDRA-13794)
 * Fix sstable reader to support range-tombstone-marker for multi-slices (CASSANDRA-13787)
 * Fix short read protection for tables with no clustering columns (CASSANDRA-13880)
 * Make isBuilt volatile in PartitionUpdate (CASSANDRA-13619)
 * Prevent integer overflow of timestamps in CellTest and RowsTest (CASSANDRA-13866)
 * Fix counter application order in short read protection (CASSANDRA-12872)
 * Don't block RepairJob execution on validation futures (CASSANDRA-13797)
 * Wait for all management tasks to complete before shutting down CLSM (CASSANDRA-13123)
 * INSERT statement fails when Tuple type is used as clustering column with default DESC order (CASSANDRA-13717)
 * Fix pending view mutations handling and cleanup batchlog when there are local and remote paired mutations (CASSANDRA-13069)
 * Improve config validation and documentation on overflow and NPE (CASSANDRA-13622)
 * Range deletes in a CAS batch are ignored (CASSANDRA-13655)
 * Avoid assertion error when IndexSummary > 2G (CASSANDRA-12014)
 * Change repair midpoint logging for tiny ranges (CASSANDRA-13603)
 * Better handle corrupt final commitlog segment (CASSANDRA-11995)
 * StreamingHistogram is not thread safe (CASSANDRA-13756)
 * Fix MV timestamp issues (CASSANDRA-11500)
 * Better tolerate improperly formatted bcrypt hashes (CASSANDRA-13626)
 * Fix race condition in read command serialization (CASSANDRA-13363)
 * Fix AssertionError in short read protection (CASSANDRA-13747)
 * Don't skip corrupted sstables on startup (CASSANDRA-13620)
 * Fix the merging of cells with different user type versions (CASSANDRA-13776)
 * Copy session properties on cqlsh.py do_login (CASSANDRA-13640)
 * Potential AssertionError during ReadRepair of range tombstone and partition deletions (CASSANDRA-13719)
 * Don't let stress write warmup data if n=0 (CASSANDRA-13773)
 * Gossip thread slows down when using batch commit log (CASSANDRA-12966)
 * Randomize batchlog endpoint selection with only 1 or 2 racks (CASSANDRA-12884)
 * Fix digest calculation for counter cells (CASSANDRA-13750)
 * Fix ColumnDefinition.cellValueType() for non-frozen collection and change SSTabledump to use type.toJSONString() (CASSANDRA-13573)
 * Skip materialized view addition if the base table doesn't exist (CASSANDRA-13737)
 * Drop table should remove corresponding entries in dropped_columns table (CASSANDRA-13730)
 * Log warn message until legacy auth tables have been migrated (CASSANDRA-13371)
 * Fix incorrect [2.1 <- 3.0] serialization of counter cells created in 2.0 (CASSANDRA-13691)
 * Fix invalid writetime for null cells (CASSANDRA-13711)
 * Fix ALTER TABLE statement to atomically propagate changes to the table and its MVs (CASSANDRA-12952)
 * Fixed ambiguous output of nodetool tablestats command (CASSANDRA-13722)
 * Fix Digest mismatch Exception if hints file has UnknownColumnFamily (CASSANDRA-13696)
 * Purge tombstones created by expired cells (CASSANDRA-13643)
 * Make concat work with iterators that have different subsets of columns (CASSANDRA-13482)
 * Set test.runners based on cores and memory size (CASSANDRA-13078)
 * Allow different NUMACTL_ARGS to be passed in (CASSANDRA-13557)
 * Allow native function calls in CQLSSTableWriter (CASSANDRA-12606)
 * Fix secondary index queries on COMPACT tables (CASSANDRA-13627)
 * Nodetool listsnapshots output is missing a newline, if there are no snapshots (CASSANDRA-13568)
 * sstabledump reports incorrect usage for argument order (CASSANDRA-13532)
Merged from 2.2:
 * Safely handle empty buffers when outputting to JSON (CASSANDRA-13868)
 * Copy session properties on cqlsh.py do_login (CASSANDRA-13847)
 * Fix load over calculated issue in IndexSummaryRedistribution (CASSANDRA-13738)
 * Fix compaction and flush exception not captured (CASSANDRA-13833)
 * Uncaught exceptions in Netty pipeline (CASSANDRA-13649)
 * Prevent integer overflow on exabyte filesystems (CASSANDRA-13067)
 * Fix queries with LIMIT and filtering on clustering columns (CASSANDRA-11223)
 * Fix potential NPE when resume bootstrap fails (CASSANDRA-13272)
 * Fix toJSONString for the UDT, tuple and collection types (CASSANDRA-13592)
 * Fix nested Tuples/UDTs validation (CASSANDRA-13646)
Merged from 2.1:
 * Clone HeartBeatState when building gossip messages. Make its generation/version volatile (CASSANDRA-13700)


3.11.0
 * Allow native function calls in CQLSSTableWriter (CASSANDRA-12606)
 * Replace string comparison with regex/number checks in MessagingService test (CASSANDRA-13216)
 * Fix formatting of duration columns in CQLSH (CASSANDRA-13549)
 * Fix the problem with duplicated rows when using paging with SASI (CASSANDRA-13302)
 * Allow CONTAINS statements filtering on the partition key and it’s parts (CASSANDRA-13275)
 * Fall back to even ranges calculation in clusters with vnodes when tokens are distributed unevenly (CASSANDRA-13229)
 * Fix duration type validation to prevent overflow (CASSANDRA-13218)
 * Forbid unsupported creation of SASI indexes over partition key columns (CASSANDRA-13228)
 * Reject multiple values for a key in CQL grammar. (CASSANDRA-13369)
 * UDA fails without input rows (CASSANDRA-13399)
 * Fix compaction-stress by using daemonInitialization (CASSANDRA-13188)
 * V5 protocol flags decoding broken (CASSANDRA-13443)
 * Use write lock not read lock for removing sstables from compaction strategies. (CASSANDRA-13422)
 * Use corePoolSize equal to maxPoolSize in JMXEnabledThreadPoolExecutors (CASSANDRA-13329)
 * Avoid rebuilding SASI indexes containing no values (CASSANDRA-12962)
 * Add charset to Analyser input stream (CASSANDRA-13151)
 * Fix testLimitSSTables flake caused by concurrent flush (CASSANDRA-12820)
 * cdc column addition strikes again (CASSANDRA-13382)
 * Fix static column indexes (CASSANDRA-13277)
 * DataOutputBuffer.asNewBuffer broken (CASSANDRA-13298)
 * unittest CipherFactoryTest failed on MacOS (CASSANDRA-13370)
 * Forbid SELECT restrictions and CREATE INDEX over non-frozen UDT columns (CASSANDRA-13247)
 * Default logging we ship will incorrectly print "?:?" for "%F:%L" pattern (CASSANDRA-13317)
 * Possible AssertionError in UnfilteredRowIteratorWithLowerBound (CASSANDRA-13366)
 * Support unaligned memory access for AArch64 (CASSANDRA-13326)
 * Improve SASI range iterator efficiency on intersection with an empty range (CASSANDRA-12915).
 * Fix equality comparisons of columns using the duration type (CASSANDRA-13174)
 * Obfuscate password in stress-graphs (CASSANDRA-12233)
 * Move to FastThreadLocalThread and FastThreadLocal (CASSANDRA-13034)
 * nodetool stopdaemon errors out (CASSANDRA-13030)
 * Tables in system_distributed should not use gcgs of 0 (CASSANDRA-12954)
 * Fix primary index calculation for SASI (CASSANDRA-12910)
 * More fixes to the TokenAllocator (CASSANDRA-12990)
 * NoReplicationTokenAllocator should work with zero replication factor (CASSANDRA-12983)
 * Address message coalescing regression (CASSANDRA-12676)
 * Delete illegal character from StandardTokenizerImpl.jflex (CASSANDRA-13417)
 * Fix cqlsh automatic protocol downgrade regression (CASSANDRA-13307)
 * Tracing payload not passed from QueryMessage to tracing session (CASSANDRA-12835)
Merged from 3.0:
 * Ensure int overflow doesn't occur when calculating large partition warning size (CASSANDRA-13172)
 * Ensure consistent view of partition columns between coordinator and replica in ColumnFilter (CASSANDRA-13004)
 * Failed unregistering mbean during drop keyspace (CASSANDRA-13346)
 * nodetool scrub/cleanup/upgradesstables exit code is wrong (CASSANDRA-13542)
 * Fix the reported number of sstable data files accessed per read (CASSANDRA-13120)
 * Fix schema digest mismatch during rolling upgrades from versions before 3.0.12 (CASSANDRA-13559)
 * Upgrade JNA version to 4.4.0 (CASSANDRA-13072)
 * Interned ColumnIdentifiers should use minimal ByteBuffers (CASSANDRA-13533)
 * ReverseIndexedReader may drop rows during 2.1 to 3.0 upgrade (CASSANDRA-13525)
 * Fix repair process violating start/end token limits for small ranges (CASSANDRA-13052)
 * Add storage port options to sstableloader (CASSANDRA-13518)
 * Properly handle quoted index names in cqlsh DESCRIBE output (CASSANDRA-12847)
 * Avoid reading static row twice from old format sstables (CASSANDRA-13236)
 * Fix NPE in StorageService.excise() (CASSANDRA-13163)
 * Expire OutboundTcpConnection messages by a single Thread (CASSANDRA-13265)
 * Fail repair if insufficient responses received (CASSANDRA-13397)
 * Fix SSTableLoader fail when the loaded table contains dropped columns (CASSANDRA-13276)
 * Avoid name clashes in CassandraIndexTest (CASSANDRA-13427)
 * Handling partially written hint files (CASSANDRA-12728)
 * Interrupt replaying hints on decommission (CASSANDRA-13308)
 * Handling partially written hint files (CASSANDRA-12728)
 * Fix NPE issue in StorageService (CASSANDRA-13060)
 * Make reading of range tombstones more reliable (CASSANDRA-12811)
 * Fix startup problems due to schema tables not completely flushed (CASSANDRA-12213)
 * Fix view builder bug that can filter out data on restart (CASSANDRA-13405)
 * Fix 2i page size calculation when there are no regular columns (CASSANDRA-13400)
 * Fix the conversion of 2.X expired rows without regular column data (CASSANDRA-13395)
 * Fix hint delivery when using ext+internal IPs with prefer_local enabled (CASSANDRA-13020)
 * Fix possible NPE on upgrade to 3.0/3.X in case of IO errors (CASSANDRA-13389)
 * Legacy deserializer can create empty range tombstones (CASSANDRA-13341)
 * Legacy caching options can prevent 3.0 upgrade (CASSANDRA-13384)
 * Use the Kernel32 library to retrieve the PID on Windows and fix startup checks (CASSANDRA-13333)
 * Fix code to not exchange schema across major versions (CASSANDRA-13274)
 * Dropping column results in "corrupt" SSTable (CASSANDRA-13337)
 * Bugs handling range tombstones in the sstable iterators (CASSANDRA-13340)
 * Fix CONTAINS filtering for null collections (CASSANDRA-13246)
 * Applying: Use a unique metric reservoir per test run when using Cassandra-wide metrics residing in MBeans (CASSANDRA-13216)
 * Propagate row deletions in 2i tables on upgrade (CASSANDRA-13320)
 * Slice.isEmpty() returns false for some empty slices (CASSANDRA-13305)
 * Add formatted row output to assertEmpty in CQL Tester (CASSANDRA-13238)
 * Prevent data loss on upgrade 2.1 - 3.0 by adding component separator to LogRecord absolute path (CASSANDRA-13294)
 * Improve testing on macOS by eliminating sigar logging (CASSANDRA-13233)
 * Cqlsh copy-from should error out when csv contains invalid data for collections (CASSANDRA-13071)
 * Fix "multiple versions of ant detected..." when running ant test (CASSANDRA-13232)
 * Coalescing strategy sleeps too much (CASSANDRA-13090)
 * Faster StreamingHistogram (CASSANDRA-13038)
 * Legacy deserializer can create unexpected boundary range tombstones (CASSANDRA-13237)
 * Remove unnecessary assertion from AntiCompactionTest (CASSANDRA-13070)
 * Fix cqlsh COPY for dates before 1900 (CASSANDRA-13185)
 * Use keyspace replication settings on system.size_estimates table (CASSANDRA-9639)
 * Add vm.max_map_count StartupCheck (CASSANDRA-13008)
 * Hint related logging should include the IP address of the destination in addition to
   host ID (CASSANDRA-13205)
 * Reloading logback.xml does not work (CASSANDRA-13173)
 * Lightweight transactions temporarily fail after upgrade from 2.1 to 3.0 (CASSANDRA-13109)
 * Duplicate rows after upgrading from 2.1.16 to 3.0.10/3.9 (CASSANDRA-13125)
 * Fix UPDATE queries with empty IN restrictions (CASSANDRA-13152)
 * Fix handling of partition with partition-level deletion plus
   live rows in sstabledump (CASSANDRA-13177)
 * Provide user workaround when system_schema.columns does not contain entries
   for a table that's in system_schema.tables (CASSANDRA-13180)
 * Nodetool upgradesstables/scrub/compact ignores system tables (CASSANDRA-13410)
 * Fix schema version calculation for rolling upgrades (CASSANDRA-13441)
Merged from 2.2:
 * Nodes started with join_ring=False should be able to serve requests when authentication is enabled (CASSANDRA-11381)
 * cqlsh COPY FROM: increment error count only for failures, not for attempts (CASSANDRA-13209)
 * Avoid starting gossiper in RemoveTest (CASSANDRA-13407)
 * Fix weightedSize() for row-cache reported by JMX and NodeTool (CASSANDRA-13393)
 * Fix JVM metric names (CASSANDRA-13103)
 * Honor truststore-password parameter in cassandra-stress (CASSANDRA-12773)
 * Discard in-flight shadow round responses (CASSANDRA-12653)
 * Don't anti-compact repaired data to avoid inconsistencies (CASSANDRA-13153)
 * Wrong logger name in AnticompactionTask (CASSANDRA-13343)
 * Commitlog replay may fail if last mutation is within 4 bytes of end of segment (CASSANDRA-13282)
 * Fix queries updating multiple time the same list (CASSANDRA-13130)
 * Fix GRANT/REVOKE when keyspace isn't specified (CASSANDRA-13053)
 * Fix flaky LongLeveledCompactionStrategyTest (CASSANDRA-12202)
 * Fix failing COPY TO STDOUT (CASSANDRA-12497)
 * Fix ColumnCounter::countAll behaviour for reverse queries (CASSANDRA-13222)
 * Exceptions encountered calling getSeeds() breaks OTC thread (CASSANDRA-13018)
 * Fix negative mean latency metric (CASSANDRA-12876)
 * Use only one file pointer when creating commitlog segments (CASSANDRA-12539)
Merged from 2.1:
 * Fix 2ndary index queries on partition keys for tables with static columns (CASSANDRA-13147)
 * Fix ParseError unhashable type list in cqlsh copy from (CASSANDRA-13364)
 * Remove unused repositories (CASSANDRA-13278)
 * Log stacktrace of uncaught exceptions (CASSANDRA-13108)
 * Use portable stderr for java error in startup (CASSANDRA-13211)
 * Fix Thread Leak in OutboundTcpConnection (CASSANDRA-13204)
 * Coalescing strategy can enter infinite loop (CASSANDRA-13159)


3.10
 * Fix secondary index queries regression (CASSANDRA-13013)
 * Add duration type to the protocol V5 (CASSANDRA-12850)
 * Fix duration type validation (CASSANDRA-13143)
 * Fix flaky GcCompactionTest (CASSANDRA-12664)
 * Fix TestHintedHandoff.hintedhandoff_decom_test (CASSANDRA-13058)
 * Fixed query monitoring for range queries (CASSANDRA-13050)
 * Remove outboundBindAny configuration property (CASSANDRA-12673)
 * Use correct bounds for all-data range when filtering (CASSANDRA-12666)
 * Remove timing window in test case (CASSANDRA-12875)
 * Resolve unit testing without JCE security libraries installed (CASSANDRA-12945)
 * Fix inconsistencies in cassandra-stress load balancing policy (CASSANDRA-12919)
 * Fix validation of non-frozen UDT cells (CASSANDRA-12916)
 * Don't shut down socket input/output on StreamSession (CASSANDRA-12903)
 * Fix Murmur3PartitionerTest (CASSANDRA-12858)
 * Move cqlsh syntax rules into separate module and allow easier customization (CASSANDRA-12897)
 * Fix CommitLogSegmentManagerTest (CASSANDRA-12283)
 * Fix cassandra-stress truncate option (CASSANDRA-12695)
 * Fix crossNode value when receiving messages (CASSANDRA-12791)
 * Don't load MX4J beans twice (CASSANDRA-12869)
 * Extend native protocol request flags, add versions to SUPPORTED, and introduce ProtocolVersion enum (CASSANDRA-12838)
 * Set JOINING mode when running pre-join tasks (CASSANDRA-12836)
 * remove net.mintern.primitive library due to license issue (CASSANDRA-12845)
 * Properly format IPv6 addresses when logging JMX service URL (CASSANDRA-12454)
 * Optimize the vnode allocation for single replica per DC (CASSANDRA-12777)
 * Use non-token restrictions for bounds when token restrictions are overridden (CASSANDRA-12419)
 * Fix CQLSH auto completion for PER PARTITION LIMIT (CASSANDRA-12803)
 * Use different build directories for Eclipse and Ant (CASSANDRA-12466)
 * Avoid potential AttributeError in cqlsh due to no table metadata (CASSANDRA-12815)
 * Fix RandomReplicationAwareTokenAllocatorTest.testExistingCluster (CASSANDRA-12812)
 * Upgrade commons-codec to 1.9 (CASSANDRA-12790)
 * Make the fanout size for LeveledCompactionStrategy to be configurable (CASSANDRA-11550)
 * Add duration data type (CASSANDRA-11873)
 * Fix timeout in ReplicationAwareTokenAllocatorTest (CASSANDRA-12784)
 * Improve sum aggregate functions (CASSANDRA-12417)
 * Make cassandra.yaml docs for batch_size_*_threshold_in_kb reflect changes in CASSANDRA-10876 (CASSANDRA-12761)
 * cqlsh fails to format collections when using aliases (CASSANDRA-11534)
 * Check for hash conflicts in prepared statements (CASSANDRA-12733)
 * Exit query parsing upon first error (CASSANDRA-12598)
 * Fix cassandra-stress to use single seed in UUID generation (CASSANDRA-12729)
 * CQLSSTableWriter does not allow Update statement (CASSANDRA-12450)
 * Config class uses boxed types but DD exposes primitive types (CASSANDRA-12199)
 * Add pre- and post-shutdown hooks to Storage Service (CASSANDRA-12461)
 * Add hint delivery metrics (CASSANDRA-12693)
 * Remove IndexInfo cache from FileIndexInfoRetriever (CASSANDRA-12731)
 * ColumnIndex does not reuse buffer (CASSANDRA-12502)
 * cdc column addition still breaks schema migration tasks (CASSANDRA-12697)
 * Upgrade metrics-reporter dependencies (CASSANDRA-12089)
 * Tune compaction thread count via nodetool (CASSANDRA-12248)
 * Add +=/-= shortcut syntax for update queries (CASSANDRA-12232)
 * Include repair session IDs in repair start message (CASSANDRA-12532)
 * Add a blocking task to Index, run before joining the ring (CASSANDRA-12039)
 * Fix NPE when using CQLSSTableWriter (CASSANDRA-12667)
 * Support optional backpressure strategies at the coordinator (CASSANDRA-9318)
 * Make randompartitioner work with new vnode allocation (CASSANDRA-12647)
 * Fix cassandra-stress graphing (CASSANDRA-12237)
 * Allow filtering on partition key columns for queries without secondary indexes (CASSANDRA-11031)
 * Fix Cassandra Stress reporting thread model and precision (CASSANDRA-12585)
 * Add JMH benchmarks.jar (CASSANDRA-12586)
 * Cleanup uses of AlterTableStatementColumn (CASSANDRA-12567)
 * Add keep-alive to streaming (CASSANDRA-11841)
 * Tracing payload is passed through newSession(..) (CASSANDRA-11706)
 * avoid deleting non existing sstable files and improve related log messages (CASSANDRA-12261)
 * json/yaml output format for nodetool compactionhistory (CASSANDRA-12486)
 * Retry all internode messages once after a connection is
   closed and reopened (CASSANDRA-12192)
 * Add support to rebuild from targeted replica (CASSANDRA-9875)
 * Add sequence distribution type to cassandra stress (CASSANDRA-12490)
 * "SELECT * FROM foo LIMIT ;" does not error out (CASSANDRA-12154)
 * Define executeLocally() at the ReadQuery Level (CASSANDRA-12474)
 * Extend read/write failure messages with a map of replica addresses
   to error codes in the v5 native protocol (CASSANDRA-12311)
 * Fix rebuild of SASI indexes with existing index files (CASSANDRA-12374)
 * Let DatabaseDescriptor not implicitly startup services (CASSANDRA-9054, 12550)
 * Fix clustering indexes in presence of static columns in SASI (CASSANDRA-12378)
 * Fix queries on columns with reversed type on SASI indexes (CASSANDRA-12223)
 * Added slow query log (CASSANDRA-12403)
 * Count full coordinated request against timeout (CASSANDRA-12256)
 * Allow TTL with null value on insert and update (CASSANDRA-12216)
 * Make decommission operation resumable (CASSANDRA-12008)
 * Add support to one-way targeted repair (CASSANDRA-9876)
 * Remove clientutil jar (CASSANDRA-11635)
 * Fix compaction throughput throttle (CASSANDRA-12366, CASSANDRA-12717)
 * Delay releasing Memtable memory on flush until PostFlush has finished running (CASSANDRA-12358)
 * Cassandra stress should dump all setting on startup (CASSANDRA-11914)
 * Make it possible to compact a given token range (CASSANDRA-10643)
 * Allow updating DynamicEndpointSnitch properties via JMX (CASSANDRA-12179)
 * Collect metrics on queries by consistency level (CASSANDRA-7384)
 * Add support for GROUP BY to SELECT statement (CASSANDRA-10707)
 * Deprecate memtable_cleanup_threshold and update default for memtable_flush_writers (CASSANDRA-12228)
 * Upgrade to OHC 0.4.4 (CASSANDRA-12133)
 * Add version command to cassandra-stress (CASSANDRA-12258)
 * Create compaction-stress tool (CASSANDRA-11844)
 * Garbage-collecting compaction operation and schema option (CASSANDRA-7019)
 * Add beta protocol flag for v5 native protocol (CASSANDRA-12142)
 * Support filtering on non-PRIMARY KEY columns in the CREATE
   MATERIALIZED VIEW statement's WHERE clause (CASSANDRA-10368)
 * Unify STDOUT and SYSTEMLOG logback format (CASSANDRA-12004)
 * COPY FROM should raise error for non-existing input files (CASSANDRA-12174)
 * Faster write path (CASSANDRA-12269)
 * Option to leave omitted columns in INSERT JSON unset (CASSANDRA-11424)
 * Support json/yaml output in nodetool tpstats (CASSANDRA-12035)
 * Expose metrics for successful/failed authentication attempts (CASSANDRA-10635)
 * Prepend snapshot name with "truncated" or "dropped" when a snapshot
   is taken before truncating or dropping a table (CASSANDRA-12178)
 * Optimize RestrictionSet (CASSANDRA-12153)
 * cqlsh does not automatically downgrade CQL version (CASSANDRA-12150)
 * Omit (de)serialization of state variable in UDAs (CASSANDRA-9613)
 * Create a system table to expose prepared statements (CASSANDRA-8831)
 * Reuse DataOutputBuffer from ColumnIndex (CASSANDRA-11970)
 * Remove DatabaseDescriptor dependency from SegmentedFile (CASSANDRA-11580)
 * Add supplied username to authentication error messages (CASSANDRA-12076)
 * Remove pre-startup check for open JMX port (CASSANDRA-12074)
 * Remove compaction Severity from DynamicEndpointSnitch (CASSANDRA-11738)
 * Restore resumable hints delivery (CASSANDRA-11960)
 * Properly report LWT contention (CASSANDRA-12626)
Merged from 3.0:
 * Dump threads when unit tests time out (CASSANDRA-13117)
 * Better error when modifying function permissions without explicit keyspace (CASSANDRA-12925)
 * Indexer is not correctly invoked when building indexes over sstables (CASSANDRA-13075)
 * Read repair is not blocking repair to finish in foreground repair (CASSANDRA-13115)
 * Stress daemon help is incorrect(CASSANDRA-12563)
 * Remove ALTER TYPE support (CASSANDRA-12443)
 * Fix assertion for certain legacy range tombstone pattern (CASSANDRA-12203)
 * Replace empty strings with null values if they cannot be converted (CASSANDRA-12794)
 * Fix deserialization of 2.x DeletedCells (CASSANDRA-12620)
 * Add parent repair session id to anticompaction log message (CASSANDRA-12186)
 * Improve contention handling on failure to acquire MV lock for streaming and hints (CASSANDRA-12905)
 * Fix DELETE and UPDATE queries with empty IN restrictions (CASSANDRA-12829)
 * Mark MVs as built after successful bootstrap (CASSANDRA-12984)
 * Estimated TS drop-time histogram updated with Cell.NO_DELETION_TIME (CASSANDRA-13040)
 * Nodetool compactionstats fails with NullPointerException (CASSANDRA-13021)
 * Thread local pools never cleaned up (CASSANDRA-13033)
 * Set RPC_READY to false when draining or if a node is marked as shutdown (CASSANDRA-12781)
 * CQL often queries static columns unnecessarily (CASSANDRA-12768)
 * Make sure sstables only get committed when it's safe to discard commit log records (CASSANDRA-12956)
 * Reject default_time_to_live option when creating or altering MVs (CASSANDRA-12868)
 * Nodetool should use a more sane max heap size (CASSANDRA-12739)
 * LocalToken ensures token values are cloned on heap (CASSANDRA-12651)
 * AnticompactionRequestSerializer serializedSize is incorrect (CASSANDRA-12934)
 * Prevent reloading of logback.xml from UDF sandbox (CASSANDRA-12535)
 * Reenable HeapPool (CASSANDRA-12900)
 * Disallow offheap_buffers memtable allocation (CASSANDRA-11039)
 * Fix CommitLogSegmentManagerTest (CASSANDRA-12283)
 * Pass root cause to CorruptBlockException when uncompression failed (CASSANDRA-12889)
 * Batch with multiple conditional updates for the same partition causes AssertionError (CASSANDRA-12867)
 * Make AbstractReplicationStrategy extendable from outside its package (CASSANDRA-12788)
 * Don't tell users to turn off consistent rangemovements during rebuild. (CASSANDRA-12296)
 * Fix CommitLogTest.testDeleteIfNotDirty (CASSANDRA-12854)
 * Avoid deadlock due to MV lock contention (CASSANDRA-12689)
 * Fix for KeyCacheCqlTest flakiness (CASSANDRA-12801)
 * Include SSTable filename in compacting large row message (CASSANDRA-12384)
 * Fix potential socket leak (CASSANDRA-12329, CASSANDRA-12330)
 * Fix ViewTest.testCompaction (CASSANDRA-12789)
 * Improve avg aggregate functions (CASSANDRA-12417)
 * Preserve quoted reserved keyword column names in MV creation (CASSANDRA-11803)
 * nodetool stopdaemon errors out (CASSANDRA-12646)
 * Split materialized view mutations on build to prevent OOM (CASSANDRA-12268)
 * mx4j does not work in 3.0.8 (CASSANDRA-12274)
 * Abort cqlsh copy-from in case of no answer after prolonged period of time (CASSANDRA-12740)
 * Avoid sstable corrupt exception due to dropped static column (CASSANDRA-12582)
 * Make stress use client mode to avoid checking commit log size on startup (CASSANDRA-12478)
 * Fix exceptions with new vnode allocation (CASSANDRA-12715)
 * Unify drain and shutdown processes (CASSANDRA-12509)
 * Fix NPE in ComponentOfSlice.isEQ() (CASSANDRA-12706)
 * Fix failure in LogTransactionTest (CASSANDRA-12632)
 * Fix potentially incomplete non-frozen UDT values when querying with the
   full primary key specified (CASSANDRA-12605)
 * Make sure repaired tombstones are dropped when only_purge_repaired_tombstones is enabled (CASSANDRA-12703)
 * Skip writing MV mutations to commitlog on mutation.applyUnsafe() (CASSANDRA-11670)
 * Establish consistent distinction between non-existing partition and NULL value for LWTs on static columns (CASSANDRA-12060)
 * Extend ColumnIdentifier.internedInstances key to include the type that generated the byte buffer (CASSANDRA-12516)
 * Handle composite prefixes with final EOC=0 as in 2.x and refactor LegacyLayout.decodeBound (CASSANDRA-12423)
 * select_distinct_with_deletions_test failing on non-vnode environments (CASSANDRA-11126)
 * Stack Overflow returned to queries while upgrading (CASSANDRA-12527)
 * Fix legacy regex for temporary files from 2.2 (CASSANDRA-12565)
 * Add option to state current gc_grace_seconds to tools/bin/sstablemetadata (CASSANDRA-12208)
 * Fix file system race condition that may cause LogAwareFileLister to fail to classify files (CASSANDRA-11889)
 * Fix file handle leaks due to simultaneous compaction/repair and
   listing snapshots, calculating snapshot sizes, or making schema
   changes (CASSANDRA-11594)
 * Fix nodetool repair exits with 0 for some errors (CASSANDRA-12508)
 * Do not shut down BatchlogManager twice during drain (CASSANDRA-12504)
 * Disk failure policy should not be invoked on out of space (CASSANDRA-12385)
 * Calculate last compacted key on startup (CASSANDRA-6216)
 * Add schema to snapshot manifest, add USING TIMESTAMP clause to ALTER TABLE statements (CASSANDRA-7190)
 * If CF has no clustering columns, any row cache is full partition cache (CASSANDRA-12499)
 * Correct log message for statistics of offheap memtable flush (CASSANDRA-12776)
 * Explicitly set locale for string validation (CASSANDRA-12541,CASSANDRA-12542,CASSANDRA-12543,CASSANDRA-12545)
Merged from 2.2:
 * Fix speculative retry bugs (CASSANDRA-13009)
 * Fix handling of nulls and unsets in IN conditions (CASSANDRA-12981)
 * Fix race causing infinite loop if Thrift server is stopped before it starts listening (CASSANDRA-12856)
 * CompactionTasks now correctly drops sstables out of compaction when not enough disk space is available (CASSANDRA-12979)
 * Remove support for non-JavaScript UDFs (CASSANDRA-12883)
 * Fix DynamicEndpointSnitch noop in multi-datacenter situations (CASSANDRA-13074)
 * cqlsh copy-from: encode column names to avoid primary key parsing errors (CASSANDRA-12909)
 * Temporarily fix bug that creates commit log when running offline tools (CASSANDRA-8616)
 * Reduce granuality of OpOrder.Group during index build (CASSANDRA-12796)
 * Test bind parameters and unset parameters in InsertUpdateIfConditionTest (CASSANDRA-12980)
 * Use saved tokens when setting local tokens on StorageService.joinRing (CASSANDRA-12935)
 * cqlsh: fix DESC TYPES errors (CASSANDRA-12914)
 * Fix leak on skipped SSTables in sstableupgrade (CASSANDRA-12899)
 * Avoid blocking gossip during pending range calculation (CASSANDRA-12281)
 * Fix purgeability of tombstones with max timestamp (CASSANDRA-12792)
 * Fail repair if participant dies during sync or anticompaction (CASSANDRA-12901)
 * cqlsh COPY: unprotected pk values before converting them if not using prepared statements (CASSANDRA-12863)
 * Fix Util.spinAssertEquals (CASSANDRA-12283)
 * Fix potential NPE for compactionstats (CASSANDRA-12462)
 * Prepare legacy authenticate statement if credentials table initialised after node startup (CASSANDRA-12813)
 * Change cassandra.wait_for_tracing_events_timeout_secs default to 0 (CASSANDRA-12754)
 * Clean up permissions when a UDA is dropped (CASSANDRA-12720)
 * Limit colUpdateTimeDelta histogram updates to reasonable deltas (CASSANDRA-11117)
 * Fix leak errors and execution rejected exceptions when draining (CASSANDRA-12457)
 * Fix merkle tree depth calculation (CASSANDRA-12580)
 * Make Collections deserialization more robust (CASSANDRA-12618)
 * Better handle invalid system roles table (CASSANDRA-12700)
 * Fix exceptions when enabling gossip on nodes that haven't joined the ring (CASSANDRA-12253)
 * Fix authentication problem when invoking cqlsh copy from a SOURCE command (CASSANDRA-12642)
 * Decrement pending range calculator jobs counter in finally block
 * cqlshlib tests: increase default execute timeout (CASSANDRA-12481)
 * Forward writes to replacement node when replace_address != broadcast_address (CASSANDRA-8523)
 * Fail repair on non-existing table (CASSANDRA-12279)
 * Enable repair -pr and -local together (fix regression of CASSANDRA-7450) (CASSANDRA-12522)
 * Split consistent range movement flag correction (CASSANDRA-12786)
Merged from 2.1:
 * Upgrade netty version to fix memory leak with client encryption (CASSANDRA-13114)
 * cqlsh copy-from: sort user type fields in csv (CASSANDRA-12959)
 * Don't skip sstables based on maxLocalDeletionTime (CASSANDRA-12765)


3.8, 3.9
 * Fix value skipping with counter columns (CASSANDRA-11726)
 * Fix nodetool tablestats miss SSTable count (CASSANDRA-12205)
 * Fixed flacky SSTablesIteratedTest (CASSANDRA-12282)
 * Fixed flacky SSTableRewriterTest: check file counts before calling validateCFS (CASSANDRA-12348)
 * cqlsh: Fix handling of $$-escaped strings (CASSANDRA-12189)
 * Fix SSL JMX requiring truststore containing server cert (CASSANDRA-12109)
 * RTE from new CDC column breaks in flight queries (CASSANDRA-12236)
 * Fix hdr logging for single operation workloads (CASSANDRA-12145)
 * Fix SASI PREFIX search in CONTAINS mode with partial terms (CASSANDRA-12073)
 * Increase size of flushExecutor thread pool (CASSANDRA-12071)
 * Partial revert of CASSANDRA-11971, cannot recycle buffer in SP.sendMessagesToNonlocalDC (CASSANDRA-11950)
 * Upgrade netty to 4.0.39 (CASSANDRA-12032, CASSANDRA-12034)
 * Improve details in compaction log message (CASSANDRA-12080)
 * Allow unset values in CQLSSTableWriter (CASSANDRA-11911)
 * Chunk cache to request compressor-compatible buffers if pool space is exhausted (CASSANDRA-11993)
 * Remove DatabaseDescriptor dependencies from SequentialWriter (CASSANDRA-11579)
 * Move skip_stop_words filter before stemming (CASSANDRA-12078)
 * Support seek() in EncryptedFileSegmentInputStream (CASSANDRA-11957)
 * SSTable tools mishandling LocalPartitioner (CASSANDRA-12002)
 * When SEPWorker assigned work, set thread name to match pool (CASSANDRA-11966)
 * Add cross-DC latency metrics (CASSANDRA-11569)
 * Allow terms in selection clause (CASSANDRA-10783)
 * Add bind variables to trace (CASSANDRA-11719)
 * Switch counter shards' clock to timestamps (CASSANDRA-9811)
 * Introduce HdrHistogram and response/service/wait separation to stress tool (CASSANDRA-11853)
 * entry-weighers in QueryProcessor should respect partitionKeyBindIndexes field (CASSANDRA-11718)
 * Support older ant versions (CASSANDRA-11807)
 * Estimate compressed on disk size when deciding if sstable size limit reached (CASSANDRA-11623)
 * cassandra-stress profiles should support case sensitive schemas (CASSANDRA-11546)
 * Remove DatabaseDescriptor dependency from FileUtils (CASSANDRA-11578)
 * Faster streaming (CASSANDRA-9766)
 * Add prepared query parameter to trace for "Execute CQL3 prepared query" session (CASSANDRA-11425)
 * Add repaired percentage metric (CASSANDRA-11503)
 * Add Change-Data-Capture (CASSANDRA-8844)
Merged from 3.0:
 * Fix paging for 2.x to 3.x upgrades (CASSANDRA-11195)
 * Fix clean interval not sent to commit log for empty memtable flush (CASSANDRA-12436)
 * Fix potential resource leak in RMIServerSocketFactoryImpl (CASSANDRA-12331)
 * Make sure compaction stats are updated when compaction is interrupted (CASSANDRA-12100)
 * Change commitlog and sstables to track dirty and clean intervals (CASSANDRA-11828)
 * NullPointerException during compaction on table with static columns (CASSANDRA-12336)
 * Fixed ConcurrentModificationException when reading metrics in GraphiteReporter (CASSANDRA-11823)
 * Fix upgrade of super columns on thrift (CASSANDRA-12335)
 * Fixed flacky BlacklistingCompactionsTest, switched to fixed size types and increased corruption size (CASSANDRA-12359)
 * Rerun ReplicationAwareTokenAllocatorTest on failure to avoid flakiness (CASSANDRA-12277)
 * Exception when computing read-repair for range tombstones (CASSANDRA-12263)
 * Lost counter writes in compact table and static columns (CASSANDRA-12219)
 * AssertionError with MVs on updating a row that isn't indexed due to a null value (CASSANDRA-12247)
 * Disable RR and speculative retry with EACH_QUORUM reads (CASSANDRA-11980)
 * Add option to override compaction space check (CASSANDRA-12180)
 * Faster startup by only scanning each directory for temporary files once (CASSANDRA-12114)
 * Respond with v1/v2 protocol header when responding to driver that attempts
   to connect with too low of a protocol version (CASSANDRA-11464)
 * NullPointerExpception when reading/compacting table (CASSANDRA-11988)
 * Fix problem with undeleteable rows on upgrade to new sstable format (CASSANDRA-12144)
 * Fix potential bad messaging service message for paged range reads
   within mixed-version 3.x clusters (CASSANDRA-12249)
 * Fix paging logic for deleted partitions with static columns (CASSANDRA-12107)
 * Wait until the message is being send to decide which serializer must be used (CASSANDRA-11393)
 * Fix migration of static thrift column names with non-text comparators (CASSANDRA-12147)
 * Fix upgrading sparse tables that are incorrectly marked as dense (CASSANDRA-11315)
 * Fix reverse queries ignoring range tombstones (CASSANDRA-11733)
 * Avoid potential race when rebuilding CFMetaData (CASSANDRA-12098)
 * Avoid missing sstables when getting the canonical sstables (CASSANDRA-11996)
 * Always select the live sstables when getting sstables in bounds (CASSANDRA-11944)
 * Fix column ordering of results with static columns for Thrift requests in
   a mixed 2.x/3.x cluster, also fix potential non-resolved duplication of
   those static columns in query results (CASSANDRA-12123)
 * Avoid digest mismatch with empty but static rows (CASSANDRA-12090)
 * Fix EOF exception when altering column type (CASSANDRA-11820)
 * Fix potential race in schema during new table creation (CASSANDRA-12083)
 * cqlsh: fix error handling in rare COPY FROM failure scenario (CASSANDRA-12070)
 * Disable autocompaction during drain (CASSANDRA-11878)
 * Add a metrics timer to MemtablePool and use it to track time spent blocked on memory in MemtableAllocator (CASSANDRA-11327)
 * Fix upgrading schema with super columns with non-text subcomparators (CASSANDRA-12023)
 * Add TimeWindowCompactionStrategy (CASSANDRA-9666)
 * Fix JsonTransformer output of partition with deletion info (CASSANDRA-12418)
 * Fix NPE in SSTableLoader when specifying partial directory path (CASSANDRA-12609)
Merged from 2.2:
 * Add local address entry in PropertyFileSnitch (CASSANDRA-11332)
 * cqlsh copy: fix missing counter values (CASSANDRA-12476)
 * Move migration tasks to non-periodic queue, assure flush executor shutdown after non-periodic executor (CASSANDRA-12251)
 * cqlsh copy: fixed possible race in initializing feeding thread (CASSANDRA-11701)
 * Only set broadcast_rpc_address on Ec2MultiRegionSnitch if it's not set (CASSANDRA-11357)
 * Update StorageProxy range metrics for timeouts, failures and unavailables (CASSANDRA-9507)
 * Add Sigar to classes included in clientutil.jar (CASSANDRA-11635)
 * Add decay to histograms and timers used for metrics (CASSANDRA-11752)
 * Fix hanging stream session (CASSANDRA-10992)
 * Fix INSERT JSON, fromJson() support of smallint, tinyint types (CASSANDRA-12371)
 * Restore JVM metric export for metric reporters (CASSANDRA-12312)
 * Release sstables of failed stream sessions only when outgoing transfers are finished (CASSANDRA-11345)
 * Wait for tracing events before returning response and query at same consistency level client side (CASSANDRA-11465)
 * cqlsh copyutil should get host metadata by connected address (CASSANDRA-11979)
 * Fixed cqlshlib.test.remove_test_db (CASSANDRA-12214)
 * Synchronize ThriftServer::stop() (CASSANDRA-12105)
 * Use dedicated thread for JMX notifications (CASSANDRA-12146)
 * Improve streaming synchronization and fault tolerance (CASSANDRA-11414)
 * MemoryUtil.getShort() should return an unsigned short also for architectures not supporting unaligned memory accesses (CASSANDRA-11973)
Merged from 2.1:
 * Fix queries with empty ByteBuffer values in clustering column restrictions (CASSANDRA-12127)
 * Disable passing control to post-flush after flush failure to prevent data loss (CASSANDRA-11828)
 * Allow STCS-in-L0 compactions to reduce scope with LCS (CASSANDRA-12040)
 * cannot use cql since upgrading python to 2.7.11+ (CASSANDRA-11850)
 * Fix filtering on clustering columns when 2i is used (CASSANDRA-11907)


3.0.8
 * Fix potential race in schema during new table creation (CASSANDRA-12083)
 * cqlsh: fix error handling in rare COPY FROM failure scenario (CASSANDRA-12070)
 * Disable autocompaction during drain (CASSANDRA-11878)
 * Add a metrics timer to MemtablePool and use it to track time spent blocked on memory in MemtableAllocator (CASSANDRA-11327)
 * Fix upgrading schema with super columns with non-text subcomparators (CASSANDRA-12023)
 * Add TimeWindowCompactionStrategy (CASSANDRA-9666)
Merged from 2.2:
 * Allow nodetool info to run with readonly JMX access (CASSANDRA-11755)
 * Validate bloom_filter_fp_chance against lowest supported
   value when the table is created (CASSANDRA-11920)
 * Don't send erroneous NEW_NODE notifications on restart (CASSANDRA-11038)
 * StorageService shutdown hook should use a volatile variable (CASSANDRA-11984)
Merged from 2.1:
 * Add system property to set the max number of native transport requests in queue (CASSANDRA-11363)
 * Fix queries with empty ByteBuffer values in clustering column restrictions (CASSANDRA-12127)
 * Disable passing control to post-flush after flush failure to prevent data loss (CASSANDRA-11828)
 * Allow STCS-in-L0 compactions to reduce scope with LCS (CASSANDRA-12040)
 * cannot use cql since upgrading python to 2.7.11+ (CASSANDRA-11850)
 * Fix filtering on clustering columns when 2i is used (CASSANDRA-11907)
 * Avoid stalling paxos when the paxos state expires (CASSANDRA-12043)
 * Remove finished incoming streaming connections from MessagingService (CASSANDRA-11854)
 * Don't try to get sstables for non-repairing column families (CASSANDRA-12077)
 * Avoid marking too many sstables as repaired (CASSANDRA-11696)
 * Prevent select statements with clustering key > 64k (CASSANDRA-11882)
 * Fix clock skew corrupting other nodes with paxos (CASSANDRA-11991)
 * Remove distinction between non-existing static columns and existing but null in LWTs (CASSANDRA-9842)
 * Cache local ranges when calculating repair neighbors (CASSANDRA-11934)
 * Allow LWT operation on static column with only partition keys (CASSANDRA-10532)
 * Create interval tree over canonical sstables to avoid missing sstables during streaming (CASSANDRA-11886)
 * cqlsh COPY FROM: shutdown parent cluster after forking, to avoid corrupting SSL connections (CASSANDRA-11749)


3.7
 * Support multiple folders for user defined compaction tasks (CASSANDRA-11765)
 * Fix race in CompactionStrategyManager's pause/resume (CASSANDRA-11922)
Merged from 3.0:
 * Fix legacy serialization of Thrift-generated non-compound range tombstones
   when communicating with 2.x nodes (CASSANDRA-11930)
 * Fix Directories instantiations where CFS.initialDirectories should be used (CASSANDRA-11849)
 * Avoid referencing DatabaseDescriptor in AbstractType (CASSANDRA-11912)
 * Don't use static dataDirectories field in Directories instances (CASSANDRA-11647)
 * Fix sstables not being protected from removal during index build (CASSANDRA-11905)
 * cqlsh: Suppress stack trace from Read/WriteFailures (CASSANDRA-11032)
 * Remove unneeded code to repair index summaries that have
   been improperly down-sampled (CASSANDRA-11127)
 * Avoid WriteTimeoutExceptions during commit log replay due to materialized
   view lock contention (CASSANDRA-11891)
 * Prevent OOM failures on SSTable corruption, improve tests for corruption detection (CASSANDRA-9530)
 * Use CFS.initialDirectories when clearing snapshots (CASSANDRA-11705)
 * Allow compaction strategies to disable early open (CASSANDRA-11754)
 * Refactor Materialized View code (CASSANDRA-11475)
 * Update Java Driver (CASSANDRA-11615)
Merged from 2.2:
 * Persist local metadata earlier in startup sequence (CASSANDRA-11742)
 * cqlsh: fix tab completion for case-sensitive identifiers (CASSANDRA-11664)
 * Avoid showing estimated key as -1 in tablestats (CASSANDRA-11587)
 * Fix possible race condition in CommitLog.recover (CASSANDRA-11743)
 * Enable client encryption in sstableloader with cli options (CASSANDRA-11708)
 * Possible memory leak in NIODataInputStream (CASSANDRA-11867)
 * Add seconds to cqlsh tracing session duration (CASSANDRA-11753)
 * Fix commit log replay after out-of-order flush completion (CASSANDRA-9669)
 * Prohibit Reversed Counter type as part of the PK (CASSANDRA-9395)
 * cqlsh: correctly handle non-ascii chars in error messages (CASSANDRA-11626)
Merged from 2.1:
 * Run CommitLog tests with different compression settings (CASSANDRA-9039)
 * cqlsh: apply current keyspace to source command (CASSANDRA-11152)
 * Clear out parent repair session if repair coordinator dies (CASSANDRA-11824)
 * Set default streaming_socket_timeout_in_ms to 24 hours (CASSANDRA-11840)
 * Do not consider local node a valid source during replace (CASSANDRA-11848)
 * Add message dropped tasks to nodetool netstats (CASSANDRA-11855)
 * Avoid holding SSTableReaders for duration of incremental repair (CASSANDRA-11739)


3.6
 * Correctly migrate schema for frozen UDTs during 2.x -> 3.x upgrades
   (does not affect any released versions) (CASSANDRA-11613)
 * Allow server startup if JMX is configured directly (CASSANDRA-11725)
 * Prevent direct memory OOM on buffer pool allocations (CASSANDRA-11710)
 * Enhanced Compaction Logging (CASSANDRA-10805)
 * Make prepared statement cache size configurable (CASSANDRA-11555)
 * Integrated JMX authentication and authorization (CASSANDRA-10091)
 * Add units to stress ouput (CASSANDRA-11352)
 * Fix PER PARTITION LIMIT for single and multi partitions queries (CASSANDRA-11603)
 * Add uncompressed chunk cache for RandomAccessReader (CASSANDRA-5863)
 * Clarify ClusteringPrefix hierarchy (CASSANDRA-11213)
 * Always perform collision check before joining ring (CASSANDRA-10134)
 * SSTableWriter output discrepancy (CASSANDRA-11646)
 * Fix potential timeout in NativeTransportService.testConcurrentDestroys (CASSANDRA-10756)
 * Support large partitions on the 3.0 sstable format (CASSANDRA-11206,11763)
 * Add support to rebuild from specific range (CASSANDRA-10406)
 * Optimize the overlapping lookup by calculating all the
   bounds in advance (CASSANDRA-11571)
 * Support json/yaml output in nodetool tablestats (CASSANDRA-5977)
 * (stress) Add datacenter option to -node options (CASSANDRA-11591)
 * Fix handling of empty slices (CASSANDRA-11513)
 * Make number of cores used by cqlsh COPY visible to testing code (CASSANDRA-11437)
 * Allow filtering on clustering columns for queries without secondary indexes (CASSANDRA-11310)
 * Refactor Restriction hierarchy (CASSANDRA-11354)
 * Eliminate allocations in R/W path (CASSANDRA-11421)
 * Update Netty to 4.0.36 (CASSANDRA-11567)
 * Fix PER PARTITION LIMIT for queries requiring post-query ordering (CASSANDRA-11556)
 * Allow instantiation of UDTs and tuples in UDFs (CASSANDRA-10818)
 * Support UDT in CQLSSTableWriter (CASSANDRA-10624)
 * Support for non-frozen user-defined types, updating
   individual fields of user-defined types (CASSANDRA-7423)
 * Make LZ4 compression level configurable (CASSANDRA-11051)
 * Allow per-partition LIMIT clause in CQL (CASSANDRA-7017)
 * Make custom filtering more extensible with UserExpression (CASSANDRA-11295)
 * Improve field-checking and error reporting in cassandra.yaml (CASSANDRA-10649)
 * Print CAS stats in nodetool proxyhistograms (CASSANDRA-11507)
 * More user friendly error when providing an invalid token to nodetool (CASSANDRA-9348)
 * Add static column support to SASI index (CASSANDRA-11183)
 * Support EQ/PREFIX queries in SASI CONTAINS mode without tokenization (CASSANDRA-11434)
 * Support LIKE operator in prepared statements (CASSANDRA-11456)
 * Add a command to see if a Materialized View has finished building (CASSANDRA-9967)
 * Log endpoint and port associated with streaming operation (CASSANDRA-8777)
 * Print sensible units for all log messages (CASSANDRA-9692)
 * Upgrade Netty to version 4.0.34 (CASSANDRA-11096)
 * Break the CQL grammar into separate Parser and Lexer (CASSANDRA-11372)
 * Compress only inter-dc traffic by default (CASSANDRA-8888)
 * Add metrics to track write amplification (CASSANDRA-11420)
 * cassandra-stress: cannot handle "value-less" tables (CASSANDRA-7739)
 * Add/drop multiple columns in one ALTER TABLE statement (CASSANDRA-10411)
 * Add require_endpoint_verification opt for internode encryption (CASSANDRA-9220)
 * Add auto import java.util for UDF code block (CASSANDRA-11392)
 * Add --hex-format option to nodetool getsstables (CASSANDRA-11337)
 * sstablemetadata should print sstable min/max token (CASSANDRA-7159)
 * Do not wrap CassandraException in TriggerExecutor (CASSANDRA-9421)
 * COPY TO should have higher double precision (CASSANDRA-11255)
 * Stress should exit with non-zero status after failure (CASSANDRA-10340)
 * Add client to cqlsh SHOW_SESSION (CASSANDRA-8958)
 * Fix nodetool tablestats keyspace level metrics (CASSANDRA-11226)
 * Store repair options in parent_repair_history (CASSANDRA-11244)
 * Print current leveling in sstableofflinerelevel (CASSANDRA-9588)
 * Change repair message for keyspaces with RF 1 (CASSANDRA-11203)
 * Remove hard-coded SSL cipher suites and protocols (CASSANDRA-10508)
 * Improve concurrency in CompactionStrategyManager (CASSANDRA-10099)
 * (cqlsh) interpret CQL type for formatting blobs (CASSANDRA-11274)
 * Refuse to start and print txn log information in case of disk
   corruption (CASSANDRA-10112)
 * Resolve some eclipse-warnings (CASSANDRA-11086)
 * (cqlsh) Show static columns in a different color (CASSANDRA-11059)
 * Allow to remove TTLs on table with default_time_to_live (CASSANDRA-11207)
Merged from 3.0:
 * Disallow creating view with a static column (CASSANDRA-11602)
 * Reduce the amount of object allocations caused by the getFunctions methods (CASSANDRA-11593)
 * Potential error replaying commitlog with smallint/tinyint/date/time types (CASSANDRA-11618)
 * Fix queries with filtering on counter columns (CASSANDRA-11629)
 * Improve tombstone printing in sstabledump (CASSANDRA-11655)
 * Fix paging for range queries where all clustering columns are specified (CASSANDRA-11669)
 * Don't require HEAP_NEW_SIZE to be set when using G1 (CASSANDRA-11600)
 * Fix sstabledump not showing cells after tombstone marker (CASSANDRA-11654)
 * Ignore all LocalStrategy keyspaces for streaming and other related
   operations (CASSANDRA-11627)
 * Ensure columnfilter covers indexed columns for thrift 2i queries (CASSANDRA-11523)
 * Only open one sstable scanner per sstable (CASSANDRA-11412)
 * Option to specify ProtocolVersion in cassandra-stress (CASSANDRA-11410)
 * ArithmeticException in avgFunctionForDecimal (CASSANDRA-11485)
 * LogAwareFileLister should only use OLD sstable files in current folder to determine disk consistency (CASSANDRA-11470)
 * Notify indexers of expired rows during compaction (CASSANDRA-11329)
 * Properly respond with ProtocolError when a v1/v2 native protocol
   header is received (CASSANDRA-11464)
 * Validate that num_tokens and initial_token are consistent with one another (CASSANDRA-10120)
Merged from 2.2:
 * Exit JVM if JMX server fails to startup (CASSANDRA-11540)
 * Produce a heap dump when exiting on OOM (CASSANDRA-9861)
 * Restore ability to filter on clustering columns when using a 2i (CASSANDRA-11510)
 * JSON datetime formatting needs timezone (CASSANDRA-11137)
 * Fix is_dense recalculation for Thrift-updated tables (CASSANDRA-11502)
 * Remove unnescessary file existence check during anticompaction (CASSANDRA-11660)
 * Add missing files to debian packages (CASSANDRA-11642)
 * Avoid calling Iterables::concat in loops during ModificationStatement::getFunctions (CASSANDRA-11621)
 * cqlsh: COPY FROM should use regular inserts for single statement batches and
   report errors correctly if workers processes crash on initialization (CASSANDRA-11474)
 * Always close cluster with connection in CqlRecordWriter (CASSANDRA-11553)
 * Allow only DISTINCT queries with partition keys restrictions (CASSANDRA-11339)
 * CqlConfigHelper no longer requires both a keystore and truststore to work (CASSANDRA-11532)
 * Make deprecated repair methods backward-compatible with previous notification service (CASSANDRA-11430)
 * IncomingStreamingConnection version check message wrong (CASSANDRA-11462)
Merged from 2.1:
 * Support mlockall on IBM POWER arch (CASSANDRA-11576)
 * Add option to disable use of severity in DynamicEndpointSnitch (CASSANDRA-11737)
 * cqlsh COPY FROM fails for null values with non-prepared statements (CASSANDRA-11631)
 * Make cython optional in pylib/setup.py (CASSANDRA-11630)
 * Change order of directory searching for cassandra.in.sh to favor local one (CASSANDRA-11628)
 * cqlsh COPY FROM fails with []{} chars in UDT/tuple fields/values (CASSANDRA-11633)
 * clqsh: COPY FROM throws TypeError with Cython extensions enabled (CASSANDRA-11574)
 * cqlsh: COPY FROM ignores NULL values in conversion (CASSANDRA-11549)
 * Validate levels when building LeveledScanner to avoid overlaps with orphaned sstables (CASSANDRA-9935)


3.5
 * StaticTokenTreeBuilder should respect posibility of duplicate tokens (CASSANDRA-11525)
 * Correctly fix potential assertion error during compaction (CASSANDRA-11353)
 * Avoid index segment stitching in RAM which lead to OOM on big SSTable files (CASSANDRA-11383)
 * Fix clustering and row filters for LIKE queries on clustering columns (CASSANDRA-11397)
Merged from 3.0:
 * Fix rare NPE on schema upgrade from 2.x to 3.x (CASSANDRA-10943)
 * Improve backoff policy for cqlsh COPY FROM (CASSANDRA-11320)
 * Improve IF NOT EXISTS check in CREATE INDEX (CASSANDRA-11131)
 * Upgrade ohc to 0.4.3
 * Enable SO_REUSEADDR for JMX RMI server sockets (CASSANDRA-11093)
 * Allocate merkletrees with the correct size (CASSANDRA-11390)
 * Support streaming pre-3.0 sstables (CASSANDRA-10990)
 * Add backpressure to compressed or encrypted commit log (CASSANDRA-10971)
 * SSTableExport supports secondary index tables (CASSANDRA-11330)
 * Fix sstabledump to include missing info in debug output (CASSANDRA-11321)
 * Establish and implement canonical bulk reading workload(s) (CASSANDRA-10331)
 * Fix paging for IN queries on tables without clustering columns (CASSANDRA-11208)
 * Remove recursive call from CompositesSearcher (CASSANDRA-11304)
 * Fix filtering on non-primary key columns for queries without index (CASSANDRA-6377)
 * Fix sstableloader fail when using materialized view (CASSANDRA-11275)
Merged from 2.2:
 * DatabaseDescriptor should log stacktrace in case of Eception during seed provider creation (CASSANDRA-11312)
 * Use canonical path for directory in SSTable descriptor (CASSANDRA-10587)
 * Add cassandra-stress keystore option (CASSANDRA-9325)
 * Dont mark sstables as repairing with sub range repairs (CASSANDRA-11451)
 * Notify when sstables change after cancelling compaction (CASSANDRA-11373)
 * cqlsh: COPY FROM should check that explicit column names are valid (CASSANDRA-11333)
 * Add -Dcassandra.start_gossip startup option (CASSANDRA-10809)
 * Fix UTF8Validator.validate() for modified UTF-8 (CASSANDRA-10748)
 * Clarify that now() function is calculated on the coordinator node in CQL documentation (CASSANDRA-10900)
 * Fix bloom filter sizing with LCS (CASSANDRA-11344)
 * (cqlsh) Fix error when result is 0 rows with EXPAND ON (CASSANDRA-11092)
 * Add missing newline at end of bin/cqlsh (CASSANDRA-11325)
 * Unresolved hostname leads to replace being ignored (CASSANDRA-11210)
 * Only log yaml config once, at startup (CASSANDRA-11217)
 * Reference leak with parallel repairs on the same table (CASSANDRA-11215)
Merged from 2.1:
 * Add a -j parameter to scrub/cleanup/upgradesstables to state how
   many threads to use (CASSANDRA-11179)
 * COPY FROM on large datasets: fix progress report and debug performance (CASSANDRA-11053)
 * InvalidateKeys should have a weak ref to key cache (CASSANDRA-11176)


3.4
 * (cqlsh) add cqlshrc option to always connect using ssl (CASSANDRA-10458)
 * Cleanup a few resource warnings (CASSANDRA-11085)
 * Allow custom tracing implementations (CASSANDRA-10392)
 * Extract LoaderOptions to be able to be used from outside (CASSANDRA-10637)
 * fix OnDiskIndexTest to properly treat empty ranges (CASSANDRA-11205)
 * fix TrackerTest to handle new notifications (CASSANDRA-11178)
 * add SASI validation for partitioner and complex columns (CASSANDRA-11169)
 * Add caching of encrypted credentials in PasswordAuthenticator (CASSANDRA-7715)
 * fix SASI memtable switching on flush (CASSANDRA-11159)
 * Remove duplicate offline compaction tracking (CASSANDRA-11148)
 * fix EQ semantics of analyzed SASI indexes (CASSANDRA-11130)
 * Support long name output for nodetool commands (CASSANDRA-7950)
 * Encrypted hints (CASSANDRA-11040)
 * SASI index options validation (CASSANDRA-11136)
 * Optimize disk seek using min/max column name meta data when the LIMIT clause is used
   (CASSANDRA-8180)
 * Add LIKE support to CQL3 (CASSANDRA-11067)
 * Generic Java UDF types (CASSANDRA-10819)
 * cqlsh: Include sub-second precision in timestamps by default (CASSANDRA-10428)
 * Set javac encoding to utf-8 (CASSANDRA-11077)
 * Integrate SASI index into Cassandra (CASSANDRA-10661)
 * Add --skip-flush option to nodetool snapshot
 * Skip values for non-queried columns (CASSANDRA-10657)
 * Add support for secondary indexes on static columns (CASSANDRA-8103)
 * CommitLogUpgradeTestMaker creates broken commit logs (CASSANDRA-11051)
 * Add metric for number of dropped mutations (CASSANDRA-10866)
 * Simplify row cache invalidation code (CASSANDRA-10396)
 * Support user-defined compaction through nodetool (CASSANDRA-10660)
 * Stripe view locks by key and table ID to reduce contention (CASSANDRA-10981)
 * Add nodetool gettimeout and settimeout commands (CASSANDRA-10953)
 * Add 3.0 metadata to sstablemetadata output (CASSANDRA-10838)
Merged from 3.0:
 * MV should only query complex columns included in the view (CASSANDRA-11069)
 * Failed aggregate creation breaks server permanently (CASSANDRA-11064)
 * Add sstabledump tool (CASSANDRA-7464)
 * Introduce backpressure for hints (CASSANDRA-10972)
 * Fix ClusteringPrefix not being able to read tombstone range boundaries (CASSANDRA-11158)
 * Prevent logging in sandboxed state (CASSANDRA-11033)
 * Disallow drop/alter operations of UDTs used by UDAs (CASSANDRA-10721)
 * Add query time validation method on Index (CASSANDRA-11043)
 * Avoid potential AssertionError in mixed version cluster (CASSANDRA-11128)
 * Properly handle hinted handoff after topology changes (CASSANDRA-5902)
 * AssertionError when listing sstable files on inconsistent disk state (CASSANDRA-11156)
 * Fix wrong rack counting and invalid conditions check for TokenAllocation
   (CASSANDRA-11139)
 * Avoid creating empty hint files (CASSANDRA-11090)
 * Fix leak detection strong reference loop using weak reference (CASSANDRA-11120)
 * Configurie BatchlogManager to stop delayed tasks on shutdown (CASSANDRA-11062)
 * Hadoop integration is incompatible with Cassandra Driver 3.0.0 (CASSANDRA-11001)
 * Add dropped_columns to the list of schema table so it gets handled
   properly (CASSANDRA-11050)
 * Fix NPE when using forceRepairRangeAsync without DC (CASSANDRA-11239)
Merged from 2.2:
 * Preserve order for preferred SSL cipher suites (CASSANDRA-11164)
 * Range.compareTo() violates the contract of Comparable (CASSANDRA-11216)
 * Avoid NPE when serializing ErrorMessage with null message (CASSANDRA-11167)
 * Replacing an aggregate with a new version doesn't reset INITCOND (CASSANDRA-10840)
 * (cqlsh) cqlsh cannot be called through symlink (CASSANDRA-11037)
 * fix ohc and java-driver pom dependencies in build.xml (CASSANDRA-10793)
 * Protect from keyspace dropped during repair (CASSANDRA-11065)
 * Handle adding fields to a UDT in SELECT JSON and toJson() (CASSANDRA-11146)
 * Better error message for cleanup (CASSANDRA-10991)
 * cqlsh pg-style-strings broken if line ends with ';' (CASSANDRA-11123)
 * Always persist upsampled index summaries (CASSANDRA-10512)
 * (cqlsh) Fix inconsistent auto-complete (CASSANDRA-10733)
 * Make SELECT JSON and toJson() threadsafe (CASSANDRA-11048)
 * Fix SELECT on tuple relations for mixed ASC/DESC clustering order (CASSANDRA-7281)
 * Use cloned TokenMetadata in size estimates to avoid race against membership check
   (CASSANDRA-10736)
 * (cqlsh) Support utf-8/cp65001 encoding on Windows (CASSANDRA-11030)
 * Fix paging on DISTINCT queries repeats result when first row in partition changes
   (CASSANDRA-10010)
 * (cqlsh) Support timezone conversion using pytz (CASSANDRA-10397)
 * cqlsh: change default encoding to UTF-8 (CASSANDRA-11124)
Merged from 2.1:
 * Checking if an unlogged batch is local is inefficient (CASSANDRA-11529)
 * Fix out-of-space error treatment in memtable flushing (CASSANDRA-11448).
 * Don't do defragmentation if reading from repaired sstables (CASSANDRA-10342)
 * Fix streaming_socket_timeout_in_ms not enforced (CASSANDRA-11286)
 * Avoid dropping message too quickly due to missing unit conversion (CASSANDRA-11302)
 * Don't remove FailureDetector history on removeEndpoint (CASSANDRA-10371)
 * Only notify if repair status changed (CASSANDRA-11172)
 * Use logback setting for 'cassandra -v' command (CASSANDRA-10767)
 * Fix sstableloader to unthrottle streaming by default (CASSANDRA-9714)
 * Fix incorrect warning in 'nodetool status' (CASSANDRA-10176)
 * Properly release sstable ref when doing offline scrub (CASSANDRA-10697)
 * Improve nodetool status performance for large cluster (CASSANDRA-7238)
 * Gossiper#isEnabled is not thread safe (CASSANDRA-11116)
 * Avoid major compaction mixing repaired and unrepaired sstables in DTCS (CASSANDRA-11113)
 * Make it clear what DTCS timestamp_resolution is used for (CASSANDRA-11041)
 * (cqlsh) Display milliseconds when datetime overflows (CASSANDRA-10625)


3.3
 * Avoid infinite loop if owned range is smaller than number of
   data dirs (CASSANDRA-11034)
 * Avoid bootstrap hanging when existing nodes have no data to stream (CASSANDRA-11010)
Merged from 3.0:
 * Remove double initialization of newly added tables (CASSANDRA-11027)
 * Filter keys searcher results by target range (CASSANDRA-11104)
 * Fix deserialization of legacy read commands (CASSANDRA-11087)
 * Fix incorrect computation of deletion time in sstable metadata (CASSANDRA-11102)
 * Avoid memory leak when collecting sstable metadata (CASSANDRA-11026)
 * Mutations do not block for completion under view lock contention (CASSANDRA-10779)
 * Invalidate legacy schema tables when unloading them (CASSANDRA-11071)
 * (cqlsh) handle INSERT and UPDATE statements with LWT conditions correctly
   (CASSANDRA-11003)
 * Fix DISTINCT queries in mixed version clusters (CASSANDRA-10762)
 * Migrate build status for indexes along with legacy schema (CASSANDRA-11046)
 * Ensure SSTables for legacy KEYS indexes can be read (CASSANDRA-11045)
 * Added support for IBM zSystems architecture (CASSANDRA-11054)
 * Update CQL documentation (CASSANDRA-10899)
 * Check the column name, not cell name, for dropped columns when reading
   legacy sstables (CASSANDRA-11018)
 * Don't attempt to index clustering values of static rows (CASSANDRA-11021)
 * Remove checksum files after replaying hints (CASSANDRA-10947)
 * Support passing base table metadata to custom 2i validation (CASSANDRA-10924)
 * Ensure stale index entries are purged during reads (CASSANDRA-11013)
 * (cqlsh) Also apply --connect-timeout to control connection
   timeout (CASSANDRA-10959)
 * Fix AssertionError when removing from list using UPDATE (CASSANDRA-10954)
 * Fix UnsupportedOperationException when reading old sstable with range
   tombstone (CASSANDRA-10743)
 * MV should use the maximum timestamp of the primary key (CASSANDRA-10910)
 * Fix potential assertion error during compaction (CASSANDRA-10944)
Merged from 2.2:
 * maxPurgeableTimestamp needs to check memtables too (CASSANDRA-9949)
 * Apply change to compaction throughput in real time (CASSANDRA-10025)
 * (cqlsh) encode input correctly when saving history
 * Fix potential NPE on ORDER BY queries with IN (CASSANDRA-10955)
 * Start L0 STCS-compactions even if there is a L0 -> L1 compaction
   going (CASSANDRA-10979)
 * Make UUID LSB unique per process (CASSANDRA-7925)
 * Avoid NPE when performing sstable tasks (scrub etc.) (CASSANDRA-10980)
 * Make sure client gets tombstone overwhelmed warning (CASSANDRA-9465)
 * Fix error streaming section more than 2GB (CASSANDRA-10961)
 * Histogram buckets exposed in jmx are sorted incorrectly (CASSANDRA-10975)
 * Enable GC logging by default (CASSANDRA-10140)
 * Optimize pending range computation (CASSANDRA-9258)
 * Skip commit log and saved cache directories in SSTable version startup check (CASSANDRA-10902)
 * drop/alter user should be case sensitive (CASSANDRA-10817)
Merged from 2.1:
 * test_bulk_round_trip_blogposts is failing occasionally (CASSANDRA-10938)
 * Fix isJoined return true only after becoming cluster member (CASANDRA-11007)
 * Fix bad gossip generation seen in long-running clusters (CASSANDRA-10969)
 * Avoid NPE when incremental repair fails (CASSANDRA-10909)
 * Unmark sstables compacting once they are done in cleanup/scrub/upgradesstables (CASSANDRA-10829)
 * Allow simultaneous bootstrapping with strict consistency when no vnodes are used (CASSANDRA-11005)
 * Log a message when major compaction does not result in a single file (CASSANDRA-10847)
 * (cqlsh) fix cqlsh_copy_tests when vnodes are disabled (CASSANDRA-10997)
 * (cqlsh) Add request timeout option to cqlsh (CASSANDRA-10686)
 * Avoid AssertionError while submitting hint with LWT (CASSANDRA-10477)
 * If CompactionMetadata is not in stats file, use index summary instead (CASSANDRA-10676)
 * Retry sending gossip syn multiple times during shadow round (CASSANDRA-8072)
 * Fix pending range calculation during moves (CASSANDRA-10887)
 * Sane default (200Mbps) for inter-DC streaming througput (CASSANDRA-8708)



3.2
 * Make sure tokens don't exist in several data directories (CASSANDRA-6696)
 * Add requireAuthorization method to IAuthorizer (CASSANDRA-10852)
 * Move static JVM options to conf/jvm.options file (CASSANDRA-10494)
 * Fix CassandraVersion to accept x.y version string (CASSANDRA-10931)
 * Add forceUserDefinedCleanup to allow more flexible cleanup (CASSANDRA-10708)
 * (cqlsh) allow setting TTL with COPY (CASSANDRA-9494)
 * Fix counting of received sstables in streaming (CASSANDRA-10949)
 * Implement hints compression (CASSANDRA-9428)
 * Fix potential assertion error when reading static columns (CASSANDRA-10903)
 * Fix EstimatedHistogram creation in nodetool tablehistograms (CASSANDRA-10859)
 * Establish bootstrap stream sessions sequentially (CASSANDRA-6992)
 * Sort compactionhistory output by timestamp (CASSANDRA-10464)
 * More efficient BTree removal (CASSANDRA-9991)
 * Make tablehistograms accept the same syntax as tablestats (CASSANDRA-10149)
 * Group pending compactions based on table (CASSANDRA-10718)
 * Add compressor name in sstablemetadata output (CASSANDRA-9879)
 * Fix type casting for counter columns (CASSANDRA-10824)
 * Prevent running Cassandra as root (CASSANDRA-8142)
 * bound maximum in-flight commit log replay mutation bytes to 64 megabytes (CASSANDRA-8639)
 * Normalize all scripts (CASSANDRA-10679)
 * Make compression ratio much more accurate (CASSANDRA-10225)
 * Optimize building of Clustering object when only one is created (CASSANDRA-10409)
 * Make index building pluggable (CASSANDRA-10681)
 * Add sstable flush observer (CASSANDRA-10678)
 * Improve NTS endpoints calculation (CASSANDRA-10200)
 * Improve performance of the folderSize function (CASSANDRA-10677)
 * Add support for type casting in selection clause (CASSANDRA-10310)
 * Added graphing option to cassandra-stress (CASSANDRA-7918)
 * Abort in-progress queries that time out (CASSANDRA-7392)
 * Add transparent data encryption core classes (CASSANDRA-9945)
Merged from 3.0:
 * Better handling of SSL connection errors inter-node (CASSANDRA-10816)
 * Avoid NoSuchElementException when executing empty batch (CASSANDRA-10711)
 * Avoid building PartitionUpdate in toString (CASSANDRA-10897)
 * Reduce heap spent when receiving many SSTables (CASSANDRA-10797)
 * Add back support for 3rd party auth providers to bulk loader (CASSANDRA-10873)
 * Eliminate the dependency on jgrapht for UDT resolution (CASSANDRA-10653)
 * (Hadoop) Close Clusters and Sessions in Hadoop Input/Output classes (CASSANDRA-10837)
 * Fix sstableloader not working with upper case keyspace name (CASSANDRA-10806)
Merged from 2.2:
 * jemalloc detection fails due to quoting issues in regexv (CASSANDRA-10946)
 * (cqlsh) show correct column names for empty result sets (CASSANDRA-9813)
 * Add new types to Stress (CASSANDRA-9556)
 * Add property to allow listening on broadcast interface (CASSANDRA-9748)
Merged from 2.1:
 * Match cassandra-loader options in COPY FROM (CASSANDRA-9303)
 * Fix binding to any address in CqlBulkRecordWriter (CASSANDRA-9309)
 * cqlsh fails to decode utf-8 characters for text typed columns (CASSANDRA-10875)
 * Log error when stream session fails (CASSANDRA-9294)
 * Fix bugs in commit log archiving startup behavior (CASSANDRA-10593)
 * (cqlsh) further optimise COPY FROM (CASSANDRA-9302)
 * Allow CREATE TABLE WITH ID (CASSANDRA-9179)
 * Make Stress compiles within eclipse (CASSANDRA-10807)
 * Cassandra Daemon should print JVM arguments (CASSANDRA-10764)
 * Allow cancellation of index summary redistribution (CASSANDRA-8805)


3.1.1
Merged from 3.0:
  * Fix upgrade data loss due to range tombstone deleting more data than then should
    (CASSANDRA-10822)


3.1
Merged from 3.0:
 * Avoid MV race during node decommission (CASSANDRA-10674)
 * Disable reloading of GossipingPropertyFileSnitch (CASSANDRA-9474)
 * Handle single-column deletions correction in materialized views
   when the column is part of the view primary key (CASSANDRA-10796)
 * Fix issue with datadir migration on upgrade (CASSANDRA-10788)
 * Fix bug with range tombstones on reverse queries and test coverage for
   AbstractBTreePartition (CASSANDRA-10059)
 * Remove 64k limit on collection elements (CASSANDRA-10374)
 * Remove unclear Indexer.indexes() method (CASSANDRA-10690)
 * Fix NPE on stream read error (CASSANDRA-10771)
 * Normalize cqlsh DESC output (CASSANDRA-10431)
 * Rejects partition range deletions when columns are specified (CASSANDRA-10739)
 * Fix error when saving cached key for old format sstable (CASSANDRA-10778)
 * Invalidate prepared statements on DROP INDEX (CASSANDRA-10758)
 * Fix SELECT statement with IN restrictions on partition key,
   ORDER BY and LIMIT (CASSANDRA-10729)
 * Improve stress performance over 1k threads (CASSANDRA-7217)
 * Wait for migration responses to complete before bootstrapping (CASSANDRA-10731)
 * Unable to create a function with argument of type Inet (CASSANDRA-10741)
 * Fix backward incompatibiliy in CqlInputFormat (CASSANDRA-10717)
 * Correctly preserve deletion info on updated rows when notifying indexers
   of single-row deletions (CASSANDRA-10694)
 * Notify indexers of partition delete during cleanup (CASSANDRA-10685)
 * Keep the file open in trySkipCache (CASSANDRA-10669)
 * Updated trigger example (CASSANDRA-10257)
Merged from 2.2:
 * Verify tables in pseudo-system keyspaces at startup (CASSANDRA-10761)
 * Fix IllegalArgumentException in DataOutputBuffer.reallocate for large buffers (CASSANDRA-10592)
 * Show CQL help in cqlsh in web browser (CASSANDRA-7225)
 * Serialize on disk the proper SSTable compression ratio (CASSANDRA-10775)
 * Reject index queries while the index is building (CASSANDRA-8505)
 * CQL.textile syntax incorrectly includes optional keyspace for aggregate SFUNC and FINALFUNC (CASSANDRA-10747)
 * Fix JSON update with prepared statements (CASSANDRA-10631)
 * Don't do anticompaction after subrange repair (CASSANDRA-10422)
 * Fix SimpleDateType type compatibility (CASSANDRA-10027)
 * (Hadoop) fix splits calculation (CASSANDRA-10640)
 * (Hadoop) ensure that Cluster instances are always closed (CASSANDRA-10058)
Merged from 2.1:
 * Fix Stress profile parsing on Windows (CASSANDRA-10808)
 * Fix incremental repair hang when replica is down (CASSANDRA-10288)
 * Optimize the way we check if a token is repaired in anticompaction (CASSANDRA-10768)
 * Add proper error handling to stream receiver (CASSANDRA-10774)
 * Warn or fail when changing cluster topology live (CASSANDRA-10243)
 * Status command in debian/ubuntu init script doesn't work (CASSANDRA-10213)
 * Some DROP ... IF EXISTS incorrectly result in exceptions on non-existing KS (CASSANDRA-10658)
 * DeletionTime.compareTo wrong in rare cases (CASSANDRA-10749)
 * Force encoding when computing statement ids (CASSANDRA-10755)
 * Properly reject counters as map keys (CASSANDRA-10760)
 * Fix the sstable-needs-cleanup check (CASSANDRA-10740)
 * (cqlsh) Print column names before COPY operation (CASSANDRA-8935)
 * Fix CompressedInputStream for proper cleanup (CASSANDRA-10012)
 * (cqlsh) Support counters in COPY commands (CASSANDRA-9043)
 * Try next replica if not possible to connect to primary replica on
   ColumnFamilyRecordReader (CASSANDRA-2388)
 * Limit window size in DTCS (CASSANDRA-10280)
 * sstableloader does not use MAX_HEAP_SIZE env parameter (CASSANDRA-10188)
 * (cqlsh) Improve COPY TO performance and error handling (CASSANDRA-9304)
 * Create compression chunk for sending file only (CASSANDRA-10680)
 * Forbid compact clustering column type changes in ALTER TABLE (CASSANDRA-8879)
 * Reject incremental repair with subrange repair (CASSANDRA-10422)
 * Add a nodetool command to refresh size_estimates (CASSANDRA-9579)
 * Invalidate cache after stream receive task is completed (CASSANDRA-10341)
 * Reject counter writes in CQLSSTableWriter (CASSANDRA-10258)
 * Remove superfluous COUNTER_MUTATION stage mapping (CASSANDRA-10605)


3.0
 * Fix AssertionError while flushing memtable due to materialized views
   incorrectly inserting empty rows (CASSANDRA-10614)
 * Store UDA initcond as CQL literal in the schema table, instead of a blob (CASSANDRA-10650)
 * Don't use -1 for the position of partition key in schema (CASSANDRA-10491)
 * Fix distinct queries in mixed version cluster (CASSANDRA-10573)
 * Skip sstable on clustering in names query (CASSANDRA-10571)
 * Remove value skipping as it breaks read-repair (CASSANDRA-10655)
 * Fix bootstrapping with MVs (CASSANDRA-10621)
 * Make sure EACH_QUORUM reads are using NTS (CASSANDRA-10584)
 * Fix MV replica filtering for non-NetworkTopologyStrategy (CASSANDRA-10634)
 * (Hadoop) fix CIF describeSplits() not handling 0 size estimates (CASSANDRA-10600)
 * Fix reading of legacy sstables (CASSANDRA-10590)
 * Use CQL type names in schema metadata tables (CASSANDRA-10365)
 * Guard batchlog replay against integer division by zero (CASSANDRA-9223)
 * Fix bug when adding a column to thrift with the same name than a primary key (CASSANDRA-10608)
 * Add client address argument to IAuthenticator::newSaslNegotiator (CASSANDRA-8068)
 * Fix implementation of LegacyLayout.LegacyBoundComparator (CASSANDRA-10602)
 * Don't use 'names query' read path for counters (CASSANDRA-10572)
 * Fix backward compatibility for counters (CASSANDRA-10470)
 * Remove memory_allocator paramter from cassandra.yaml (CASSANDRA-10581,10628)
 * Execute the metadata reload task of all registered indexes on CFS::reload (CASSANDRA-10604)
 * Fix thrift cas operations with defined columns (CASSANDRA-10576)
 * Fix PartitionUpdate.operationCount()for updates with static column operations (CASSANDRA-10606)
 * Fix thrift get() queries with defined columns (CASSANDRA-10586)
 * Fix marking of indexes as built and removed (CASSANDRA-10601)
 * Skip initialization of non-registered 2i instances, remove Index::getIndexName (CASSANDRA-10595)
 * Fix batches on multiple tables (CASSANDRA-10554)
 * Ensure compaction options are validated when updating KeyspaceMetadata (CASSANDRA-10569)
 * Flatten Iterator Transformation Hierarchy (CASSANDRA-9975)
 * Remove token generator (CASSANDRA-5261)
 * RolesCache should not be created for any authenticator that does not requireAuthentication (CASSANDRA-10562)
 * Fix LogTransaction checking only a single directory for files (CASSANDRA-10421)
 * Fix handling of range tombstones when reading old format sstables (CASSANDRA-10360)
 * Aggregate with Initial Condition fails with C* 3.0 (CASSANDRA-10367)
Merged from 2.2:
 * (cqlsh) show partial trace if incomplete after max_trace_wait (CASSANDRA-7645)
 * Use most up-to-date version of schema for system tables (CASSANDRA-10652)
 * Deprecate memory_allocator in cassandra.yaml (CASSANDRA-10581,10628)
 * Expose phi values from failure detector via JMX and tweak debug
   and trace logging (CASSANDRA-9526)
 * Fix IllegalArgumentException in DataOutputBuffer.reallocate for large buffers (CASSANDRA-10592)
Merged from 2.1:
 * Shutdown compaction in drain to prevent leak (CASSANDRA-10079)
 * (cqlsh) fix COPY using wrong variable name for time_format (CASSANDRA-10633)
 * Do not run SizeEstimatesRecorder if a node is not a member of the ring (CASSANDRA-9912)
 * Improve handling of dead nodes in gossip (CASSANDRA-10298)
 * Fix logback-tools.xml incorrectly configured for outputing to System.err
   (CASSANDRA-9937)
 * Fix streaming to catch exception so retry not fail (CASSANDRA-10557)
 * Add validation method to PerRowSecondaryIndex (CASSANDRA-10092)
 * Support encrypted and plain traffic on the same port (CASSANDRA-10559)
 * Do STCS in DTCS windows (CASSANDRA-10276)
 * Avoid repetition of JVM_OPTS in debian package (CASSANDRA-10251)
 * Fix potential NPE from handling result of SIM.highestSelectivityIndex (CASSANDRA-10550)
 * Fix paging issues with partitions containing only static columns data (CASSANDRA-10381)
 * Fix conditions on static columns (CASSANDRA-10264)
 * AssertionError: attempted to delete non-existing file CommitLog (CASSANDRA-10377)
 * Fix sorting for queries with an IN condition on partition key columns (CASSANDRA-10363)


3.0-rc2
 * Fix SELECT DISTINCT queries between 2.2.2 nodes and 3.0 nodes (CASSANDRA-10473)
 * Remove circular references in SegmentedFile (CASSANDRA-10543)
 * Ensure validation of indexed values only occurs once per-partition (CASSANDRA-10536)
 * Fix handling of static columns for range tombstones in thrift (CASSANDRA-10174)
 * Support empty ColumnFilter for backward compatility on empty IN (CASSANDRA-10471)
 * Remove Pig support (CASSANDRA-10542)
 * Fix LogFile throws Exception when assertion is disabled (CASSANDRA-10522)
 * Revert CASSANDRA-7486, make CMS default GC, move GC config to
   conf/jvm.options (CASSANDRA-10403)
 * Fix TeeingAppender causing some logs to be truncated/empty (CASSANDRA-10447)
 * Allow EACH_QUORUM for reads (CASSANDRA-9602)
 * Fix potential ClassCastException while upgrading (CASSANDRA-10468)
 * Fix NPE in MVs on update (CASSANDRA-10503)
 * Only include modified cell data in indexing deltas (CASSANDRA-10438)
 * Do not load keyspace when creating sstable writer (CASSANDRA-10443)
 * If node is not yet gossiping write all MV updates to batchlog only (CASSANDRA-10413)
 * Re-populate token metadata after commit log recovery (CASSANDRA-10293)
 * Provide additional metrics for materialized views (CASSANDRA-10323)
 * Flush system schema tables after local schema changes (CASSANDRA-10429)
Merged from 2.2:
 * Reduce contention getting instances of CompositeType (CASSANDRA-10433)
 * Fix the regression when using LIMIT with aggregates (CASSANDRA-10487)
 * Avoid NoClassDefFoundError during DataDescriptor initialization on windows (CASSANDRA-10412)
 * Preserve case of quoted Role & User names (CASSANDRA-10394)
 * cqlsh pg-style-strings broken (CASSANDRA-10484)
 * cqlsh prompt includes name of keyspace after failed `use` statement (CASSANDRA-10369)
Merged from 2.1:
 * (cqlsh) Distinguish negative and positive infinity in output (CASSANDRA-10523)
 * (cqlsh) allow custom time_format for COPY TO (CASSANDRA-8970)
 * Don't allow startup if the node's rack has changed (CASSANDRA-10242)
 * (cqlsh) show partial trace if incomplete after max_trace_wait (CASSANDRA-7645)
 * Allow LOCAL_JMX to be easily overridden (CASSANDRA-10275)
 * Mark nodes as dead even if they've already left (CASSANDRA-10205)


3.0.0-rc1
 * Fix mixed version read request compatibility for compact static tables
   (CASSANDRA-10373)
 * Fix paging of DISTINCT with static and IN (CASSANDRA-10354)
 * Allow MATERIALIZED VIEW's SELECT statement to restrict primary key
   columns (CASSANDRA-9664)
 * Move crc_check_chance out of compression options (CASSANDRA-9839)
 * Fix descending iteration past end of BTreeSearchIterator (CASSANDRA-10301)
 * Transfer hints to a different node on decommission (CASSANDRA-10198)
 * Check partition keys for CAS operations during stmt validation (CASSANDRA-10338)
 * Add custom query expressions to SELECT (CASSANDRA-10217)
 * Fix minor bugs in MV handling (CASSANDRA-10362)
 * Allow custom indexes with 0,1 or multiple target columns (CASSANDRA-10124)
 * Improve MV schema representation (CASSANDRA-9921)
 * Add flag to enable/disable coordinator batchlog for MV writes (CASSANDRA-10230)
 * Update cqlsh COPY for new internal driver serialization interface (CASSANDRA-10318)
 * Give index implementations more control over rebuild operations (CASSANDRA-10312)
 * Update index file format (CASSANDRA-10314)
 * Add "shadowable" row tombstones to deal with mv timestamp issues (CASSANDRA-10261)
 * CFS.loadNewSSTables() broken for pre-3.0 sstables
 * Cache selected index in read command to reduce lookups (CASSANDRA-10215)
 * Small optimizations of sstable index serialization (CASSANDRA-10232)
 * Support for both encrypted and unencrypted native transport connections (CASSANDRA-9590)
Merged from 2.2:
 * Configurable page size in cqlsh (CASSANDRA-9855)
 * Defer default role manager setup until all nodes are on 2.2+ (CASSANDRA-9761)
 * Handle missing RoleManager in config after upgrade to 2.2 (CASSANDRA-10209)
Merged from 2.1:
 * Bulk Loader API could not tolerate even node failure (CASSANDRA-10347)
 * Avoid misleading pushed notifications when multiple nodes
   share an rpc_address (CASSANDRA-10052)
 * Fix dropping undroppable when message queue is full (CASSANDRA-10113)
 * Fix potential ClassCastException during paging (CASSANDRA-10352)
 * Prevent ALTER TYPE from creating circular references (CASSANDRA-10339)
 * Fix cache handling of 2i and base tables (CASSANDRA-10155, 10359)
 * Fix NPE in nodetool compactionhistory (CASSANDRA-9758)
 * (Pig) support BulkOutputFormat as a URL parameter (CASSANDRA-7410)
 * BATCH statement is broken in cqlsh (CASSANDRA-10272)
 * (cqlsh) Make cqlsh PEP8 Compliant (CASSANDRA-10066)
 * (cqlsh) Fix error when starting cqlsh with --debug (CASSANDRA-10282)
 * Scrub, Cleanup and Upgrade do not unmark compacting until all operations
   have completed, regardless of the occurence of exceptions (CASSANDRA-10274)


3.0.0-beta2
 * Fix columns returned by AbstractBtreePartitions (CASSANDRA-10220)
 * Fix backward compatibility issue due to AbstractBounds serialization bug (CASSANDRA-9857)
 * Fix startup error when upgrading nodes (CASSANDRA-10136)
 * Base table PRIMARY KEY can be assumed to be NOT NULL in MV creation (CASSANDRA-10147)
 * Improve batchlog write patch (CASSANDRA-9673)
 * Re-apply MaterializedView updates on commitlog replay (CASSANDRA-10164)
 * Require AbstractType.isByteOrderComparable declaration in constructor (CASSANDRA-9901)
 * Avoid digest mismatch on upgrade to 3.0 (CASSANDRA-9554)
 * Fix Materialized View builder when adding multiple MVs (CASSANDRA-10156)
 * Choose better poolingOptions for protocol v4 in cassandra-stress (CASSANDRA-10182)
 * Fix LWW bug affecting Materialized Views (CASSANDRA-10197)
 * Ensures frozen sets and maps are always sorted (CASSANDRA-10162)
 * Don't deadlock when flushing CFS backed custom indexes (CASSANDRA-10181)
 * Fix double flushing of secondary index tables (CASSANDRA-10180)
 * Fix incorrect handling of range tombstones in thrift (CASSANDRA-10046)
 * Only use batchlog when paired materialized view replica is remote (CASSANDRA-10061)
 * Reuse TemporalRow when updating multiple MaterializedViews (CASSANDRA-10060)
 * Validate gc_grace_seconds for batchlog writes and MVs (CASSANDRA-9917)
 * Fix sstablerepairedset (CASSANDRA-10132)
Merged from 2.2:
 * Cancel transaction for sstables we wont redistribute index summary
   for (CASSANDRA-10270)
 * Retry snapshot deletion after compaction and gc on Windows (CASSANDRA-10222)
 * Fix failure to start with space in directory path on Windows (CASSANDRA-10239)
 * Fix repair hang when snapshot failed (CASSANDRA-10057)
 * Fall back to 1/4 commitlog volume for commitlog_total_space on small disks
   (CASSANDRA-10199)
Merged from 2.1:
 * Added configurable warning threshold for GC duration (CASSANDRA-8907)
 * Fix handling of streaming EOF (CASSANDRA-10206)
 * Only check KeyCache when it is enabled
 * Change streaming_socket_timeout_in_ms default to 1 hour (CASSANDRA-8611)
 * (cqlsh) update list of CQL keywords (CASSANDRA-9232)
 * Add nodetool gettraceprobability command (CASSANDRA-10234)
Merged from 2.0:
 * Fix rare race where older gossip states can be shadowed (CASSANDRA-10366)
 * Fix consolidating racks violating the RF contract (CASSANDRA-10238)
 * Disallow decommission when node is in drained state (CASSANDRA-8741)


2.2.1
 * Fix race during construction of commit log (CASSANDRA-10049)
 * Fix LeveledCompactionStrategyTest (CASSANDRA-9757)
 * Fix broken UnbufferedDataOutputStreamPlus.writeUTF (CASSANDRA-10203)
 * (cqlsh) default load-from-file encoding to utf-8 (CASSANDRA-9898)
 * Avoid returning Permission.NONE when failing to query users table (CASSANDRA-10168)
 * (cqlsh) add CLEAR command (CASSANDRA-10086)
 * Support string literals as Role names for compatibility (CASSANDRA-10135)
Merged from 2.1:
 * Only check KeyCache when it is enabled
 * Change streaming_socket_timeout_in_ms default to 1 hour (CASSANDRA-8611)
 * (cqlsh) update list of CQL keywords (CASSANDRA-9232)


3.0.0-beta1
 * Redesign secondary index API (CASSANDRA-9459, 7771, 9041)
 * Fix throwing ReadFailure instead of ReadTimeout on range queries (CASSANDRA-10125)
 * Rewrite hinted handoff (CASSANDRA-6230)
 * Fix query on static compact tables (CASSANDRA-10093)
 * Fix race during construction of commit log (CASSANDRA-10049)
 * Add option to only purge repaired tombstones (CASSANDRA-6434)
 * Change authorization handling for MVs (CASSANDRA-9927)
 * Add custom JMX enabled executor for UDF sandbox (CASSANDRA-10026)
 * Fix row deletion bug for Materialized Views (CASSANDRA-10014)
 * Support mixed-version clusters with Cassandra 2.1 and 2.2 (CASSANDRA-9704)
 * Fix multiple slices on RowSearchers (CASSANDRA-10002)
 * Fix bug in merging of collections (CASSANDRA-10001)
 * Optimize batchlog replay to avoid full scans (CASSANDRA-7237)
 * Repair improvements when using vnodes (CASSANDRA-5220)
 * Disable scripted UDFs by default (CASSANDRA-9889)
 * Bytecode inspection for Java-UDFs (CASSANDRA-9890)
 * Use byte to serialize MT hash length (CASSANDRA-9792)
 * Replace usage of Adler32 with CRC32 (CASSANDRA-8684)
 * Fix migration to new format from 2.1 SSTable (CASSANDRA-10006)
 * SequentialWriter should extend BufferedDataOutputStreamPlus (CASSANDRA-9500)
 * Use the same repairedAt timestamp within incremental repair session (CASSANDRA-9111)
Merged from 2.2:
 * Allow count(*) and count(1) to be use as normal aggregation (CASSANDRA-10114)
 * An NPE is thrown if the column name is unknown for an IN relation (CASSANDRA-10043)
 * Apply commit_failure_policy to more errors on startup (CASSANDRA-9749)
 * Fix histogram overflow exception (CASSANDRA-9973)
 * Route gossip messages over dedicated socket (CASSANDRA-9237)
 * Add checksum to saved cache files (CASSANDRA-9265)
 * Log warning when using an aggregate without partition key (CASSANDRA-9737)
Merged from 2.1:
 * (cqlsh) Allow encoding to be set through command line (CASSANDRA-10004)
 * Add new JMX methods to change local compaction strategy (CASSANDRA-9965)
 * Write hints for paxos commits (CASSANDRA-7342)
 * (cqlsh) Fix timestamps before 1970 on Windows, always
   use UTC for timestamp display (CASSANDRA-10000)
 * (cqlsh) Avoid overwriting new config file with old config
   when both exist (CASSANDRA-9777)
 * Release snapshot selfRef when doing snapshot repair (CASSANDRA-9998)
 * Cannot replace token does not exist - DN node removed as Fat Client (CASSANDRA-9871)
Merged from 2.0:
 * Don't cast expected bf size to an int (CASSANDRA-9959)
 * Make getFullyExpiredSSTables less expensive (CASSANDRA-9882)


3.0.0-alpha1
 * Implement proper sandboxing for UDFs (CASSANDRA-9402)
 * Simplify (and unify) cleanup of compaction leftovers (CASSANDRA-7066)
 * Allow extra schema definitions in cassandra-stress yaml (CASSANDRA-9850)
 * Metrics should use up to date nomenclature (CASSANDRA-9448)
 * Change CREATE/ALTER TABLE syntax for compression (CASSANDRA-8384)
 * Cleanup crc and adler code for java 8 (CASSANDRA-9650)
 * Storage engine refactor (CASSANDRA-8099, 9743, 9746, 9759, 9781, 9808, 9825,
   9848, 9705, 9859, 9867, 9874, 9828, 9801)
 * Update Guava to 18.0 (CASSANDRA-9653)
 * Bloom filter false positive ratio is not honoured (CASSANDRA-8413)
 * New option for cassandra-stress to leave a ratio of columns null (CASSANDRA-9522)
 * Change hinted_handoff_enabled yaml setting, JMX (CASSANDRA-9035)
 * Add algorithmic token allocation (CASSANDRA-7032)
 * Add nodetool command to replay batchlog (CASSANDRA-9547)
 * Make file buffer cache independent of paths being read (CASSANDRA-8897)
 * Remove deprecated legacy Hadoop code (CASSANDRA-9353)
 * Decommissioned nodes will not rejoin the cluster (CASSANDRA-8801)
 * Change gossip stabilization to use endpoit size (CASSANDRA-9401)
 * Change default garbage collector to G1 (CASSANDRA-7486)
 * Populate TokenMetadata early during startup (CASSANDRA-9317)
 * Undeprecate cache recentHitRate (CASSANDRA-6591)
 * Add support for selectively varint encoding fields (CASSANDRA-9499, 9865)
 * Materialized Views (CASSANDRA-6477)
Merged from 2.2:
 * Avoid grouping sstables for anticompaction with DTCS (CASSANDRA-9900)
 * UDF / UDA execution time in trace (CASSANDRA-9723)
 * Fix broken internode SSL (CASSANDRA-9884)
Merged from 2.1:
 * Add new JMX methods to change local compaction strategy (CASSANDRA-9965)
 * Fix handling of enable/disable autocompaction (CASSANDRA-9899)
 * Add consistency level to tracing ouput (CASSANDRA-9827)
 * Remove repair snapshot leftover on startup (CASSANDRA-7357)
 * Use random nodes for batch log when only 2 racks (CASSANDRA-8735)
 * Ensure atomicity inside thrift and stream session (CASSANDRA-7757)
 * Fix nodetool info error when the node is not joined (CASSANDRA-9031)
Merged from 2.0:
 * Log when messages are dropped due to cross_node_timeout (CASSANDRA-9793)
 * Don't track hotness when opening from snapshot for validation (CASSANDRA-9382)


2.2.0
 * Allow the selection of columns together with aggregates (CASSANDRA-9767)
 * Fix cqlsh copy methods and other windows specific issues (CASSANDRA-9795)
 * Don't wrap byte arrays in SequentialWriter (CASSANDRA-9797)
 * sum() and avg() functions missing for smallint and tinyint types (CASSANDRA-9671)
 * Revert CASSANDRA-9542 (allow native functions in UDA) (CASSANDRA-9771)
Merged from 2.1:
 * Fix MarshalException when upgrading superColumn family (CASSANDRA-9582)
 * Fix broken logging for "empty" flushes in Memtable (CASSANDRA-9837)
 * Handle corrupt files on startup (CASSANDRA-9686)
 * Fix clientutil jar and tests (CASSANDRA-9760)
 * (cqlsh) Allow the SSL protocol version to be specified through the
    config file or environment variables (CASSANDRA-9544)
Merged from 2.0:
 * Add tool to find why expired sstables are not getting dropped (CASSANDRA-10015)
 * Remove erroneous pending HH tasks from tpstats/jmx (CASSANDRA-9129)
 * Don't cast expected bf size to an int (CASSANDRA-9959)
 * checkForEndpointCollision fails for legitimate collisions (CASSANDRA-9765)
 * Complete CASSANDRA-8448 fix (CASSANDRA-9519)
 * Don't include auth credentials in debug log (CASSANDRA-9682)
 * Can't transition from write survey to normal mode (CASSANDRA-9740)
 * Scrub (recover) sstables even when -Index.db is missing (CASSANDRA-9591)
 * Fix growing pending background compaction (CASSANDRA-9662)


2.2.0-rc2
 * Re-enable memory-mapped I/O on Windows (CASSANDRA-9658)
 * Warn when an extra-large partition is compacted (CASSANDRA-9643)
 * (cqlsh) Allow setting the initial connection timeout (CASSANDRA-9601)
 * BulkLoader has --transport-factory option but does not use it (CASSANDRA-9675)
 * Allow JMX over SSL directly from nodetool (CASSANDRA-9090)
 * Update cqlsh for UDFs (CASSANDRA-7556)
 * Change Windows kernel default timer resolution (CASSANDRA-9634)
 * Deprected sstable2json and json2sstable (CASSANDRA-9618)
 * Allow native functions in user-defined aggregates (CASSANDRA-9542)
 * Don't repair system_distributed by default (CASSANDRA-9621)
 * Fix mixing min, max, and count aggregates for blob type (CASSANRA-9622)
 * Rename class for DATE type in Java driver (CASSANDRA-9563)
 * Duplicate compilation of UDFs on coordinator (CASSANDRA-9475)
 * Fix connection leak in CqlRecordWriter (CASSANDRA-9576)
 * Mlockall before opening system sstables & remove boot_without_jna option (CASSANDRA-9573)
 * Add functions to convert timeuuid to date or time, deprecate dateOf and unixTimestampOf (CASSANDRA-9229)
 * Make sure we cancel non-compacting sstables from LifecycleTransaction (CASSANDRA-9566)
 * Fix deprecated repair JMX API (CASSANDRA-9570)
 * Add logback metrics (CASSANDRA-9378)
 * Update and refactor ant test/test-compression to run the tests in parallel (CASSANDRA-9583)
 * Fix upgrading to new directory for secondary index (CASSANDRA-9687)
Merged from 2.1:
 * (cqlsh) Fix bad check for CQL compatibility when DESCRIBE'ing
   COMPACT STORAGE tables with no clustering columns
 * Eliminate strong self-reference chains in sstable ref tidiers (CASSANDRA-9656)
 * Ensure StreamSession uses canonical sstable reader instances (CASSANDRA-9700)
 * Ensure memtable book keeping is not corrupted in the event we shrink usage (CASSANDRA-9681)
 * Update internal python driver for cqlsh (CASSANDRA-9064)
 * Fix IndexOutOfBoundsException when inserting tuple with too many
   elements using the string literal notation (CASSANDRA-9559)
 * Enable describe on indices (CASSANDRA-7814)
 * Fix incorrect result for IN queries where column not found (CASSANDRA-9540)
 * ColumnFamilyStore.selectAndReference may block during compaction (CASSANDRA-9637)
 * Fix bug in cardinality check when compacting (CASSANDRA-9580)
 * Fix memory leak in Ref due to ConcurrentLinkedQueue.remove() behaviour (CASSANDRA-9549)
 * Make rebuild only run one at a time (CASSANDRA-9119)
Merged from 2.0:
 * Avoid NPE in AuthSuccess#decode (CASSANDRA-9727)
 * Add listen_address to system.local (CASSANDRA-9603)
 * Bug fixes to resultset metadata construction (CASSANDRA-9636)
 * Fix setting 'durable_writes' in ALTER KEYSPACE (CASSANDRA-9560)
 * Avoids ballot clash in Paxos (CASSANDRA-9649)
 * Improve trace messages for RR (CASSANDRA-9479)
 * Fix suboptimal secondary index selection when restricted
   clustering column is also indexed (CASSANDRA-9631)
 * (cqlsh) Add min_threshold to DTCS option autocomplete (CASSANDRA-9385)
 * Fix error message when attempting to create an index on a column
   in a COMPACT STORAGE table with clustering columns (CASSANDRA-9527)
 * 'WITH WITH' in alter keyspace statements causes NPE (CASSANDRA-9565)
 * Expose some internals of SelectStatement for inspection (CASSANDRA-9532)
 * ArrivalWindow should use primitives (CASSANDRA-9496)
 * Periodically submit background compaction tasks (CASSANDRA-9592)
 * Set HAS_MORE_PAGES flag to false when PagingState is null (CASSANDRA-9571)


2.2.0-rc1
 * Compressed commit log should measure compressed space used (CASSANDRA-9095)
 * Fix comparison bug in CassandraRoleManager#collectRoles (CASSANDRA-9551)
 * Add tinyint,smallint,time,date support for UDFs (CASSANDRA-9400)
 * Deprecates SSTableSimpleWriter and SSTableSimpleUnsortedWriter (CASSANDRA-9546)
 * Empty INITCOND treated as null in aggregate (CASSANDRA-9457)
 * Remove use of Cell in Thrift MapReduce classes (CASSANDRA-8609)
 * Integrate pre-release Java Driver 2.2-rc1, custom build (CASSANDRA-9493)
 * Clean up gossiper logic for old versions (CASSANDRA-9370)
 * Fix custom payload coding/decoding to match the spec (CASSANDRA-9515)
 * ant test-all results incomplete when parsed (CASSANDRA-9463)
 * Disallow frozen<> types in function arguments and return types for
   clarity (CASSANDRA-9411)
 * Static Analysis to warn on unsafe use of Autocloseable instances (CASSANDRA-9431)
 * Update commitlog archiving examples now that commitlog segments are
   not recycled (CASSANDRA-9350)
 * Extend Transactional API to sstable lifecycle management (CASSANDRA-8568)
 * (cqlsh) Add support for native protocol 4 (CASSANDRA-9399)
 * Ensure that UDF and UDAs are keyspace-isolated (CASSANDRA-9409)
 * Revert CASSANDRA-7807 (tracing completion client notifications) (CASSANDRA-9429)
 * Add ability to stop compaction by ID (CASSANDRA-7207)
 * Let CassandraVersion handle SNAPSHOT version (CASSANDRA-9438)
Merged from 2.1:
 * (cqlsh) Fix using COPY through SOURCE or -f (CASSANDRA-9083)
 * Fix occasional lack of `system` keyspace in schema tables (CASSANDRA-8487)
 * Use ProtocolError code instead of ServerError code for native protocol
   error responses to unsupported protocol versions (CASSANDRA-9451)
 * Default commitlog_sync_batch_window_in_ms changed to 2ms (CASSANDRA-9504)
 * Fix empty partition assertion in unsorted sstable writing tools (CASSANDRA-9071)
 * Ensure truncate without snapshot cannot produce corrupt responses (CASSANDRA-9388)
 * Consistent error message when a table mixes counter and non-counter
   columns (CASSANDRA-9492)
 * Avoid getting unreadable keys during anticompaction (CASSANDRA-9508)
 * (cqlsh) Better float precision by default (CASSANDRA-9224)
 * Improve estimated row count (CASSANDRA-9107)
 * Optimize range tombstone memory footprint (CASSANDRA-8603)
 * Use configured gcgs in anticompaction (CASSANDRA-9397)
Merged from 2.0:
 * Don't accumulate more range than necessary in RangeTombstone.Tracker (CASSANDRA-9486)
 * Add broadcast and rpc addresses to system.local (CASSANDRA-9436)
 * Always mark sstable suspect when corrupted (CASSANDRA-9478)
 * Add database users and permissions to CQL3 documentation (CASSANDRA-7558)
 * Allow JVM_OPTS to be passed to standalone tools (CASSANDRA-5969)
 * Fix bad condition in RangeTombstoneList (CASSANDRA-9485)
 * Fix potential StackOverflow when setting CrcCheckChance over JMX (CASSANDRA-9488)
 * Fix null static columns in pages after the first, paged reversed
   queries (CASSANDRA-8502)
 * Fix counting cache serialization in request metrics (CASSANDRA-9466)
 * Add option not to validate atoms during scrub (CASSANDRA-9406)


2.2.0-beta1
 * Introduce Transactional API for internal state changes (CASSANDRA-8984)
 * Add a flag in cassandra.yaml to enable UDFs (CASSANDRA-9404)
 * Better support of null for UDF (CASSANDRA-8374)
 * Use ecj instead of javassist for UDFs (CASSANDRA-8241)
 * faster async logback configuration for tests (CASSANDRA-9376)
 * Add `smallint` and `tinyint` data types (CASSANDRA-8951)
 * Avoid thrift schema creation when native driver is used in stress tool (CASSANDRA-9374)
 * Make Functions.declared thread-safe
 * Add client warnings to native protocol v4 (CASSANDRA-8930)
 * Allow roles cache to be invalidated (CASSANDRA-8967)
 * Upgrade Snappy (CASSANDRA-9063)
 * Don't start Thrift rpc by default (CASSANDRA-9319)
 * Only stream from unrepaired sstables with incremental repair (CASSANDRA-8267)
 * Aggregate UDFs allow SFUNC return type to differ from STYPE if FFUNC specified (CASSANDRA-9321)
 * Remove Thrift dependencies in bundled tools (CASSANDRA-8358)
 * Disable memory mapping of hsperfdata file for JVM statistics (CASSANDRA-9242)
 * Add pre-startup checks to detect potential incompatibilities (CASSANDRA-8049)
 * Distinguish between null and unset in protocol v4 (CASSANDRA-7304)
 * Add user/role permissions for user-defined functions (CASSANDRA-7557)
 * Allow cassandra config to be updated to restart daemon without unloading classes (CASSANDRA-9046)
 * Don't initialize compaction writer before checking if iter is empty (CASSANDRA-9117)
 * Don't execute any functions at prepare-time (CASSANDRA-9037)
 * Share file handles between all instances of a SegmentedFile (CASSANDRA-8893)
 * Make it possible to major compact LCS (CASSANDRA-7272)
 * Make FunctionExecutionException extend RequestExecutionException
   (CASSANDRA-9055)
 * Add support for SELECT JSON, INSERT JSON syntax and new toJson(), fromJson()
   functions (CASSANDRA-7970)
 * Optimise max purgeable timestamp calculation in compaction (CASSANDRA-8920)
 * Constrain internode message buffer sizes, and improve IO class hierarchy (CASSANDRA-8670)
 * New tool added to validate all sstables in a node (CASSANDRA-5791)
 * Push notification when tracing completes for an operation (CASSANDRA-7807)
 * Delay "node up" and "node added" notifications until native protocol server is started (CASSANDRA-8236)
 * Compressed Commit Log (CASSANDRA-6809)
 * Optimise IntervalTree (CASSANDRA-8988)
 * Add a key-value payload for third party usage (CASSANDRA-8553, 9212)
 * Bump metrics-reporter-config dependency for metrics 3.0 (CASSANDRA-8149)
 * Partition intra-cluster message streams by size, not type (CASSANDRA-8789)
 * Add WriteFailureException to native protocol, notify coordinator of
   write failures (CASSANDRA-8592)
 * Convert SequentialWriter to nio (CASSANDRA-8709)
 * Add role based access control (CASSANDRA-7653, 8650, 7216, 8760, 8849, 8761, 8850)
 * Record client ip address in tracing sessions (CASSANDRA-8162)
 * Indicate partition key columns in response metadata for prepared
   statements (CASSANDRA-7660)
 * Merge UUIDType and TimeUUIDType parse logic (CASSANDRA-8759)
 * Avoid memory allocation when searching index summary (CASSANDRA-8793)
 * Optimise (Time)?UUIDType Comparisons (CASSANDRA-8730)
 * Make CRC32Ex into a separate maven dependency (CASSANDRA-8836)
 * Use preloaded jemalloc w/ Unsafe (CASSANDRA-8714, 9197)
 * Avoid accessing partitioner through StorageProxy (CASSANDRA-8244, 8268)
 * Upgrade Metrics library and remove depricated metrics (CASSANDRA-5657)
 * Serializing Row cache alternative, fully off heap (CASSANDRA-7438)
 * Duplicate rows returned when in clause has repeated values (CASSANDRA-6706)
 * Make CassandraException unchecked, extend RuntimeException (CASSANDRA-8560)
 * Support direct buffer decompression for reads (CASSANDRA-8464)
 * DirectByteBuffer compatible LZ4 methods (CASSANDRA-7039)
 * Group sstables for anticompaction correctly (CASSANDRA-8578)
 * Add ReadFailureException to native protocol, respond
   immediately when replicas encounter errors while handling
   a read request (CASSANDRA-7886)
 * Switch CommitLogSegment from RandomAccessFile to nio (CASSANDRA-8308)
 * Allow mixing token and partition key restrictions (CASSANDRA-7016)
 * Support index key/value entries on map collections (CASSANDRA-8473)
 * Modernize schema tables (CASSANDRA-8261)
 * Support for user-defined aggregation functions (CASSANDRA-8053)
 * Fix NPE in SelectStatement with empty IN values (CASSANDRA-8419)
 * Refactor SelectStatement, return IN results in natural order instead
   of IN value list order and ignore duplicate values in partition key IN restrictions (CASSANDRA-7981)
 * Support UDTs, tuples, and collections in user-defined
   functions (CASSANDRA-7563)
 * Fix aggregate fn results on empty selection, result column name,
   and cqlsh parsing (CASSANDRA-8229)
 * Mark sstables as repaired after full repair (CASSANDRA-7586)
 * Extend Descriptor to include a format value and refactor reader/writer
   APIs (CASSANDRA-7443)
 * Integrate JMH for microbenchmarks (CASSANDRA-8151)
 * Keep sstable levels when bootstrapping (CASSANDRA-7460)
 * Add Sigar library and perform basic OS settings check on startup (CASSANDRA-7838)
 * Support for aggregation functions (CASSANDRA-4914)
 * Remove cassandra-cli (CASSANDRA-7920)
 * Accept dollar quoted strings in CQL (CASSANDRA-7769)
 * Make assassinate a first class command (CASSANDRA-7935)
 * Support IN clause on any partition key column (CASSANDRA-7855)
 * Support IN clause on any clustering column (CASSANDRA-4762)
 * Improve compaction logging (CASSANDRA-7818)
 * Remove YamlFileNetworkTopologySnitch (CASSANDRA-7917)
 * Do anticompaction in groups (CASSANDRA-6851)
 * Support user-defined functions (CASSANDRA-7395, 7526, 7562, 7740, 7781, 7929,
   7924, 7812, 8063, 7813, 7708)
 * Permit configurable timestamps with cassandra-stress (CASSANDRA-7416)
 * Move sstable RandomAccessReader to nio2, which allows using the
   FILE_SHARE_DELETE flag on Windows (CASSANDRA-4050)
 * Remove CQL2 (CASSANDRA-5918)
 * Optimize fetching multiple cells by name (CASSANDRA-6933)
 * Allow compilation in java 8 (CASSANDRA-7028)
 * Make incremental repair default (CASSANDRA-7250)
 * Enable code coverage thru JaCoCo (CASSANDRA-7226)
 * Switch external naming of 'column families' to 'tables' (CASSANDRA-4369)
 * Shorten SSTable path (CASSANDRA-6962)
 * Use unsafe mutations for most unit tests (CASSANDRA-6969)
 * Fix race condition during calculation of pending ranges (CASSANDRA-7390)
 * Fail on very large batch sizes (CASSANDRA-8011)
 * Improve concurrency of repair (CASSANDRA-6455, 8208, 9145)
 * Select optimal CRC32 implementation at runtime (CASSANDRA-8614)
 * Evaluate MurmurHash of Token once per query (CASSANDRA-7096)
 * Generalize progress reporting (CASSANDRA-8901)
 * Resumable bootstrap streaming (CASSANDRA-8838, CASSANDRA-8942)
 * Allow scrub for secondary index (CASSANDRA-5174)
 * Save repair data to system table (CASSANDRA-5839)
 * fix nodetool names that reference column families (CASSANDRA-8872)
 Merged from 2.1:
 * Warn on misuse of unlogged batches (CASSANDRA-9282)
 * Failure detector detects and ignores local pauses (CASSANDRA-9183)
 * Add utility class to support for rate limiting a given log statement (CASSANDRA-9029)
 * Add missing consistency levels to cassandra-stess (CASSANDRA-9361)
 * Fix commitlog getCompletedTasks to not increment (CASSANDRA-9339)
 * Fix for harmless exceptions logged as ERROR (CASSANDRA-8564)
 * Delete processed sstables in sstablesplit/sstableupgrade (CASSANDRA-8606)
 * Improve sstable exclusion from partition tombstones (CASSANDRA-9298)
 * Validate the indexed column rather than the cell's contents for 2i (CASSANDRA-9057)
 * Add support for top-k custom 2i queries (CASSANDRA-8717)
 * Fix error when dropping table during compaction (CASSANDRA-9251)
 * cassandra-stress supports validation operations over user profiles (CASSANDRA-8773)
 * Add support for rate limiting log messages (CASSANDRA-9029)
 * Log the partition key with tombstone warnings (CASSANDRA-8561)
 * Reduce runWithCompactionsDisabled poll interval to 1ms (CASSANDRA-9271)
 * Fix PITR commitlog replay (CASSANDRA-9195)
 * GCInspector logs very different times (CASSANDRA-9124)
 * Fix deleting from an empty list (CASSANDRA-9198)
 * Update tuple and collection types that use a user-defined type when that UDT
   is modified (CASSANDRA-9148, CASSANDRA-9192)
 * Use higher timeout for prepair and snapshot in repair (CASSANDRA-9261)
 * Fix anticompaction blocking ANTI_ENTROPY stage (CASSANDRA-9151)
 * Repair waits for anticompaction to finish (CASSANDRA-9097)
 * Fix streaming not holding ref when stream error (CASSANDRA-9295)
 * Fix canonical view returning early opened SSTables (CASSANDRA-9396)
Merged from 2.0:
 * (cqlsh) Add LOGIN command to switch users (CASSANDRA-7212)
 * Clone SliceQueryFilter in AbstractReadCommand implementations (CASSANDRA-8940)
 * Push correct protocol notification for DROP INDEX (CASSANDRA-9310)
 * token-generator - generated tokens too long (CASSANDRA-9300)
 * Fix counting of tombstones for TombstoneOverwhelmingException (CASSANDRA-9299)
 * Fix ReconnectableSnitch reconnecting to peers during upgrade (CASSANDRA-6702)
 * Include keyspace and table name in error log for collections over the size
   limit (CASSANDRA-9286)
 * Avoid potential overlap in LCS with single-partition sstables (CASSANDRA-9322)
 * Log warning message when a table is queried before the schema has fully
   propagated (CASSANDRA-9136)
 * Overload SecondaryIndex#indexes to accept the column definition (CASSANDRA-9314)
 * (cqlsh) Add SERIAL and LOCAL_SERIAL consistency levels (CASSANDRA-8051)
 * Fix index selection during rebuild with certain table layouts (CASSANDRA-9281)
 * Fix partition-level-delete-only workload accounting (CASSANDRA-9194)
 * Allow scrub to handle corrupted compressed chunks (CASSANDRA-9140)
 * Fix assertion error when resetlocalschema is run during repair (CASSANDRA-9249)
 * Disable single sstable tombstone compactions for DTCS by default (CASSANDRA-9234)
 * IncomingTcpConnection thread is not named (CASSANDRA-9262)
 * Close incoming connections when MessagingService is stopped (CASSANDRA-9238)
 * Fix streaming hang when retrying (CASSANDRA-9132)


2.1.5
 * Re-add deprecated cold_reads_to_omit param for backwards compat (CASSANDRA-9203)
 * Make anticompaction visible in compactionstats (CASSANDRA-9098)
 * Improve nodetool getendpoints documentation about the partition
   key parameter (CASSANDRA-6458)
 * Don't check other keyspaces for schema changes when an user-defined
   type is altered (CASSANDRA-9187)
 * Add generate-idea-files target to build.xml (CASSANDRA-9123)
 * Allow takeColumnFamilySnapshot to take a list of tables (CASSANDRA-8348)
 * Limit major sstable operations to their canonical representation (CASSANDRA-8669)
 * cqlsh: Add tests for INSERT and UPDATE tab completion (CASSANDRA-9125)
 * cqlsh: quote column names when needed in COPY FROM inserts (CASSANDRA-9080)
 * Do not load read meter for offline operations (CASSANDRA-9082)
 * cqlsh: Make CompositeType data readable (CASSANDRA-8919)
 * cqlsh: Fix display of triggers (CASSANDRA-9081)
 * Fix NullPointerException when deleting or setting an element by index on
   a null list collection (CASSANDRA-9077)
 * Buffer bloom filter serialization (CASSANDRA-9066)
 * Fix anti-compaction target bloom filter size (CASSANDRA-9060)
 * Make FROZEN and TUPLE unreserved keywords in CQL (CASSANDRA-9047)
 * Prevent AssertionError from SizeEstimatesRecorder (CASSANDRA-9034)
 * Avoid overwriting index summaries for sstables with an older format that
   does not support downsampling; rebuild summaries on startup when this
   is detected (CASSANDRA-8993)
 * Fix potential data loss in CompressedSequentialWriter (CASSANDRA-8949)
 * Make PasswordAuthenticator number of hashing rounds configurable (CASSANDRA-8085)
 * Fix AssertionError when binding nested collections in DELETE (CASSANDRA-8900)
 * Check for overlap with non-early sstables in LCS (CASSANDRA-8739)
 * Only calculate max purgable timestamp if we have to (CASSANDRA-8914)
 * (cqlsh) Greatly improve performance of COPY FROM (CASSANDRA-8225)
 * IndexSummary effectiveIndexInterval is now a guideline, not a rule (CASSANDRA-8993)
 * Use correct bounds for page cache eviction of compressed files (CASSANDRA-8746)
 * SSTableScanner enforces its bounds (CASSANDRA-8946)
 * Cleanup cell equality (CASSANDRA-8947)
 * Introduce intra-cluster message coalescing (CASSANDRA-8692)
 * DatabaseDescriptor throws NPE when rpc_interface is used (CASSANDRA-8839)
 * Don't check if an sstable is live for offline compactions (CASSANDRA-8841)
 * Don't set clientMode in SSTableLoader (CASSANDRA-8238)
 * Fix SSTableRewriter with disabled early open (CASSANDRA-8535)
 * Fix cassandra-stress so it respects the CL passed in user mode (CASSANDRA-8948)
 * Fix rare NPE in ColumnDefinition#hasIndexOption() (CASSANDRA-8786)
 * cassandra-stress reports per-operation statistics, plus misc (CASSANDRA-8769)
 * Add SimpleDate (cql date) and Time (cql time) types (CASSANDRA-7523)
 * Use long for key count in cfstats (CASSANDRA-8913)
 * Make SSTableRewriter.abort() more robust to failure (CASSANDRA-8832)
 * Remove cold_reads_to_omit from STCS (CASSANDRA-8860)
 * Make EstimatedHistogram#percentile() use ceil instead of floor (CASSANDRA-8883)
 * Fix top partitions reporting wrong cardinality (CASSANDRA-8834)
 * Fix rare NPE in KeyCacheSerializer (CASSANDRA-8067)
 * Pick sstables for validation as late as possible inc repairs (CASSANDRA-8366)
 * Fix commitlog getPendingTasks to not increment (CASSANDRA-8862)
 * Fix parallelism adjustment in range and secondary index queries
   when the first fetch does not satisfy the limit (CASSANDRA-8856)
 * Check if the filtered sstables is non-empty in STCS (CASSANDRA-8843)
 * Upgrade java-driver used for cassandra-stress (CASSANDRA-8842)
 * Fix CommitLog.forceRecycleAllSegments() memory access error (CASSANDRA-8812)
 * Improve assertions in Memory (CASSANDRA-8792)
 * Fix SSTableRewriter cleanup (CASSANDRA-8802)
 * Introduce SafeMemory for CompressionMetadata.Writer (CASSANDRA-8758)
 * 'nodetool info' prints exception against older node (CASSANDRA-8796)
 * Ensure SSTableReader.last corresponds exactly with the file end (CASSANDRA-8750)
 * Make SSTableWriter.openEarly more robust and obvious (CASSANDRA-8747)
 * Enforce SSTableReader.first/last (CASSANDRA-8744)
 * Cleanup SegmentedFile API (CASSANDRA-8749)
 * Avoid overlap with early compaction replacement (CASSANDRA-8683)
 * Safer Resource Management++ (CASSANDRA-8707)
 * Write partition size estimates into a system table (CASSANDRA-7688)
 * cqlsh: Fix keys() and full() collection indexes in DESCRIBE output
   (CASSANDRA-8154)
 * Show progress of streaming in nodetool netstats (CASSANDRA-8886)
 * IndexSummaryBuilder utilises offheap memory, and shares data between
   each IndexSummary opened from it (CASSANDRA-8757)
 * markCompacting only succeeds if the exact SSTableReader instances being
   marked are in the live set (CASSANDRA-8689)
 * cassandra-stress support for varint (CASSANDRA-8882)
 * Fix Adler32 digest for compressed sstables (CASSANDRA-8778)
 * Add nodetool statushandoff/statusbackup (CASSANDRA-8912)
 * Use stdout for progress and stats in sstableloader (CASSANDRA-8982)
 * Correctly identify 2i datadir from older versions (CASSANDRA-9116)
Merged from 2.0:
 * Ignore gossip SYNs after shutdown (CASSANDRA-9238)
 * Avoid overflow when calculating max sstable size in LCS (CASSANDRA-9235)
 * Make sstable blacklisting work with compression (CASSANDRA-9138)
 * Do not attempt to rebuild indexes if no index accepts any column (CASSANDRA-9196)
 * Don't initiate snitch reconnection for dead states (CASSANDRA-7292)
 * Fix ArrayIndexOutOfBoundsException in CQLSSTableWriter (CASSANDRA-8978)
 * Add shutdown gossip state to prevent timeouts during rolling restarts (CASSANDRA-8336)
 * Fix running with java.net.preferIPv6Addresses=true (CASSANDRA-9137)
 * Fix failed bootstrap/replace attempts being persisted in system.peers (CASSANDRA-9180)
 * Flush system.IndexInfo after marking index built (CASSANDRA-9128)
 * Fix updates to min/max_compaction_threshold through cassandra-cli
   (CASSANDRA-8102)
 * Don't include tmp files when doing offline relevel (CASSANDRA-9088)
 * Use the proper CAS WriteType when finishing a previous round during Paxos
   preparation (CASSANDRA-8672)
 * Avoid race in cancelling compactions (CASSANDRA-9070)
 * More aggressive check for expired sstables in DTCS (CASSANDRA-8359)
 * Fix ignored index_interval change in ALTER TABLE statements (CASSANDRA-7976)
 * Do more aggressive compaction in old time windows in DTCS (CASSANDRA-8360)
 * java.lang.AssertionError when reading saved cache (CASSANDRA-8740)
 * "disk full" when running cleanup (CASSANDRA-9036)
 * Lower logging level from ERROR to DEBUG when a scheduled schema pull
   cannot be completed due to a node being down (CASSANDRA-9032)
 * Fix MOVED_NODE client event (CASSANDRA-8516)
 * Allow overriding MAX_OUTSTANDING_REPLAY_COUNT (CASSANDRA-7533)
 * Fix malformed JMX ObjectName containing IPv6 addresses (CASSANDRA-9027)
 * (cqlsh) Allow increasing CSV field size limit through
   cqlshrc config option (CASSANDRA-8934)
 * Stop logging range tombstones when exceeding the threshold
   (CASSANDRA-8559)
 * Fix NullPointerException when nodetool getendpoints is run
   against invalid keyspaces or tables (CASSANDRA-8950)
 * Allow specifying the tmp dir (CASSANDRA-7712)
 * Improve compaction estimated tasks estimation (CASSANDRA-8904)
 * Fix duplicate up/down messages sent to native clients (CASSANDRA-7816)
 * Expose commit log archive status via JMX (CASSANDRA-8734)
 * Provide better exceptions for invalid replication strategy parameters
   (CASSANDRA-8909)
 * Fix regression in mixed single and multi-column relation support for
   SELECT statements (CASSANDRA-8613)
 * Add ability to limit number of native connections (CASSANDRA-8086)
 * Fix CQLSSTableWriter throwing exception and spawning threads
   (CASSANDRA-8808)
 * Fix MT mismatch between empty and GC-able data (CASSANDRA-8979)
 * Fix incorrect validation when snapshotting single table (CASSANDRA-8056)
 * Add offline tool to relevel sstables (CASSANDRA-8301)
 * Preserve stream ID for more protocol errors (CASSANDRA-8848)
 * Fix combining token() function with multi-column relations on
   clustering columns (CASSANDRA-8797)
 * Make CFS.markReferenced() resistant to bad refcounting (CASSANDRA-8829)
 * Fix StreamTransferTask abort/complete bad refcounting (CASSANDRA-8815)
 * Fix AssertionError when querying a DESC clustering ordered
   table with ASC ordering and paging (CASSANDRA-8767)
 * AssertionError: "Memory was freed" when running cleanup (CASSANDRA-8716)
 * Make it possible to set max_sstable_age to fractional days (CASSANDRA-8406)
 * Fix some multi-column relations with indexes on some clustering
   columns (CASSANDRA-8275)
 * Fix memory leak in SSTableSimple*Writer and SSTableReader.validate()
   (CASSANDRA-8748)
 * Throw OOM if allocating memory fails to return a valid pointer (CASSANDRA-8726)
 * Fix SSTableSimpleUnsortedWriter ConcurrentModificationException (CASSANDRA-8619)
 * 'nodetool info' prints exception against older node (CASSANDRA-8796)
 * Ensure SSTableSimpleUnsortedWriter.close() terminates if
   disk writer has crashed (CASSANDRA-8807)


2.1.4
 * Bind JMX to localhost unless explicitly configured otherwise (CASSANDRA-9085)


2.1.3
 * Fix HSHA/offheap_objects corruption (CASSANDRA-8719)
 * Upgrade libthrift to 0.9.2 (CASSANDRA-8685)
 * Don't use the shared ref in sstableloader (CASSANDRA-8704)
 * Purge internal prepared statements if related tables or
   keyspaces are dropped (CASSANDRA-8693)
 * (cqlsh) Handle unicode BOM at start of files (CASSANDRA-8638)
 * Stop compactions before exiting offline tools (CASSANDRA-8623)
 * Update tools/stress/README.txt to match current behaviour (CASSANDRA-7933)
 * Fix schema from Thrift conversion with empty metadata (CASSANDRA-8695)
 * Safer Resource Management (CASSANDRA-7705)
 * Make sure we compact highly overlapping cold sstables with
   STCS (CASSANDRA-8635)
 * rpc_interface and listen_interface generate NPE on startup when specified
   interface doesn't exist (CASSANDRA-8677)
 * Fix ArrayIndexOutOfBoundsException in nodetool cfhistograms (CASSANDRA-8514)
 * Switch from yammer metrics for nodetool cf/proxy histograms (CASSANDRA-8662)
 * Make sure we don't add tmplink files to the compaction
   strategy (CASSANDRA-8580)
 * (cqlsh) Handle maps with blob keys (CASSANDRA-8372)
 * (cqlsh) Handle DynamicCompositeType schemas correctly (CASSANDRA-8563)
 * Duplicate rows returned when in clause has repeated values (CASSANDRA-6706)
 * Add tooling to detect hot partitions (CASSANDRA-7974)
 * Fix cassandra-stress user-mode truncation of partition generation (CASSANDRA-8608)
 * Only stream from unrepaired sstables during inc repair (CASSANDRA-8267)
 * Don't allow starting multiple inc repairs on the same sstables (CASSANDRA-8316)
 * Invalidate prepared BATCH statements when related tables
   or keyspaces are dropped (CASSANDRA-8652)
 * Fix missing results in secondary index queries on collections
   with ALLOW FILTERING (CASSANDRA-8421)
 * Expose EstimatedHistogram metrics for range slices (CASSANDRA-8627)
 * (cqlsh) Escape clqshrc passwords properly (CASSANDRA-8618)
 * Fix NPE when passing wrong argument in ALTER TABLE statement (CASSANDRA-8355)
 * Pig: Refactor and deprecate CqlStorage (CASSANDRA-8599)
 * Don't reuse the same cleanup strategy for all sstables (CASSANDRA-8537)
 * Fix case-sensitivity of index name on CREATE and DROP INDEX
   statements (CASSANDRA-8365)
 * Better detection/logging for corruption in compressed sstables (CASSANDRA-8192)
 * Use the correct repairedAt value when closing writer (CASSANDRA-8570)
 * (cqlsh) Handle a schema mismatch being detected on startup (CASSANDRA-8512)
 * Properly calculate expected write size during compaction (CASSANDRA-8532)
 * Invalidate affected prepared statements when a table's columns
   are altered (CASSANDRA-7910)
 * Stress - user defined writes should populate sequentally (CASSANDRA-8524)
 * Fix regression in SSTableRewriter causing some rows to become unreadable
   during compaction (CASSANDRA-8429)
 * Run major compactions for repaired/unrepaired in parallel (CASSANDRA-8510)
 * (cqlsh) Fix compression options in DESCRIBE TABLE output when compression
   is disabled (CASSANDRA-8288)
 * (cqlsh) Fix DESCRIBE output after keyspaces are altered (CASSANDRA-7623)
 * Make sure we set lastCompactedKey correctly (CASSANDRA-8463)
 * (cqlsh) Fix output of CONSISTENCY command (CASSANDRA-8507)
 * (cqlsh) Fixed the handling of LIST statements (CASSANDRA-8370)
 * Make sstablescrub check leveled manifest again (CASSANDRA-8432)
 * Check first/last keys in sstable when giving out positions (CASSANDRA-8458)
 * Disable mmap on Windows (CASSANDRA-6993)
 * Add missing ConsistencyLevels to cassandra-stress (CASSANDRA-8253)
 * Add auth support to cassandra-stress (CASSANDRA-7985)
 * Fix ArrayIndexOutOfBoundsException when generating error message
   for some CQL syntax errors (CASSANDRA-8455)
 * Scale memtable slab allocation logarithmically (CASSANDRA-7882)
 * cassandra-stress simultaneous inserts over same seed (CASSANDRA-7964)
 * Reduce cassandra-stress sampling memory requirements (CASSANDRA-7926)
 * Ensure memtable flush cannot expire commit log entries from its future (CASSANDRA-8383)
 * Make read "defrag" async to reclaim memtables (CASSANDRA-8459)
 * Remove tmplink files for offline compactions (CASSANDRA-8321)
 * Reduce maxHintsInProgress (CASSANDRA-8415)
 * BTree updates may call provided update function twice (CASSANDRA-8018)
 * Release sstable references after anticompaction (CASSANDRA-8386)
 * Handle abort() in SSTableRewriter properly (CASSANDRA-8320)
 * Centralize shared executors (CASSANDRA-8055)
 * Fix filtering for CONTAINS (KEY) relations on frozen collection
   clustering columns when the query is restricted to a single
   partition (CASSANDRA-8203)
 * Do more aggressive entire-sstable TTL expiry checks (CASSANDRA-8243)
 * Add more log info if readMeter is null (CASSANDRA-8238)
 * add check of the system wall clock time at startup (CASSANDRA-8305)
 * Support for frozen collections (CASSANDRA-7859)
 * Fix overflow on histogram computation (CASSANDRA-8028)
 * Have paxos reuse the timestamp generation of normal queries (CASSANDRA-7801)
 * Fix incremental repair not remove parent session on remote (CASSANDRA-8291)
 * Improve JBOD disk utilization (CASSANDRA-7386)
 * Log failed host when preparing incremental repair (CASSANDRA-8228)
 * Force config client mode in CQLSSTableWriter (CASSANDRA-8281)
 * Fix sstableupgrade throws exception (CASSANDRA-8688)
 * Fix hang when repairing empty keyspace (CASSANDRA-8694)
Merged from 2.0:
 * Fix IllegalArgumentException in dynamic snitch (CASSANDRA-8448)
 * Add support for UPDATE ... IF EXISTS (CASSANDRA-8610)
 * Fix reversal of list prepends (CASSANDRA-8733)
 * Prevent non-zero default_time_to_live on tables with counters
   (CASSANDRA-8678)
 * Fix SSTableSimpleUnsortedWriter ConcurrentModificationException
   (CASSANDRA-8619)
 * Round up time deltas lower than 1ms in BulkLoader (CASSANDRA-8645)
 * Add batch remove iterator to ABSC (CASSANDRA-8414, 8666)
 * Round up time deltas lower than 1ms in BulkLoader (CASSANDRA-8645)
 * Fix isClientMode check in Keyspace (CASSANDRA-8687)
 * Use more efficient slice size for querying internal secondary
   index tables (CASSANDRA-8550)
 * Fix potentially returning deleted rows with range tombstone (CASSANDRA-8558)
 * Check for available disk space before starting a compaction (CASSANDRA-8562)
 * Fix DISTINCT queries with LIMITs or paging when some partitions
   contain only tombstones (CASSANDRA-8490)
 * Introduce background cache refreshing to permissions cache
   (CASSANDRA-8194)
 * Fix race condition in StreamTransferTask that could lead to
   infinite loops and premature sstable deletion (CASSANDRA-7704)
 * Add an extra version check to MigrationTask (CASSANDRA-8462)
 * Ensure SSTableWriter cleans up properly after failure (CASSANDRA-8499)
 * Increase bf true positive count on key cache hit (CASSANDRA-8525)
 * Move MeteredFlusher to its own thread (CASSANDRA-8485)
 * Fix non-distinct results in DISTNCT queries on static columns when
   paging is enabled (CASSANDRA-8087)
 * Move all hints related tasks to hints internal executor (CASSANDRA-8285)
 * Fix paging for multi-partition IN queries (CASSANDRA-8408)
 * Fix MOVED_NODE topology event never being emitted when a node
   moves its token (CASSANDRA-8373)
 * Fix validation of indexes in COMPACT tables (CASSANDRA-8156)
 * Avoid StackOverflowError when a large list of IN values
   is used for a clustering column (CASSANDRA-8410)
 * Fix NPE when writetime() or ttl() calls are wrapped by
   another function call (CASSANDRA-8451)
 * Fix NPE after dropping a keyspace (CASSANDRA-8332)
 * Fix error message on read repair timeouts (CASSANDRA-7947)
 * Default DTCS base_time_seconds changed to 60 (CASSANDRA-8417)
 * Refuse Paxos operation with more than one pending endpoint (CASSANDRA-8346, 8640)
 * Throw correct exception when trying to bind a keyspace or table
   name (CASSANDRA-6952)
 * Make HHOM.compact synchronized (CASSANDRA-8416)
 * cancel latency-sampling task when CF is dropped (CASSANDRA-8401)
 * don't block SocketThread for MessagingService (CASSANDRA-8188)
 * Increase quarantine delay on replacement (CASSANDRA-8260)
 * Expose off-heap memory usage stats (CASSANDRA-7897)
 * Ignore Paxos commits for truncated tables (CASSANDRA-7538)
 * Validate size of indexed column values (CASSANDRA-8280)
 * Make LCS split compaction results over all data directories (CASSANDRA-8329)
 * Fix some failing queries that use multi-column relations
   on COMPACT STORAGE tables (CASSANDRA-8264)
 * Fix InvalidRequestException with ORDER BY (CASSANDRA-8286)
 * Disable SSLv3 for POODLE (CASSANDRA-8265)
 * Fix millisecond timestamps in Tracing (CASSANDRA-8297)
 * Include keyspace name in error message when there are insufficient
   live nodes to stream from (CASSANDRA-8221)
 * Avoid overlap in L1 when L0 contains many nonoverlapping
   sstables (CASSANDRA-8211)
 * Improve PropertyFileSnitch logging (CASSANDRA-8183)
 * Add DC-aware sequential repair (CASSANDRA-8193)
 * Use live sstables in snapshot repair if possible (CASSANDRA-8312)
 * Fix hints serialized size calculation (CASSANDRA-8587)


2.1.2
 * (cqlsh) parse_for_table_meta errors out on queries with undefined
   grammars (CASSANDRA-8262)
 * (cqlsh) Fix SELECT ... TOKEN() function broken in C* 2.1.1 (CASSANDRA-8258)
 * Fix Cassandra crash when running on JDK8 update 40 (CASSANDRA-8209)
 * Optimize partitioner tokens (CASSANDRA-8230)
 * Improve compaction of repaired/unrepaired sstables (CASSANDRA-8004)
 * Make cache serializers pluggable (CASSANDRA-8096)
 * Fix issues with CONTAINS (KEY) queries on secondary indexes
   (CASSANDRA-8147)
 * Fix read-rate tracking of sstables for some queries (CASSANDRA-8239)
 * Fix default timestamp in QueryOptions (CASSANDRA-8246)
 * Set socket timeout when reading remote version (CASSANDRA-8188)
 * Refactor how we track live size (CASSANDRA-7852)
 * Make sure unfinished compaction files are removed (CASSANDRA-8124)
 * Fix shutdown when run as Windows service (CASSANDRA-8136)
 * Fix DESCRIBE TABLE with custom indexes (CASSANDRA-8031)
 * Fix race in RecoveryManagerTest (CASSANDRA-8176)
 * Avoid IllegalArgumentException while sorting sstables in
   IndexSummaryManager (CASSANDRA-8182)
 * Shutdown JVM on file descriptor exhaustion (CASSANDRA-7579)
 * Add 'die' policy for commit log and disk failure (CASSANDRA-7927)
 * Fix installing as service on Windows (CASSANDRA-8115)
 * Fix CREATE TABLE for CQL2 (CASSANDRA-8144)
 * Avoid boxing in ColumnStats min/max trackers (CASSANDRA-8109)
Merged from 2.0:
 * Correctly handle non-text column names in cql3 (CASSANDRA-8178)
 * Fix deletion for indexes on primary key columns (CASSANDRA-8206)
 * Add 'nodetool statusgossip' (CASSANDRA-8125)
 * Improve client notification that nodes are ready for requests (CASSANDRA-7510)
 * Handle negative timestamp in writetime method (CASSANDRA-8139)
 * Pig: Remove errant LIMIT clause in CqlNativeStorage (CASSANDRA-8166)
 * Throw ConfigurationException when hsha is used with the default
   rpc_max_threads setting of 'unlimited' (CASSANDRA-8116)
 * Allow concurrent writing of the same table in the same JVM using
   CQLSSTableWriter (CASSANDRA-7463)
 * Fix totalDiskSpaceUsed calculation (CASSANDRA-8205)


2.1.1
 * Fix spin loop in AtomicSortedColumns (CASSANDRA-7546)
 * Dont notify when replacing tmplink files (CASSANDRA-8157)
 * Fix validation with multiple CONTAINS clause (CASSANDRA-8131)
 * Fix validation of collections in TriggerExecutor (CASSANDRA-8146)
 * Fix IllegalArgumentException when a list of IN values containing tuples
   is passed as a single arg to a prepared statement with the v1 or v2
   protocol (CASSANDRA-8062)
 * Fix ClassCastException in DISTINCT query on static columns with
   query paging (CASSANDRA-8108)
 * Fix NPE on null nested UDT inside a set (CASSANDRA-8105)
 * Fix exception when querying secondary index on set items or map keys
   when some clustering columns are specified (CASSANDRA-8073)
 * Send proper error response when there is an error during native
   protocol message decode (CASSANDRA-8118)
 * Gossip should ignore generation numbers too far in the future (CASSANDRA-8113)
 * Fix NPE when creating a table with frozen sets, lists (CASSANDRA-8104)
 * Fix high memory use due to tracking reads on incrementally opened sstable
   readers (CASSANDRA-8066)
 * Fix EXECUTE request with skipMetadata=false returning no metadata
   (CASSANDRA-8054)
 * Allow concurrent use of CQLBulkOutputFormat (CASSANDRA-7776)
 * Shutdown JVM on OOM (CASSANDRA-7507)
 * Upgrade netty version and enable epoll event loop (CASSANDRA-7761)
 * Don't duplicate sstables smaller than split size when using
   the sstablesplitter tool (CASSANDRA-7616)
 * Avoid re-parsing already prepared statements (CASSANDRA-7923)
 * Fix some Thrift slice deletions and updates of COMPACT STORAGE
   tables with some clustering columns omitted (CASSANDRA-7990)
 * Fix filtering for CONTAINS on sets (CASSANDRA-8033)
 * Properly track added size (CASSANDRA-7239)
 * Allow compilation in java 8 (CASSANDRA-7208)
 * Fix Assertion error on RangeTombstoneList diff (CASSANDRA-8013)
 * Release references to overlapping sstables during compaction (CASSANDRA-7819)
 * Send notification when opening compaction results early (CASSANDRA-8034)
 * Make native server start block until properly bound (CASSANDRA-7885)
 * (cqlsh) Fix IPv6 support (CASSANDRA-7988)
 * Ignore fat clients when checking for endpoint collision (CASSANDRA-7939)
 * Make sstablerepairedset take a list of files (CASSANDRA-7995)
 * (cqlsh) Tab completeion for indexes on map keys (CASSANDRA-7972)
 * (cqlsh) Fix UDT field selection in select clause (CASSANDRA-7891)
 * Fix resource leak in event of corrupt sstable
 * (cqlsh) Add command line option for cqlshrc file path (CASSANDRA-7131)
 * Provide visibility into prepared statements churn (CASSANDRA-7921, CASSANDRA-7930)
 * Invalidate prepared statements when their keyspace or table is
   dropped (CASSANDRA-7566)
 * cassandra-stress: fix support for NetworkTopologyStrategy (CASSANDRA-7945)
 * Fix saving caches when a table is dropped (CASSANDRA-7784)
 * Add better error checking of new stress profile (CASSANDRA-7716)
 * Use ThreadLocalRandom and remove FBUtilities.threadLocalRandom (CASSANDRA-7934)
 * Prevent operator mistakes due to simultaneous bootstrap (CASSANDRA-7069)
 * cassandra-stress supports whitelist mode for node config (CASSANDRA-7658)
 * GCInspector more closely tracks GC; cassandra-stress and nodetool report it (CASSANDRA-7916)
 * nodetool won't output bogus ownership info without a keyspace (CASSANDRA-7173)
 * Add human readable option to nodetool commands (CASSANDRA-5433)
 * Don't try to set repairedAt on old sstables (CASSANDRA-7913)
 * Add metrics for tracking PreparedStatement use (CASSANDRA-7719)
 * (cqlsh) tab-completion for triggers (CASSANDRA-7824)
 * (cqlsh) Support for query paging (CASSANDRA-7514)
 * (cqlsh) Show progress of COPY operations (CASSANDRA-7789)
 * Add syntax to remove multiple elements from a map (CASSANDRA-6599)
 * Support non-equals conditions in lightweight transactions (CASSANDRA-6839)
 * Add IF [NOT] EXISTS to create/drop triggers (CASSANDRA-7606)
 * (cqlsh) Display the current logged-in user (CASSANDRA-7785)
 * (cqlsh) Don't ignore CTRL-C during COPY FROM execution (CASSANDRA-7815)
 * (cqlsh) Order UDTs according to cross-type dependencies in DESCRIBE
   output (CASSANDRA-7659)
 * (cqlsh) Fix handling of CAS statement results (CASSANDRA-7671)
 * (cqlsh) COPY TO/FROM improvements (CASSANDRA-7405)
 * Support list index operations with conditions (CASSANDRA-7499)
 * Add max live/tombstoned cells to nodetool cfstats output (CASSANDRA-7731)
 * Validate IPv6 wildcard addresses properly (CASSANDRA-7680)
 * (cqlsh) Error when tracing query (CASSANDRA-7613)
 * Avoid IOOBE when building SyntaxError message snippet (CASSANDRA-7569)
 * SSTableExport uses correct validator to create string representation of partition
   keys (CASSANDRA-7498)
 * Avoid NPEs when receiving type changes for an unknown keyspace (CASSANDRA-7689)
 * Add support for custom 2i validation (CASSANDRA-7575)
 * Pig support for hadoop CqlInputFormat (CASSANDRA-6454)
 * Add duration mode to cassandra-stress (CASSANDRA-7468)
 * Add listen_interface and rpc_interface options (CASSANDRA-7417)
 * Improve schema merge performance (CASSANDRA-7444)
 * Adjust MT depth based on # of partition validating (CASSANDRA-5263)
 * Optimise NativeCell comparisons (CASSANDRA-6755)
 * Configurable client timeout for cqlsh (CASSANDRA-7516)
 * Include snippet of CQL query near syntax error in messages (CASSANDRA-7111)
 * Make repair -pr work with -local (CASSANDRA-7450)
 * Fix error in sstableloader with -cph > 1 (CASSANDRA-8007)
 * Fix snapshot repair error on indexed tables (CASSANDRA-8020)
 * Do not exit nodetool repair when receiving JMX NOTIF_LOST (CASSANDRA-7909)
 * Stream to private IP when available (CASSANDRA-8084)
Merged from 2.0:
 * Reject conditions on DELETE unless full PK is given (CASSANDRA-6430)
 * Properly reject the token function DELETE (CASSANDRA-7747)
 * Force batchlog replay before decommissioning a node (CASSANDRA-7446)
 * Fix hint replay with many accumulated expired hints (CASSANDRA-6998)
 * Fix duplicate results in DISTINCT queries on static columns with query
   paging (CASSANDRA-8108)
 * Add DateTieredCompactionStrategy (CASSANDRA-6602)
 * Properly validate ascii and utf8 string literals in CQL queries (CASSANDRA-8101)
 * (cqlsh) Fix autocompletion for alter keyspace (CASSANDRA-8021)
 * Create backup directories for commitlog archiving during startup (CASSANDRA-8111)
 * Reduce totalBlockFor() for LOCAL_* consistency levels (CASSANDRA-8058)
 * Fix merging schemas with re-dropped keyspaces (CASSANDRA-7256)
 * Fix counters in supercolumns during live upgrades from 1.2 (CASSANDRA-7188)
 * Notify DT subscribers when a column family is truncated (CASSANDRA-8088)
 * Add sanity check of $JAVA on startup (CASSANDRA-7676)
 * Schedule fat client schema pull on join (CASSANDRA-7993)
 * Don't reset nodes' versions when closing IncomingTcpConnections
   (CASSANDRA-7734)
 * Record the real messaging version in all cases in OutboundTcpConnection
   (CASSANDRA-8057)
 * SSL does not work in cassandra-cli (CASSANDRA-7899)
 * Fix potential exception when using ReversedType in DynamicCompositeType
   (CASSANDRA-7898)
 * Better validation of collection values (CASSANDRA-7833)
 * Track min/max timestamps correctly (CASSANDRA-7969)
 * Fix possible overflow while sorting CL segments for replay (CASSANDRA-7992)
 * Increase nodetool Xmx (CASSANDRA-7956)
 * Archive any commitlog segments present at startup (CASSANDRA-6904)
 * CrcCheckChance should adjust based on live CFMetadata not
   sstable metadata (CASSANDRA-7978)
 * token() should only accept columns in the partitioning
   key order (CASSANDRA-6075)
 * Add method to invalidate permission cache via JMX (CASSANDRA-7977)
 * Allow propagating multiple gossip states atomically (CASSANDRA-6125)
 * Log exceptions related to unclean native protocol client disconnects
   at DEBUG or INFO (CASSANDRA-7849)
 * Allow permissions cache to be set via JMX (CASSANDRA-7698)
 * Include schema_triggers CF in readable system resources (CASSANDRA-7967)
 * Fix RowIndexEntry to report correct serializedSize (CASSANDRA-7948)
 * Make CQLSSTableWriter sync within partitions (CASSANDRA-7360)
 * Potentially use non-local replicas in CqlConfigHelper (CASSANDRA-7906)
 * Explicitly disallow mixing multi-column and single-column
   relations on clustering columns (CASSANDRA-7711)
 * Better error message when condition is set on PK column (CASSANDRA-7804)
 * Don't send schema change responses and events for no-op DDL
   statements (CASSANDRA-7600)
 * (Hadoop) fix cluster initialisation for a split fetching (CASSANDRA-7774)
 * Throw InvalidRequestException when queries contain relations on entire
   collection columns (CASSANDRA-7506)
 * (cqlsh) enable CTRL-R history search with libedit (CASSANDRA-7577)
 * (Hadoop) allow ACFRW to limit nodes to local DC (CASSANDRA-7252)
 * (cqlsh) cqlsh should automatically disable tracing when selecting
   from system_traces (CASSANDRA-7641)
 * (Hadoop) Add CqlOutputFormat (CASSANDRA-6927)
 * Don't depend on cassandra config for nodetool ring (CASSANDRA-7508)
 * (cqlsh) Fix failing cqlsh formatting tests (CASSANDRA-7703)
 * Fix IncompatibleClassChangeError from hadoop2 (CASSANDRA-7229)
 * Add 'nodetool sethintedhandoffthrottlekb' (CASSANDRA-7635)
 * (cqlsh) Add tab-completion for CREATE/DROP USER IF [NOT] EXISTS (CASSANDRA-7611)
 * Catch errors when the JVM pulls the rug out from GCInspector (CASSANDRA-5345)
 * cqlsh fails when version number parts are not int (CASSANDRA-7524)
 * Fix NPE when table dropped during streaming (CASSANDRA-7946)
 * Fix wrong progress when streaming uncompressed (CASSANDRA-7878)
 * Fix possible infinite loop in creating repair range (CASSANDRA-7983)
 * Fix unit in nodetool for streaming throughput (CASSANDRA-7375)
Merged from 1.2:
 * Don't index tombstones (CASSANDRA-7828)
 * Improve PasswordAuthenticator default super user setup (CASSANDRA-7788)


2.1.0
 * (cqlsh) Removed "ALTER TYPE <name> RENAME TO <name>" from tab-completion
   (CASSANDRA-7895)
 * Fixed IllegalStateException in anticompaction (CASSANDRA-7892)
 * cqlsh: DESCRIBE support for frozen UDTs, tuples (CASSANDRA-7863)
 * Avoid exposing internal classes over JMX (CASSANDRA-7879)
 * Add null check for keys when freezing collection (CASSANDRA-7869)
 * Improve stress workload realism (CASSANDRA-7519)
Merged from 2.0:
 * Configure system.paxos with LeveledCompactionStrategy (CASSANDRA-7753)
 * Fix ALTER clustering column type from DateType to TimestampType when
   using DESC clustering order (CASSANRDA-7797)
 * Throw EOFException if we run out of chunks in compressed datafile
   (CASSANDRA-7664)
 * Fix PRSI handling of CQL3 row markers for row cleanup (CASSANDRA-7787)
 * Fix dropping collection when it's the last regular column (CASSANDRA-7744)
 * Make StreamReceiveTask thread safe and gc friendly (CASSANDRA-7795)
 * Validate empty cell names from counter updates (CASSANDRA-7798)
Merged from 1.2:
 * Don't allow compacted sstables to be marked as compacting (CASSANDRA-7145)
 * Track expired tombstones (CASSANDRA-7810)


2.1.0-rc7
 * Add frozen keyword and require UDT to be frozen (CASSANDRA-7857)
 * Track added sstable size correctly (CASSANDRA-7239)
 * (cqlsh) Fix case insensitivity (CASSANDRA-7834)
 * Fix failure to stream ranges when moving (CASSANDRA-7836)
 * Correctly remove tmplink files (CASSANDRA-7803)
 * (cqlsh) Fix column name formatting for functions, CAS operations,
   and UDT field selections (CASSANDRA-7806)
 * (cqlsh) Fix COPY FROM handling of null/empty primary key
   values (CASSANDRA-7792)
 * Fix ordering of static cells (CASSANDRA-7763)
Merged from 2.0:
 * Forbid re-adding dropped counter columns (CASSANDRA-7831)
 * Fix CFMetaData#isThriftCompatible() for PK-only tables (CASSANDRA-7832)
 * Always reject inequality on the partition key without token()
   (CASSANDRA-7722)
 * Always send Paxos commit to all replicas (CASSANDRA-7479)
 * Make disruptor_thrift_server invocation pool configurable (CASSANDRA-7594)
 * Make repair no-op when RF=1 (CASSANDRA-7864)


2.1.0-rc6
 * Fix OOM issue from netty caching over time (CASSANDRA-7743)
 * json2sstable couldn't import JSON for CQL table (CASSANDRA-7477)
 * Invalidate all caches on table drop (CASSANDRA-7561)
 * Skip strict endpoint selection for ranges if RF == nodes (CASSANRA-7765)
 * Fix Thrift range filtering without 2ary index lookups (CASSANDRA-7741)
 * Add tracing entries about concurrent range requests (CASSANDRA-7599)
 * (cqlsh) Fix DESCRIBE for NTS keyspaces (CASSANDRA-7729)
 * Remove netty buffer ref-counting (CASSANDRA-7735)
 * Pass mutated cf to index updater for use by PRSI (CASSANDRA-7742)
 * Include stress yaml example in release and deb (CASSANDRA-7717)
 * workaround for netty issue causing corrupted data off the wire (CASSANDRA-7695)
 * cqlsh DESC CLUSTER fails retrieving ring information (CASSANDRA-7687)
 * Fix binding null values inside UDT (CASSANDRA-7685)
 * Fix UDT field selection with empty fields (CASSANDRA-7670)
 * Bogus deserialization of static cells from sstable (CASSANDRA-7684)
 * Fix NPE on compaction leftover cleanup for dropped table (CASSANDRA-7770)
Merged from 2.0:
 * Fix race condition in StreamTransferTask that could lead to
   infinite loops and premature sstable deletion (CASSANDRA-7704)
 * (cqlsh) Wait up to 10 sec for a tracing session (CASSANDRA-7222)
 * Fix NPE in FileCacheService.sizeInBytes (CASSANDRA-7756)
 * Remove duplicates from StorageService.getJoiningNodes (CASSANDRA-7478)
 * Clone token map outside of hot gossip loops (CASSANDRA-7758)
 * Fix MS expiring map timeout for Paxos messages (CASSANDRA-7752)
 * Do not flush on truncate if durable_writes is false (CASSANDRA-7750)
 * Give CRR a default input_cql Statement (CASSANDRA-7226)
 * Better error message when adding a collection with the same name
   than a previously dropped one (CASSANDRA-6276)
 * Fix validation when adding static columns (CASSANDRA-7730)
 * (Thrift) fix range deletion of supercolumns (CASSANDRA-7733)
 * Fix potential AssertionError in RangeTombstoneList (CASSANDRA-7700)
 * Validate arguments of blobAs* functions (CASSANDRA-7707)
 * Fix potential AssertionError with 2ndary indexes (CASSANDRA-6612)
 * Avoid logging CompactionInterrupted at ERROR (CASSANDRA-7694)
 * Minor leak in sstable2jon (CASSANDRA-7709)
 * Add cassandra.auto_bootstrap system property (CASSANDRA-7650)
 * Update java driver (for hadoop) (CASSANDRA-7618)
 * Remove CqlPagingRecordReader/CqlPagingInputFormat (CASSANDRA-7570)
 * Support connecting to ipv6 jmx with nodetool (CASSANDRA-7669)


2.1.0-rc5
 * Reject counters inside user types (CASSANDRA-7672)
 * Switch to notification-based GCInspector (CASSANDRA-7638)
 * (cqlsh) Handle nulls in UDTs and tuples correctly (CASSANDRA-7656)
 * Don't use strict consistency when replacing (CASSANDRA-7568)
 * Fix min/max cell name collection on 2.0 SSTables with range
   tombstones (CASSANDRA-7593)
 * Tolerate min/max cell names of different lengths (CASSANDRA-7651)
 * Filter cached results correctly (CASSANDRA-7636)
 * Fix tracing on the new SEPExecutor (CASSANDRA-7644)
 * Remove shuffle and taketoken (CASSANDRA-7601)
 * Clean up Windows batch scripts (CASSANDRA-7619)
 * Fix native protocol drop user type notification (CASSANDRA-7571)
 * Give read access to system.schema_usertypes to all authenticated users
   (CASSANDRA-7578)
 * (cqlsh) Fix cqlsh display when zero rows are returned (CASSANDRA-7580)
 * Get java version correctly when JAVA_TOOL_OPTIONS is set (CASSANDRA-7572)
 * Fix NPE when dropping index from non-existent keyspace, AssertionError when
   dropping non-existent index with IF EXISTS (CASSANDRA-7590)
 * Fix sstablelevelresetter hang (CASSANDRA-7614)
 * (cqlsh) Fix deserialization of blobs (CASSANDRA-7603)
 * Use "keyspace updated" schema change message for UDT changes in v1 and
   v2 protocols (CASSANDRA-7617)
 * Fix tracing of range slices and secondary index lookups that are local
   to the coordinator (CASSANDRA-7599)
 * Set -Dcassandra.storagedir for all tool shell scripts (CASSANDRA-7587)
 * Don't swap max/min col names when mutating sstable metadata (CASSANDRA-7596)
 * (cqlsh) Correctly handle paged result sets (CASSANDRA-7625)
 * (cqlsh) Improve waiting for a trace to complete (CASSANDRA-7626)
 * Fix tracing of concurrent range slices and 2ary index queries (CASSANDRA-7626)
 * Fix scrub against collection type (CASSANDRA-7665)
Merged from 2.0:
 * Set gc_grace_seconds to seven days for system schema tables (CASSANDRA-7668)
 * SimpleSeedProvider no longer caches seeds forever (CASSANDRA-7663)
 * Always flush on truncate (CASSANDRA-7511)
 * Fix ReversedType(DateType) mapping to native protocol (CASSANDRA-7576)
 * Always merge ranges owned by a single node (CASSANDRA-6930)
 * Track max/min timestamps for range tombstones (CASSANDRA-7647)
 * Fix NPE when listing saved caches dir (CASSANDRA-7632)


2.1.0-rc4
 * Fix word count hadoop example (CASSANDRA-7200)
 * Updated memtable_cleanup_threshold and memtable_flush_writers defaults
   (CASSANDRA-7551)
 * (Windows) fix startup when WMI memory query fails (CASSANDRA-7505)
 * Anti-compaction proceeds if any part of the repair failed (CASSANDRA-7521)
 * Add missing table name to DROP INDEX responses and notifications (CASSANDRA-7539)
 * Bump CQL version to 3.2.0 and update CQL documentation (CASSANDRA-7527)
 * Fix configuration error message when running nodetool ring (CASSANDRA-7508)
 * Support conditional updates, tuple type, and the v3 protocol in cqlsh (CASSANDRA-7509)
 * Handle queries on multiple secondary index types (CASSANDRA-7525)
 * Fix cqlsh authentication with v3 native protocol (CASSANDRA-7564)
 * Fix NPE when unknown prepared statement ID is used (CASSANDRA-7454)
Merged from 2.0:
 * (Windows) force range-based repair to non-sequential mode (CASSANDRA-7541)
 * Fix range merging when DES scores are zero (CASSANDRA-7535)
 * Warn when SSL certificates have expired (CASSANDRA-7528)
 * Fix error when doing reversed queries with static columns (CASSANDRA-7490)
Merged from 1.2:
 * Set correct stream ID on responses when non-Exception Throwables
   are thrown while handling native protocol messages (CASSANDRA-7470)


2.1.0-rc3
 * Consider expiry when reconciling otherwise equal cells (CASSANDRA-7403)
 * Introduce CQL support for stress tool (CASSANDRA-6146)
 * Fix ClassCastException processing expired messages (CASSANDRA-7496)
 * Fix prepared marker for collections inside UDT (CASSANDRA-7472)
 * Remove left-over populate_io_cache_on_flush and replicate_on_write
   uses (CASSANDRA-7493)
 * (Windows) handle spaces in path names (CASSANDRA-7451)
 * Ensure writes have completed after dropping a table, before recycling
   commit log segments (CASSANDRA-7437)
 * Remove left-over rows_per_partition_to_cache (CASSANDRA-7493)
 * Fix error when CONTAINS is used with a bind marker (CASSANDRA-7502)
 * Properly reject unknown UDT field (CASSANDRA-7484)
Merged from 2.0:
 * Fix CC#collectTimeOrderedData() tombstone optimisations (CASSANDRA-7394)
 * Support DISTINCT for static columns and fix behaviour when DISTINC is
   not use (CASSANDRA-7305).
 * Workaround JVM NPE on JMX bind failure (CASSANDRA-7254)
 * Fix race in FileCacheService RemovalListener (CASSANDRA-7278)
 * Fix inconsistent use of consistencyForCommit that allowed LOCAL_QUORUM
   operations to incorrect become full QUORUM (CASSANDRA-7345)
 * Properly handle unrecognized opcodes and flags (CASSANDRA-7440)
 * (Hadoop) close CqlRecordWriter clients when finished (CASSANDRA-7459)
 * Commit disk failure policy (CASSANDRA-7429)
 * Make sure high level sstables get compacted (CASSANDRA-7414)
 * Fix AssertionError when using empty clustering columns and static columns
   (CASSANDRA-7455)
 * Add option to disable STCS in L0 (CASSANDRA-6621)
 * Upgrade to snappy-java 1.0.5.2 (CASSANDRA-7476)


2.1.0-rc2
 * Fix heap size calculation for CompoundSparseCellName and
   CompoundSparseCellName.WithCollection (CASSANDRA-7421)
 * Allow counter mutations in UNLOGGED batches (CASSANDRA-7351)
 * Modify reconcile logic to always pick a tombstone over a counter cell
   (CASSANDRA-7346)
 * Avoid incremental compaction on Windows (CASSANDRA-7365)
 * Fix exception when querying a composite-keyed table with a collection index
   (CASSANDRA-7372)
 * Use node's host id in place of counter ids (CASSANDRA-7366)
 * Fix error when doing reversed queries with static columns (CASSANDRA-7490)
 * Backport CASSANDRA-6747 (CASSANDRA-7560)
 * Track max/min timestamps for range tombstones (CASSANDRA-7647)
 * Fix NPE when listing saved caches dir (CASSANDRA-7632)
 * Fix sstableloader unable to connect encrypted node (CASSANDRA-7585)
Merged from 1.2:
 * Clone token map outside of hot gossip loops (CASSANDRA-7758)
 * Add stop method to EmbeddedCassandraService (CASSANDRA-7595)
 * Support connecting to ipv6 jmx with nodetool (CASSANDRA-7669)
 * Set gc_grace_seconds to seven days for system schema tables (CASSANDRA-7668)
 * SimpleSeedProvider no longer caches seeds forever (CASSANDRA-7663)
 * Set correct stream ID on responses when non-Exception Throwables
   are thrown while handling native protocol messages (CASSANDRA-7470)
 * Fix row size miscalculation in LazilyCompactedRow (CASSANDRA-7543)
 * Fix race in background compaction check (CASSANDRA-7745)
 * Don't clear out range tombstones during compaction (CASSANDRA-7808)


2.1.0-rc1
 * Revert flush directory (CASSANDRA-6357)
 * More efficient executor service for fast operations (CASSANDRA-4718)
 * Move less common tools into a new cassandra-tools package (CASSANDRA-7160)
 * Support more concurrent requests in native protocol (CASSANDRA-7231)
 * Add tab-completion to debian nodetool packaging (CASSANDRA-6421)
 * Change concurrent_compactors defaults (CASSANDRA-7139)
 * Add PowerShell Windows launch scripts (CASSANDRA-7001)
 * Make commitlog archive+restore more robust (CASSANDRA-6974)
 * Fix marking commitlogsegments clean (CASSANDRA-6959)
 * Add snapshot "manifest" describing files included (CASSANDRA-6326)
 * Parallel streaming for sstableloader (CASSANDRA-3668)
 * Fix bugs in supercolumns handling (CASSANDRA-7138)
 * Fix ClassClassException on composite dense tables (CASSANDRA-7112)
 * Cleanup and optimize collation and slice iterators (CASSANDRA-7107)
 * Upgrade NBHM lib (CASSANDRA-7128)
 * Optimize netty server (CASSANDRA-6861)
 * Fix repair hang when given CF does not exist (CASSANDRA-7189)
 * Allow c* to be shutdown in an embedded mode (CASSANDRA-5635)
 * Add server side batching to native transport (CASSANDRA-5663)
 * Make batchlog replay asynchronous (CASSANDRA-6134)
 * remove unused classes (CASSANDRA-7197)
 * Limit user types to the keyspace they are defined in (CASSANDRA-6643)
 * Add validate method to CollectionType (CASSANDRA-7208)
 * New serialization format for UDT values (CASSANDRA-7209, CASSANDRA-7261)
 * Fix nodetool netstats (CASSANDRA-7270)
 * Fix potential ClassCastException in HintedHandoffManager (CASSANDRA-7284)
 * Use prepared statements internally (CASSANDRA-6975)
 * Fix broken paging state with prepared statement (CASSANDRA-7120)
 * Fix IllegalArgumentException in CqlStorage (CASSANDRA-7287)
 * Allow nulls/non-existant fields in UDT (CASSANDRA-7206)
 * Add Thrift MultiSliceRequest (CASSANDRA-6757, CASSANDRA-7027)
 * Handle overlapping MultiSlices (CASSANDRA-7279)
 * Fix DataOutputTest on Windows (CASSANDRA-7265)
 * Embedded sets in user defined data-types are not updating (CASSANDRA-7267)
 * Add tuple type to CQL/native protocol (CASSANDRA-7248)
 * Fix CqlPagingRecordReader on tables with few rows (CASSANDRA-7322)
Merged from 2.0:
 * Copy compaction options to make sure they are reloaded (CASSANDRA-7290)
 * Add option to do more aggressive tombstone compactions (CASSANDRA-6563)
 * Don't try to compact already-compacting files in HHOM (CASSANDRA-7288)
 * Always reallocate buffers in HSHA (CASSANDRA-6285)
 * (Hadoop) support authentication in CqlRecordReader (CASSANDRA-7221)
 * (Hadoop) Close java driver Cluster in CQLRR.close (CASSANDRA-7228)
 * Warn when 'USING TIMESTAMP' is used on a CAS BATCH (CASSANDRA-7067)
 * return all cpu values from BackgroundActivityMonitor.readAndCompute (CASSANDRA-7183)
 * Correctly delete scheduled range xfers (CASSANDRA-7143)
 * return all cpu values from BackgroundActivityMonitor.readAndCompute (CASSANDRA-7183)
 * reduce garbage creation in calculatePendingRanges (CASSANDRA-7191)
 * fix c* launch issues on Russian os's due to output of linux 'free' cmd (CASSANDRA-6162)
 * Fix disabling autocompaction (CASSANDRA-7187)
 * Fix potential NumberFormatException when deserializing IntegerType (CASSANDRA-7088)
 * cqlsh can't tab-complete disabling compaction (CASSANDRA-7185)
 * cqlsh: Accept and execute CQL statement(s) from command-line parameter (CASSANDRA-7172)
 * Fix IllegalStateException in CqlPagingRecordReader (CASSANDRA-7198)
 * Fix the InvertedIndex trigger example (CASSANDRA-7211)
 * Add --resolve-ip option to 'nodetool ring' (CASSANDRA-7210)
 * reduce garbage on codec flag deserialization (CASSANDRA-7244)
 * Fix duplicated error messages on directory creation error at startup (CASSANDRA-5818)
 * Proper null handle for IF with map element access (CASSANDRA-7155)
 * Improve compaction visibility (CASSANDRA-7242)
 * Correctly delete scheduled range xfers (CASSANDRA-7143)
 * Make batchlog replica selection rack-aware (CASSANDRA-6551)
 * Fix CFMetaData#getColumnDefinitionFromColumnName() (CASSANDRA-7074)
 * Fix writetime/ttl functions for static columns (CASSANDRA-7081)
 * Suggest CTRL-C or semicolon after three blank lines in cqlsh (CASSANDRA-7142)
 * Fix 2ndary index queries with DESC clustering order (CASSANDRA-6950)
 * Invalid key cache entries on DROP (CASSANDRA-6525)
 * Fix flapping RecoveryManagerTest (CASSANDRA-7084)
 * Add missing iso8601 patterns for date strings (CASSANDRA-6973)
 * Support selecting multiple rows in a partition using IN (CASSANDRA-6875)
 * Add authentication support to shuffle (CASSANDRA-6484)
 * Swap local and global default read repair chances (CASSANDRA-7320)
 * Add conditional CREATE/DROP USER support (CASSANDRA-7264)
 * Cqlsh counts non-empty lines for "Blank lines" warning (CASSANDRA-7325)
Merged from 1.2:
 * Add Cloudstack snitch (CASSANDRA-7147)
 * Update system.peers correctly when relocating tokens (CASSANDRA-7126)
 * Add Google Compute Engine snitch (CASSANDRA-7132)
 * remove duplicate query for local tokens (CASSANDRA-7182)
 * exit CQLSH with error status code if script fails (CASSANDRA-6344)
 * Fix bug with some IN queries missig results (CASSANDRA-7105)
 * Fix availability validation for LOCAL_ONE CL (CASSANDRA-7319)
 * Hint streaming can cause decommission to fail (CASSANDRA-7219)


2.1.0-beta2
 * Increase default CL space to 8GB (CASSANDRA-7031)
 * Add range tombstones to read repair digests (CASSANDRA-6863)
 * Fix BTree.clear for large updates (CASSANDRA-6943)
 * Fail write instead of logging a warning when unable to append to CL
   (CASSANDRA-6764)
 * Eliminate possibility of CL segment appearing twice in active list
   (CASSANDRA-6557)
 * Apply DONTNEED fadvise to commitlog segments (CASSANDRA-6759)
 * Switch CRC component to Adler and include it for compressed sstables
   (CASSANDRA-4165)
 * Allow cassandra-stress to set compaction strategy options (CASSANDRA-6451)
 * Add broadcast_rpc_address option to cassandra.yaml (CASSANDRA-5899)
 * Auto reload GossipingPropertyFileSnitch config (CASSANDRA-5897)
 * Fix overflow of memtable_total_space_in_mb (CASSANDRA-6573)
 * Fix ABTC NPE and apply update function correctly (CASSANDRA-6692)
 * Allow nodetool to use a file or prompt for password (CASSANDRA-6660)
 * Fix AIOOBE when concurrently accessing ABSC (CASSANDRA-6742)
 * Fix assertion error in ALTER TYPE RENAME (CASSANDRA-6705)
 * Scrub should not always clear out repaired status (CASSANDRA-5351)
 * Improve handling of range tombstone for wide partitions (CASSANDRA-6446)
 * Fix ClassCastException for compact table with composites (CASSANDRA-6738)
 * Fix potentially repairing with wrong nodes (CASSANDRA-6808)
 * Change caching option syntax (CASSANDRA-6745)
 * Fix stress to do proper counter reads (CASSANDRA-6835)
 * Fix help message for stress counter_write (CASSANDRA-6824)
 * Fix stress smart Thrift client to pick servers correctly (CASSANDRA-6848)
 * Add logging levels (minimal, normal or verbose) to stress tool (CASSANDRA-6849)
 * Fix race condition in Batch CLE (CASSANDRA-6860)
 * Improve cleanup/scrub/upgradesstables failure handling (CASSANDRA-6774)
 * ByteBuffer write() methods for serializing sstables (CASSANDRA-6781)
 * Proper compare function for CollectionType (CASSANDRA-6783)
 * Update native server to Netty 4 (CASSANDRA-6236)
 * Fix off-by-one error in stress (CASSANDRA-6883)
 * Make OpOrder AutoCloseable (CASSANDRA-6901)
 * Remove sync repair JMX interface (CASSANDRA-6900)
 * Add multiple memory allocation options for memtables (CASSANDRA-6689, 6694)
 * Remove adjusted op rate from stress output (CASSANDRA-6921)
 * Add optimized CF.hasColumns() implementations (CASSANDRA-6941)
 * Serialize batchlog mutations with the version of the target node
   (CASSANDRA-6931)
 * Optimize CounterColumn#reconcile() (CASSANDRA-6953)
 * Properly remove 1.2 sstable support in 2.1 (CASSANDRA-6869)
 * Lock counter cells, not partitions (CASSANDRA-6880)
 * Track presence of legacy counter shards in sstables (CASSANDRA-6888)
 * Ensure safe resource cleanup when replacing sstables (CASSANDRA-6912)
 * Add failure handler to async callback (CASSANDRA-6747)
 * Fix AE when closing SSTable without releasing reference (CASSANDRA-7000)
 * Clean up IndexInfo on keyspace/table drops (CASSANDRA-6924)
 * Only snapshot relative SSTables when sequential repair (CASSANDRA-7024)
 * Require nodetool rebuild_index to specify index names (CASSANDRA-7038)
 * fix cassandra stress errors on reads with native protocol (CASSANDRA-7033)
 * Use OpOrder to guard sstable references for reads (CASSANDRA-6919)
 * Preemptive opening of compaction result (CASSANDRA-6916)
 * Multi-threaded scrub/cleanup/upgradesstables (CASSANDRA-5547)
 * Optimize cellname comparison (CASSANDRA-6934)
 * Native protocol v3 (CASSANDRA-6855)
 * Optimize Cell liveness checks and clean up Cell (CASSANDRA-7119)
 * Support consistent range movements (CASSANDRA-2434)
 * Display min timestamp in sstablemetadata viewer (CASSANDRA-6767)
Merged from 2.0:
 * Avoid race-prone second "scrub" of system keyspace (CASSANDRA-6797)
 * Pool CqlRecordWriter clients by inetaddress rather than Range
   (CASSANDRA-6665)
 * Fix compaction_history timestamps (CASSANDRA-6784)
 * Compare scores of full replica ordering in DES (CASSANDRA-6683)
 * fix CME in SessionInfo updateProgress affecting netstats (CASSANDRA-6577)
 * Allow repairing between specific replicas (CASSANDRA-6440)
 * Allow per-dc enabling of hints (CASSANDRA-6157)
 * Add compatibility for Hadoop 0.2.x (CASSANDRA-5201)
 * Fix EstimatedHistogram races (CASSANDRA-6682)
 * Failure detector correctly converts initial value to nanos (CASSANDRA-6658)
 * Add nodetool taketoken to relocate vnodes (CASSANDRA-4445)
 * Expose bulk loading progress over JMX (CASSANDRA-4757)
 * Correctly handle null with IF conditions and TTL (CASSANDRA-6623)
 * Account for range/row tombstones in tombstone drop
   time histogram (CASSANDRA-6522)
 * Stop CommitLogSegment.close() from calling sync() (CASSANDRA-6652)
 * Make commitlog failure handling configurable (CASSANDRA-6364)
 * Avoid overlaps in LCS (CASSANDRA-6688)
 * Improve support for paginating over composites (CASSANDRA-4851)
 * Fix count(*) queries in a mixed cluster (CASSANDRA-6707)
 * Improve repair tasks(snapshot, differencing) concurrency (CASSANDRA-6566)
 * Fix replaying pre-2.0 commit logs (CASSANDRA-6714)
 * Add static columns to CQL3 (CASSANDRA-6561)
 * Optimize single partition batch statements (CASSANDRA-6737)
 * Disallow post-query re-ordering when paging (CASSANDRA-6722)
 * Fix potential paging bug with deleted columns (CASSANDRA-6748)
 * Fix NPE on BulkLoader caused by losing StreamEvent (CASSANDRA-6636)
 * Fix truncating compression metadata (CASSANDRA-6791)
 * Add CMSClassUnloadingEnabled JVM option (CASSANDRA-6541)
 * Catch memtable flush exceptions during shutdown (CASSANDRA-6735)
 * Fix upgradesstables NPE for non-CF-based indexes (CASSANDRA-6645)
 * Fix UPDATE updating PRIMARY KEY columns implicitly (CASSANDRA-6782)
 * Fix IllegalArgumentException when updating from 1.2 with SuperColumns
   (CASSANDRA-6733)
 * FBUtilities.singleton() should use the CF comparator (CASSANDRA-6778)
 * Fix CQLSStableWriter.addRow(Map<String, Object>) (CASSANDRA-6526)
 * Fix HSHA server introducing corrupt data (CASSANDRA-6285)
 * Fix CAS conditions for COMPACT STORAGE tables (CASSANDRA-6813)
 * Starting threads in OutboundTcpConnectionPool constructor causes race conditions (CASSANDRA-7177)
 * Allow overriding cassandra-rackdc.properties file (CASSANDRA-7072)
 * Set JMX RMI port to 7199 (CASSANDRA-7087)
 * Use LOCAL_QUORUM for data reads at LOCAL_SERIAL (CASSANDRA-6939)
 * Log a warning for large batches (CASSANDRA-6487)
 * Put nodes in hibernate when join_ring is false (CASSANDRA-6961)
 * Avoid early loading of non-system keyspaces before compaction-leftovers
   cleanup at startup (CASSANDRA-6913)
 * Restrict Windows to parallel repairs (CASSANDRA-6907)
 * (Hadoop) Allow manually specifying start/end tokens in CFIF (CASSANDRA-6436)
 * Fix NPE in MeteredFlusher (CASSANDRA-6820)
 * Fix race processing range scan responses (CASSANDRA-6820)
 * Allow deleting snapshots from dropped keyspaces (CASSANDRA-6821)
 * Add uuid() function (CASSANDRA-6473)
 * Omit tombstones from schema digests (CASSANDRA-6862)
 * Include correct consistencyLevel in LWT timeout (CASSANDRA-6884)
 * Lower chances for losing new SSTables during nodetool refresh and
   ColumnFamilyStore.loadNewSSTables (CASSANDRA-6514)
 * Add support for DELETE ... IF EXISTS to CQL3 (CASSANDRA-5708)
 * Update hadoop_cql3_word_count example (CASSANDRA-6793)
 * Fix handling of RejectedExecution in sync Thrift server (CASSANDRA-6788)
 * Log more information when exceeding tombstone_warn_threshold (CASSANDRA-6865)
 * Fix truncate to not abort due to unreachable fat clients (CASSANDRA-6864)
 * Fix schema concurrency exceptions (CASSANDRA-6841)
 * Fix leaking validator FH in StreamWriter (CASSANDRA-6832)
 * Fix saving triggers to schema (CASSANDRA-6789)
 * Fix trigger mutations when base mutation list is immutable (CASSANDRA-6790)
 * Fix accounting in FileCacheService to allow re-using RAR (CASSANDRA-6838)
 * Fix static counter columns (CASSANDRA-6827)
 * Restore expiring->deleted (cell) compaction optimization (CASSANDRA-6844)
 * Fix CompactionManager.needsCleanup (CASSANDRA-6845)
 * Correctly compare BooleanType values other than 0 and 1 (CASSANDRA-6779)
 * Read message id as string from earlier versions (CASSANDRA-6840)
 * Properly use the Paxos consistency for (non-protocol) batch (CASSANDRA-6837)
 * Add paranoid disk failure option (CASSANDRA-6646)
 * Improve PerRowSecondaryIndex performance (CASSANDRA-6876)
 * Extend triggers to support CAS updates (CASSANDRA-6882)
 * Static columns with IF NOT EXISTS don't always work as expected (CASSANDRA-6873)
 * Fix paging with SELECT DISTINCT (CASSANDRA-6857)
 * Fix UnsupportedOperationException on CAS timeout (CASSANDRA-6923)
 * Improve MeteredFlusher handling of MF-unaffected column families
   (CASSANDRA-6867)
 * Add CqlRecordReader using native pagination (CASSANDRA-6311)
 * Add QueryHandler interface (CASSANDRA-6659)
 * Track liveRatio per-memtable, not per-CF (CASSANDRA-6945)
 * Make sure upgradesstables keeps sstable level (CASSANDRA-6958)
 * Fix LIMIT with static columns (CASSANDRA-6956)
 * Fix clash with CQL column name in thrift validation (CASSANDRA-6892)
 * Fix error with super columns in mixed 1.2-2.0 clusters (CASSANDRA-6966)
 * Fix bad skip of sstables on slice query with composite start/finish (CASSANDRA-6825)
 * Fix unintended update with conditional statement (CASSANDRA-6893)
 * Fix map element access in IF (CASSANDRA-6914)
 * Avoid costly range calculations for range queries on system keyspaces
   (CASSANDRA-6906)
 * Fix SSTable not released if stream session fails (CASSANDRA-6818)
 * Avoid build failure due to ANTLR timeout (CASSANDRA-6991)
 * Queries on compact tables can return more rows that requested (CASSANDRA-7052)
 * USING TIMESTAMP for batches does not work (CASSANDRA-7053)
 * Fix performance regression from CASSANDRA-5614 (CASSANDRA-6949)
 * Ensure that batchlog and hint timeouts do not produce hints (CASSANDRA-7058)
 * Merge groupable mutations in TriggerExecutor#execute() (CASSANDRA-7047)
 * Plug holes in resource release when wiring up StreamSession (CASSANDRA-7073)
 * Re-add parameter columns to tracing session (CASSANDRA-6942)
 * Preserves CQL metadata when updating table from thrift (CASSANDRA-6831)
Merged from 1.2:
 * Fix nodetool display with vnodes (CASSANDRA-7082)
 * Add UNLOGGED, COUNTER options to BATCH documentation (CASSANDRA-6816)
 * add extra SSL cipher suites (CASSANDRA-6613)
 * fix nodetool getsstables for blob PK (CASSANDRA-6803)
 * Fix BatchlogManager#deleteBatch() use of millisecond timestamps
   (CASSANDRA-6822)
 * Continue assassinating even if the endpoint vanishes (CASSANDRA-6787)
 * Schedule schema pulls on change (CASSANDRA-6971)
 * Non-droppable verbs shouldn't be dropped from OTC (CASSANDRA-6980)
 * Shutdown batchlog executor in SS#drain() (CASSANDRA-7025)
 * Fix batchlog to account for CF truncation records (CASSANDRA-6999)
 * Fix CQLSH parsing of functions and BLOB literals (CASSANDRA-7018)
 * Properly load trustore in the native protocol (CASSANDRA-6847)
 * Always clean up references in SerializingCache (CASSANDRA-6994)
 * Don't shut MessagingService down when replacing a node (CASSANDRA-6476)
 * fix npe when doing -Dcassandra.fd_initial_value_ms (CASSANDRA-6751)


2.1.0-beta1
 * Add flush directory distinct from compaction directories (CASSANDRA-6357)
 * Require JNA by default (CASSANDRA-6575)
 * add listsnapshots command to nodetool (CASSANDRA-5742)
 * Introduce AtomicBTreeColumns (CASSANDRA-6271, 6692)
 * Multithreaded commitlog (CASSANDRA-3578)
 * allocate fixed index summary memory pool and resample cold index summaries
   to use less memory (CASSANDRA-5519)
 * Removed multithreaded compaction (CASSANDRA-6142)
 * Parallelize fetching rows for low-cardinality indexes (CASSANDRA-1337)
 * change logging from log4j to logback (CASSANDRA-5883)
 * switch to LZ4 compression for internode communication (CASSANDRA-5887)
 * Stop using Thrift-generated Index* classes internally (CASSANDRA-5971)
 * Remove 1.2 network compatibility code (CASSANDRA-5960)
 * Remove leveled json manifest migration code (CASSANDRA-5996)
 * Remove CFDefinition (CASSANDRA-6253)
 * Use AtomicIntegerFieldUpdater in RefCountedMemory (CASSANDRA-6278)
 * User-defined types for CQL3 (CASSANDRA-5590)
 * Use of o.a.c.metrics in nodetool (CASSANDRA-5871, 6406)
 * Batch read from OTC's queue and cleanup (CASSANDRA-1632)
 * Secondary index support for collections (CASSANDRA-4511, 6383)
 * SSTable metadata(Stats.db) format change (CASSANDRA-6356)
 * Push composites support in the storage engine
   (CASSANDRA-5417, CASSANDRA-6520)
 * Add snapshot space used to cfstats (CASSANDRA-6231)
 * Add cardinality estimator for key count estimation (CASSANDRA-5906)
 * CF id is changed to be non-deterministic. Data dir/key cache are created
   uniquely for CF id (CASSANDRA-5202)
 * New counters implementation (CASSANDRA-6504)
 * Replace UnsortedColumns, EmptyColumns, TreeMapBackedSortedColumns with new
   ArrayBackedSortedColumns (CASSANDRA-6630, CASSANDRA-6662, CASSANDRA-6690)
 * Add option to use row cache with a given amount of rows (CASSANDRA-5357)
 * Avoid repairing already repaired data (CASSANDRA-5351)
 * Reject counter updates with USING TTL/TIMESTAMP (CASSANDRA-6649)
 * Replace index_interval with min/max_index_interval (CASSANDRA-6379)
 * Lift limitation that order by columns must be selected for IN queries (CASSANDRA-4911)


2.0.5
 * Reduce garbage generated by bloom filter lookups (CASSANDRA-6609)
 * Add ks.cf names to tombstone logging (CASSANDRA-6597)
 * Use LOCAL_QUORUM for LWT operations at LOCAL_SERIAL (CASSANDRA-6495)
 * Wait for gossip to settle before accepting client connections (CASSANDRA-4288)
 * Delete unfinished compaction incrementally (CASSANDRA-6086)
 * Allow specifying custom secondary index options in CQL3 (CASSANDRA-6480)
 * Improve replica pinning for cache efficiency in DES (CASSANDRA-6485)
 * Fix LOCAL_SERIAL from thrift (CASSANDRA-6584)
 * Don't special case received counts in CAS timeout exceptions (CASSANDRA-6595)
 * Add support for 2.1 global counter shards (CASSANDRA-6505)
 * Fix NPE when streaming connection is not yet established (CASSANDRA-6210)
 * Avoid rare duplicate read repair triggering (CASSANDRA-6606)
 * Fix paging discardFirst (CASSANDRA-6555)
 * Fix ArrayIndexOutOfBoundsException in 2ndary index query (CASSANDRA-6470)
 * Release sstables upon rebuilding 2i (CASSANDRA-6635)
 * Add AbstractCompactionStrategy.startup() method (CASSANDRA-6637)
 * SSTableScanner may skip rows during cleanup (CASSANDRA-6638)
 * sstables from stalled repair sessions can resurrect deleted data (CASSANDRA-6503)
 * Switch stress to use ITransportFactory (CASSANDRA-6641)
 * Fix IllegalArgumentException during prepare (CASSANDRA-6592)
 * Fix possible loss of 2ndary index entries during compaction (CASSANDRA-6517)
 * Fix direct Memory on architectures that do not support unaligned long access
   (CASSANDRA-6628)
 * Let scrub optionally skip broken counter partitions (CASSANDRA-5930)
Merged from 1.2:
 * fsync compression metadata (CASSANDRA-6531)
 * Validate CF existence on execution for prepared statement (CASSANDRA-6535)
 * Add ability to throttle batchlog replay (CASSANDRA-6550)
 * Fix executing LOCAL_QUORUM with SimpleStrategy (CASSANDRA-6545)
 * Avoid StackOverflow when using large IN queries (CASSANDRA-6567)
 * Nodetool upgradesstables includes secondary indexes (CASSANDRA-6598)
 * Paginate batchlog replay (CASSANDRA-6569)
 * skip blocking on streaming during drain (CASSANDRA-6603)
 * Improve error message when schema doesn't match loaded sstable (CASSANDRA-6262)
 * Add properties to adjust FD initial value and max interval (CASSANDRA-4375)
 * Fix preparing with batch and delete from collection (CASSANDRA-6607)
 * Fix ABSC reverse iterator's remove() method (CASSANDRA-6629)
 * Handle host ID conflicts properly (CASSANDRA-6615)
 * Move handling of migration event source to solve bootstrap race. (CASSANDRA-6648)
 * Make sure compaction throughput value doesn't overflow with int math (CASSANDRA-6647)


2.0.4
 * Allow removing snapshots of no-longer-existing CFs (CASSANDRA-6418)
 * add StorageService.stopDaemon() (CASSANDRA-4268)
 * add IRE for invalid CF supplied to get_count (CASSANDRA-5701)
 * add client encryption support to sstableloader (CASSANDRA-6378)
 * Fix accept() loop for SSL sockets post-shutdown (CASSANDRA-6468)
 * Fix size-tiered compaction in LCS L0 (CASSANDRA-6496)
 * Fix assertion failure in filterColdSSTables (CASSANDRA-6483)
 * Fix row tombstones in larger-than-memory compactions (CASSANDRA-6008)
 * Fix cleanup ClassCastException (CASSANDRA-6462)
 * Reduce gossip memory use by interning VersionedValue strings (CASSANDRA-6410)
 * Allow specifying datacenters to participate in a repair (CASSANDRA-6218)
 * Fix divide-by-zero in PCI (CASSANDRA-6403)
 * Fix setting last compacted key in the wrong level for LCS (CASSANDRA-6284)
 * Add millisecond precision formats to the timestamp parser (CASSANDRA-6395)
 * Expose a total memtable size metric for a CF (CASSANDRA-6391)
 * cqlsh: handle symlinks properly (CASSANDRA-6425)
 * Fix potential infinite loop when paging query with IN (CASSANDRA-6464)
 * Fix assertion error in AbstractQueryPager.discardFirst (CASSANDRA-6447)
 * Fix streaming older SSTable yields unnecessary tombstones (CASSANDRA-6527)
Merged from 1.2:
 * Improved error message on bad properties in DDL queries (CASSANDRA-6453)
 * Randomize batchlog candidates selection (CASSANDRA-6481)
 * Fix thundering herd on endpoint cache invalidation (CASSANDRA-6345, 6485)
 * Improve batchlog write performance with vnodes (CASSANDRA-6488)
 * cqlsh: quote single quotes in strings inside collections (CASSANDRA-6172)
 * Improve gossip performance for typical messages (CASSANDRA-6409)
 * Throw IRE if a prepared statement has more markers than supported
   (CASSANDRA-5598)
 * Expose Thread metrics for the native protocol server (CASSANDRA-6234)
 * Change snapshot response message verb to INTERNAL to avoid dropping it
   (CASSANDRA-6415)
 * Warn when collection read has > 65K elements (CASSANDRA-5428)
 * Fix cache persistence when both row and key cache are enabled
   (CASSANDRA-6413)
 * (Hadoop) add describe_local_ring (CASSANDRA-6268)
 * Fix handling of concurrent directory creation failure (CASSANDRA-6459)
 * Allow executing CREATE statements multiple times (CASSANDRA-6471)
 * Don't send confusing info with timeouts (CASSANDRA-6491)
 * Don't resubmit counter mutation runnables internally (CASSANDRA-6427)
 * Don't drop local mutations without a hint (CASSANDRA-6510)
 * Don't allow null max_hint_window_in_ms (CASSANDRA-6419)
 * Validate SliceRange start and finish lengths (CASSANDRA-6521)


2.0.3
 * Fix FD leak on slice read path (CASSANDRA-6275)
 * Cancel read meter task when closing SSTR (CASSANDRA-6358)
 * free off-heap IndexSummary during bulk (CASSANDRA-6359)
 * Recover from IOException in accept() thread (CASSANDRA-6349)
 * Improve Gossip tolerance of abnormally slow tasks (CASSANDRA-6338)
 * Fix trying to hint timed out counter writes (CASSANDRA-6322)
 * Allow restoring specific columnfamilies from archived CL (CASSANDRA-4809)
 * Avoid flushing compaction_history after each operation (CASSANDRA-6287)
 * Fix repair assertion error when tombstones expire (CASSANDRA-6277)
 * Skip loading corrupt key cache (CASSANDRA-6260)
 * Fixes for compacting larger-than-memory rows (CASSANDRA-6274)
 * Compact hottest sstables first and optionally omit coldest from
   compaction entirely (CASSANDRA-6109)
 * Fix modifying column_metadata from thrift (CASSANDRA-6182)
 * cqlsh: fix LIST USERS output (CASSANDRA-6242)
 * Add IRequestSink interface (CASSANDRA-6248)
 * Update memtable size while flushing (CASSANDRA-6249)
 * Provide hooks around CQL2/CQL3 statement execution (CASSANDRA-6252)
 * Require Permission.SELECT for CAS updates (CASSANDRA-6247)
 * New CQL-aware SSTableWriter (CASSANDRA-5894)
 * Reject CAS operation when the protocol v1 is used (CASSANDRA-6270)
 * Correctly throw error when frame too large (CASSANDRA-5981)
 * Fix serialization bug in PagedRange with 2ndary indexes (CASSANDRA-6299)
 * Fix CQL3 table validation in Thrift (CASSANDRA-6140)
 * Fix bug missing results with IN clauses (CASSANDRA-6327)
 * Fix paging with reversed slices (CASSANDRA-6343)
 * Set minTimestamp correctly to be able to drop expired sstables (CASSANDRA-6337)
 * Support NaN and Infinity as float literals (CASSANDRA-6003)
 * Remove RF from nodetool ring output (CASSANDRA-6289)
 * Fix attempting to flush empty rows (CASSANDRA-6374)
 * Fix potential out of bounds exception when paging (CASSANDRA-6333)
Merged from 1.2:
 * Optimize FD phi calculation (CASSANDRA-6386)
 * Improve initial FD phi estimate when starting up (CASSANDRA-6385)
 * Don't list CQL3 table in CLI describe even if named explicitely
   (CASSANDRA-5750)
 * Invalidate row cache when dropping CF (CASSANDRA-6351)
 * add non-jamm path for cached statements (CASSANDRA-6293)
 * add windows bat files for shell commands (CASSANDRA-6145)
 * Require logging in for Thrift CQL2/3 statement preparation (CASSANDRA-6254)
 * restrict max_num_tokens to 1536 (CASSANDRA-6267)
 * Nodetool gets default JMX port from cassandra-env.sh (CASSANDRA-6273)
 * make calculatePendingRanges asynchronous (CASSANDRA-6244)
 * Remove blocking flushes in gossip thread (CASSANDRA-6297)
 * Fix potential socket leak in connectionpool creation (CASSANDRA-6308)
 * Allow LOCAL_ONE/LOCAL_QUORUM to work with SimpleStrategy (CASSANDRA-6238)
 * cqlsh: handle 'null' as session duration (CASSANDRA-6317)
 * Fix json2sstable handling of range tombstones (CASSANDRA-6316)
 * Fix missing one row in reverse query (CASSANDRA-6330)
 * Fix reading expired row value from row cache (CASSANDRA-6325)
 * Fix AssertionError when doing set element deletion (CASSANDRA-6341)
 * Make CL code for the native protocol match the one in C* 2.0
   (CASSANDRA-6347)
 * Disallow altering CQL3 table from thrift (CASSANDRA-6370)
 * Fix size computation of prepared statement (CASSANDRA-6369)


2.0.2
 * Update FailureDetector to use nanontime (CASSANDRA-4925)
 * Fix FileCacheService regressions (CASSANDRA-6149)
 * Never return WriteTimeout for CL.ANY (CASSANDRA-6132)
 * Fix race conditions in bulk loader (CASSANDRA-6129)
 * Add configurable metrics reporting (CASSANDRA-4430)
 * drop queries exceeding a configurable number of tombstones (CASSANDRA-6117)
 * Track and persist sstable read activity (CASSANDRA-5515)
 * Fixes for speculative retry (CASSANDRA-5932, CASSANDRA-6194)
 * Improve memory usage of metadata min/max column names (CASSANDRA-6077)
 * Fix thrift validation refusing row markers on CQL3 tables (CASSANDRA-6081)
 * Fix insertion of collections with CAS (CASSANDRA-6069)
 * Correctly send metadata on SELECT COUNT (CASSANDRA-6080)
 * Track clients' remote addresses in ClientState (CASSANDRA-6070)
 * Create snapshot dir if it does not exist when migrating
   leveled manifest (CASSANDRA-6093)
 * make sequential nodetool repair the default (CASSANDRA-5950)
 * Add more hooks for compaction strategy implementations (CASSANDRA-6111)
 * Fix potential NPE on composite 2ndary indexes (CASSANDRA-6098)
 * Delete can potentially be skipped in batch (CASSANDRA-6115)
 * Allow alter keyspace on system_traces (CASSANDRA-6016)
 * Disallow empty column names in cql (CASSANDRA-6136)
 * Use Java7 file-handling APIs and fix file moving on Windows (CASSANDRA-5383)
 * Save compaction history to system keyspace (CASSANDRA-5078)
 * Fix NPE if StorageService.getOperationMode() is executed before full startup (CASSANDRA-6166)
 * CQL3: support pre-epoch longs for TimestampType (CASSANDRA-6212)
 * Add reloadtriggers command to nodetool (CASSANDRA-4949)
 * cqlsh: ignore empty 'value alias' in DESCRIBE (CASSANDRA-6139)
 * Fix sstable loader (CASSANDRA-6205)
 * Reject bootstrapping if the node already exists in gossip (CASSANDRA-5571)
 * Fix NPE while loading paxos state (CASSANDRA-6211)
 * cqlsh: add SHOW SESSION <tracing-session> command (CASSANDRA-6228)
Merged from 1.2:
 * (Hadoop) Require CFRR batchSize to be at least 2 (CASSANDRA-6114)
 * Add a warning for small LCS sstable size (CASSANDRA-6191)
 * Add ability to list specific KS/CF combinations in nodetool cfstats (CASSANDRA-4191)
 * Mark CF clean if a mutation raced the drop and got it marked dirty (CASSANDRA-5946)
 * Add a LOCAL_ONE consistency level (CASSANDRA-6202)
 * Limit CQL prepared statement cache by size instead of count (CASSANDRA-6107)
 * Tracing should log write failure rather than raw exceptions (CASSANDRA-6133)
 * lock access to TM.endpointToHostIdMap (CASSANDRA-6103)
 * Allow estimated memtable size to exceed slab allocator size (CASSANDRA-6078)
 * Start MeteredFlusher earlier to prevent OOM during CL replay (CASSANDRA-6087)
 * Avoid sending Truncate command to fat clients (CASSANDRA-6088)
 * Allow where clause conditions to be in parenthesis (CASSANDRA-6037)
 * Do not open non-ssl storage port if encryption option is all (CASSANDRA-3916)
 * Move batchlog replay to its own executor (CASSANDRA-6079)
 * Add tombstone debug threshold and histogram (CASSANDRA-6042, 6057)
 * Enable tcp keepalive on incoming connections (CASSANDRA-4053)
 * Fix fat client schema pull NPE (CASSANDRA-6089)
 * Fix memtable flushing for indexed tables (CASSANDRA-6112)
 * Fix skipping columns with multiple slices (CASSANDRA-6119)
 * Expose connected thrift + native client counts (CASSANDRA-5084)
 * Optimize auth setup (CASSANDRA-6122)
 * Trace index selection (CASSANDRA-6001)
 * Update sstablesPerReadHistogram to use biased sampling (CASSANDRA-6164)
 * Log UnknownColumnfamilyException when closing socket (CASSANDRA-5725)
 * Properly error out on CREATE INDEX for counters table (CASSANDRA-6160)
 * Handle JMX notification failure for repair (CASSANDRA-6097)
 * (Hadoop) Fetch no more than 128 splits in parallel (CASSANDRA-6169)
 * stress: add username/password authentication support (CASSANDRA-6068)
 * Fix indexed queries with row cache enabled on parent table (CASSANDRA-5732)
 * Fix compaction race during columnfamily drop (CASSANDRA-5957)
 * Fix validation of empty column names for compact tables (CASSANDRA-6152)
 * Skip replaying mutations that pass CRC but fail to deserialize (CASSANDRA-6183)
 * Rework token replacement to use replace_address (CASSANDRA-5916)
 * Fix altering column types (CASSANDRA-6185)
 * cqlsh: fix CREATE/ALTER WITH completion (CASSANDRA-6196)
 * add windows bat files for shell commands (CASSANDRA-6145)
 * Fix potential stack overflow during range tombstones insertion (CASSANDRA-6181)
 * (Hadoop) Make LOCAL_ONE the default consistency level (CASSANDRA-6214)


2.0.1
 * Fix bug that could allow reading deleted data temporarily (CASSANDRA-6025)
 * Improve memory use defaults (CASSANDRA-6059)
 * Make ThriftServer more easlly extensible (CASSANDRA-6058)
 * Remove Hadoop dependency from ITransportFactory (CASSANDRA-6062)
 * add file_cache_size_in_mb setting (CASSANDRA-5661)
 * Improve error message when yaml contains invalid properties (CASSANDRA-5958)
 * Improve leveled compaction's ability to find non-overlapping L0 compactions
   to work on concurrently (CASSANDRA-5921)
 * Notify indexer of columns shadowed by range tombstones (CASSANDRA-5614)
 * Log Merkle tree stats (CASSANDRA-2698)
 * Switch from crc32 to adler32 for compressed sstable checksums (CASSANDRA-5862)
 * Improve offheap memcpy performance (CASSANDRA-5884)
 * Use a range aware scanner for cleanup (CASSANDRA-2524)
 * Cleanup doesn't need to inspect sstables that contain only local data
   (CASSANDRA-5722)
 * Add ability for CQL3 to list partition keys (CASSANDRA-4536)
 * Improve native protocol serialization (CASSANDRA-5664)
 * Upgrade Thrift to 0.9.1 (CASSANDRA-5923)
 * Require superuser status for adding triggers (CASSANDRA-5963)
 * Make standalone scrubber handle old and new style leveled manifest
   (CASSANDRA-6005)
 * Fix paxos bugs (CASSANDRA-6012, 6013, 6023)
 * Fix paged ranges with multiple replicas (CASSANDRA-6004)
 * Fix potential AssertionError during tracing (CASSANDRA-6041)
 * Fix NPE in sstablesplit (CASSANDRA-6027)
 * Migrate pre-2.0 key/value/column aliases to system.schema_columns
   (CASSANDRA-6009)
 * Paging filter empty rows too agressively (CASSANDRA-6040)
 * Support variadic parameters for IN clauses (CASSANDRA-4210)
 * cqlsh: return the result of CAS writes (CASSANDRA-5796)
 * Fix validation of IN clauses with 2ndary indexes (CASSANDRA-6050)
 * Support named bind variables in CQL (CASSANDRA-6033)
Merged from 1.2:
 * Allow cache-keys-to-save to be set at runtime (CASSANDRA-5980)
 * Avoid second-guessing out-of-space state (CASSANDRA-5605)
 * Tuning knobs for dealing with large blobs and many CFs (CASSANDRA-5982)
 * (Hadoop) Fix CQLRW for thrift tables (CASSANDRA-6002)
 * Fix possible divide-by-zero in HHOM (CASSANDRA-5990)
 * Allow local batchlog writes for CL.ANY (CASSANDRA-5967)
 * Upgrade metrics-core to version 2.2.0 (CASSANDRA-5947)
 * Fix CqlRecordWriter with composite keys (CASSANDRA-5949)
 * Add snitch, schema version, cluster, partitioner to JMX (CASSANDRA-5881)
 * Allow disabling SlabAllocator (CASSANDRA-5935)
 * Make user-defined compaction JMX blocking (CASSANDRA-4952)
 * Fix streaming does not transfer wrapped range (CASSANDRA-5948)
 * Fix loading index summary containing empty key (CASSANDRA-5965)
 * Correctly handle limits in CompositesSearcher (CASSANDRA-5975)
 * Pig: handle CQL collections (CASSANDRA-5867)
 * Pass the updated cf to the PRSI index() method (CASSANDRA-5999)
 * Allow empty CQL3 batches (as no-op) (CASSANDRA-5994)
 * Support null in CQL3 functions (CASSANDRA-5910)
 * Replace the deprecated MapMaker with CacheLoader (CASSANDRA-6007)
 * Add SSTableDeletingNotification to DataTracker (CASSANDRA-6010)
 * Fix snapshots in use get deleted during snapshot repair (CASSANDRA-6011)
 * Move hints and exception count to o.a.c.metrics (CASSANDRA-6017)
 * Fix memory leak in snapshot repair (CASSANDRA-6047)
 * Fix sstable2sjon for CQL3 tables (CASSANDRA-5852)


2.0.0
 * Fix thrift validation when inserting into CQL3 tables (CASSANDRA-5138)
 * Fix periodic memtable flushing behavior with clean memtables (CASSANDRA-5931)
 * Fix dateOf() function for pre-2.0 timestamp columns (CASSANDRA-5928)
 * Fix SSTable unintentionally loads BF when opened for batch (CASSANDRA-5938)
 * Add stream session progress to JMX (CASSANDRA-4757)
 * Fix NPE during CAS operation (CASSANDRA-5925)
Merged from 1.2:
 * Fix getBloomFilterDiskSpaceUsed for AlwaysPresentFilter (CASSANDRA-5900)
 * Don't announce schema version until we've loaded the changes locally
   (CASSANDRA-5904)
 * Fix to support off heap bloom filters size greater than 2 GB (CASSANDRA-5903)
 * Properly handle parsing huge map and set literals (CASSANDRA-5893)


2.0.0-rc2
 * enable vnodes by default (CASSANDRA-5869)
 * fix CAS contention timeout (CASSANDRA-5830)
 * fix HsHa to respect max frame size (CASSANDRA-4573)
 * Fix (some) 2i on composite components omissions (CASSANDRA-5851)
 * cqlsh: add DESCRIBE FULL SCHEMA variant (CASSANDRA-5880)
Merged from 1.2:
 * Correctly validate sparse composite cells in scrub (CASSANDRA-5855)
 * Add KeyCacheHitRate metric to CF metrics (CASSANDRA-5868)
 * cqlsh: add support for multiline comments (CASSANDRA-5798)
 * Handle CQL3 SELECT duplicate IN restrictions on clustering columns
   (CASSANDRA-5856)


2.0.0-rc1
 * improve DecimalSerializer performance (CASSANDRA-5837)
 * fix potential spurious wakeup in AsyncOneResponse (CASSANDRA-5690)
 * fix schema-related trigger issues (CASSANDRA-5774)
 * Better validation when accessing CQL3 table from thrift (CASSANDRA-5138)
 * Fix assertion error during repair (CASSANDRA-5801)
 * Fix range tombstone bug (CASSANDRA-5805)
 * DC-local CAS (CASSANDRA-5797)
 * Add a native_protocol_version column to the system.local table (CASSANRDA-5819)
 * Use index_interval from cassandra.yaml when upgraded (CASSANDRA-5822)
 * Fix buffer underflow on socket close (CASSANDRA-5792)
Merged from 1.2:
 * Fix reading DeletionTime from 1.1-format sstables (CASSANDRA-5814)
 * cqlsh: add collections support to COPY (CASSANDRA-5698)
 * retry important messages for any IOException (CASSANDRA-5804)
 * Allow empty IN relations in SELECT/UPDATE/DELETE statements (CASSANDRA-5626)
 * cqlsh: fix crashing on Windows due to libedit detection (CASSANDRA-5812)
 * fix bulk-loading compressed sstables (CASSANDRA-5820)
 * (Hadoop) fix quoting in CqlPagingRecordReader and CqlRecordWriter
   (CASSANDRA-5824)
 * update default LCS sstable size to 160MB (CASSANDRA-5727)
 * Allow compacting 2Is via nodetool (CASSANDRA-5670)
 * Hex-encode non-String keys in OPP (CASSANDRA-5793)
 * nodetool history logging (CASSANDRA-5823)
 * (Hadoop) fix support for Thrift tables in CqlPagingRecordReader
   (CASSANDRA-5752)
 * add "all time blocked" to StatusLogger output (CASSANDRA-5825)
 * Future-proof inter-major-version schema migrations (CASSANDRA-5845)
 * (Hadoop) add CqlPagingRecordReader support for ReversedType in Thrift table
   (CASSANDRA-5718)
 * Add -no-snapshot option to scrub (CASSANDRA-5891)
 * Fix to support off heap bloom filters size greater than 2 GB (CASSANDRA-5903)
 * Properly handle parsing huge map and set literals (CASSANDRA-5893)
 * Fix LCS L0 compaction may overlap in L1 (CASSANDRA-5907)
 * New sstablesplit tool to split large sstables offline (CASSANDRA-4766)
 * Fix potential deadlock in native protocol server (CASSANDRA-5926)
 * Disallow incompatible type change in CQL3 (CASSANDRA-5882)
Merged from 1.1:
 * Correctly validate sparse composite cells in scrub (CASSANDRA-5855)


2.0.0-beta2
 * Replace countPendingHints with Hints Created metric (CASSANDRA-5746)
 * Allow nodetool with no args, and with help to run without a server (CASSANDRA-5734)
 * Cleanup AbstractType/TypeSerializer classes (CASSANDRA-5744)
 * Remove unimplemented cli option schema-mwt (CASSANDRA-5754)
 * Support range tombstones in thrift (CASSANDRA-5435)
 * Normalize table-manipulating CQL3 statements' class names (CASSANDRA-5759)
 * cqlsh: add missing table options to DESCRIBE output (CASSANDRA-5749)
 * Fix assertion error during repair (CASSANDRA-5757)
 * Fix bulkloader (CASSANDRA-5542)
 * Add LZ4 compression to the native protocol (CASSANDRA-5765)
 * Fix bugs in the native protocol v2 (CASSANDRA-5770)
 * CAS on 'primary key only' table (CASSANDRA-5715)
 * Support streaming SSTables of old versions (CASSANDRA-5772)
 * Always respect protocol version in native protocol (CASSANDRA-5778)
 * Fix ConcurrentModificationException during streaming (CASSANDRA-5782)
 * Update deletion timestamp in Commit#updatesWithPaxosTime (CASSANDRA-5787)
 * Thrift cas() method crashes if input columns are not sorted (CASSANDRA-5786)
 * Order columns names correctly when querying for CAS (CASSANDRA-5788)
 * Fix streaming retry (CASSANDRA-5775)
Merged from 1.2:
 * if no seeds can be a reached a node won't start in a ring by itself (CASSANDRA-5768)
 * add cassandra.unsafesystem property (CASSANDRA-5704)
 * (Hadoop) quote identifiers in CqlPagingRecordReader (CASSANDRA-5763)
 * Add replace_node functionality for vnodes (CASSANDRA-5337)
 * Add timeout events to query traces (CASSANDRA-5520)
 * Fix serialization of the LEFT gossip value (CASSANDRA-5696)
 * Pig: support for cql3 tables (CASSANDRA-5234)
 * Fix skipping range tombstones with reverse queries (CASSANDRA-5712)
 * Expire entries out of ThriftSessionManager (CASSANDRA-5719)
 * Don't keep ancestor information in memory (CASSANDRA-5342)
 * Expose native protocol server status in nodetool info (CASSANDRA-5735)
 * Fix pathetic performance of range tombstones (CASSANDRA-5677)
 * Fix querying with an empty (impossible) range (CASSANDRA-5573)
 * cqlsh: handle CUSTOM 2i in DESCRIBE output (CASSANDRA-5760)
 * Fix minor bug in Range.intersects(Bound) (CASSANDRA-5771)
 * cqlsh: handle disabled compression in DESCRIBE output (CASSANDRA-5766)
 * Ensure all UP events are notified on the native protocol (CASSANDRA-5769)
 * Fix formatting of sstable2json with multiple -k arguments (CASSANDRA-5781)
 * Don't rely on row marker for queries in general to hide lost markers
   after TTL expires (CASSANDRA-5762)
 * Sort nodetool help output (CASSANDRA-5776)
 * Fix column expiring during 2 phases compaction (CASSANDRA-5799)
 * now() is being rejected in INSERTs when inside collections (CASSANDRA-5795)


2.0.0-beta1
 * Add support for indexing clustered columns (CASSANDRA-5125)
 * Removed on-heap row cache (CASSANDRA-5348)
 * use nanotime consistently for node-local timeouts (CASSANDRA-5581)
 * Avoid unnecessary second pass on name-based queries (CASSANDRA-5577)
 * Experimental triggers (CASSANDRA-1311)
 * JEMalloc support for off-heap allocation (CASSANDRA-3997)
 * Single-pass compaction (CASSANDRA-4180)
 * Removed token range bisection (CASSANDRA-5518)
 * Removed compatibility with pre-1.2.5 sstables and network messages
   (CASSANDRA-5511)
 * removed PBSPredictor (CASSANDRA-5455)
 * CAS support (CASSANDRA-5062, 5441, 5442, 5443, 5619, 5667)
 * Leveled compaction performs size-tiered compactions in L0
   (CASSANDRA-5371, 5439)
 * Add yaml network topology snitch for mixed ec2/other envs (CASSANDRA-5339)
 * Log when a node is down longer than the hint window (CASSANDRA-4554)
 * Optimize tombstone creation for ExpiringColumns (CASSANDRA-4917)
 * Improve LeveledScanner work estimation (CASSANDRA-5250, 5407)
 * Replace compaction lock with runWithCompactionsDisabled (CASSANDRA-3430)
 * Change Message IDs to ints (CASSANDRA-5307)
 * Move sstable level information into the Stats component, removing the
   need for a separate Manifest file (CASSANDRA-4872)
 * avoid serializing to byte[] on commitlog append (CASSANDRA-5199)
 * make index_interval configurable per columnfamily (CASSANDRA-3961, CASSANDRA-5650)
 * add default_time_to_live (CASSANDRA-3974)
 * add memtable_flush_period_in_ms (CASSANDRA-4237)
 * replace supercolumns internally by composites (CASSANDRA-3237, 5123)
 * upgrade thrift to 0.9.0 (CASSANDRA-3719)
 * drop unnecessary keyspace parameter from user-defined compaction API
   (CASSANDRA-5139)
 * more robust solution to incomplete compactions + counters (CASSANDRA-5151)
 * Change order of directory searching for c*.in.sh (CASSANDRA-3983)
 * Add tool to reset SSTable compaction level for LCS (CASSANDRA-5271)
 * Allow custom configuration loader (CASSANDRA-5045)
 * Remove memory emergency pressure valve logic (CASSANDRA-3534)
 * Reduce request latency with eager retry (CASSANDRA-4705)
 * cqlsh: Remove ASSUME command (CASSANDRA-5331)
 * Rebuild BF when loading sstables if bloom_filter_fp_chance
   has changed since compaction (CASSANDRA-5015)
 * remove row-level bloom filters (CASSANDRA-4885)
 * Change Kernel Page Cache skipping into row preheating (disabled by default)
   (CASSANDRA-4937)
 * Improve repair by deciding on a gcBefore before sending
   out TreeRequests (CASSANDRA-4932)
 * Add an official way to disable compactions (CASSANDRA-5074)
 * Reenable ALTER TABLE DROP with new semantics (CASSANDRA-3919)
 * Add binary protocol versioning (CASSANDRA-5436)
 * Swap THshaServer for TThreadedSelectorServer (CASSANDRA-5530)
 * Add alias support to SELECT statement (CASSANDRA-5075)
 * Don't create empty RowMutations in CommitLogReplayer (CASSANDRA-5541)
 * Use range tombstones when dropping cfs/columns from schema (CASSANDRA-5579)
 * cqlsh: drop CQL2/CQL3-beta support (CASSANDRA-5585)
 * Track max/min column names in sstables to be able to optimize slice
   queries (CASSANDRA-5514, CASSANDRA-5595, CASSANDRA-5600)
 * Binary protocol: allow batching already prepared statements (CASSANDRA-4693)
 * Allow preparing timestamp, ttl and limit in CQL3 queries (CASSANDRA-4450)
 * Support native link w/o JNA in Java7 (CASSANDRA-3734)
 * Use SASL authentication in binary protocol v2 (CASSANDRA-5545)
 * Replace Thrift HsHa with LMAX Disruptor based implementation (CASSANDRA-5582)
 * cqlsh: Add row count to SELECT output (CASSANDRA-5636)
 * Include a timestamp with all read commands to determine column expiration
   (CASSANDRA-5149)
 * Streaming 2.0 (CASSANDRA-5286, 5699)
 * Conditional create/drop ks/table/index statements in CQL3 (CASSANDRA-2737)
 * more pre-table creation property validation (CASSANDRA-5693)
 * Redesign repair messages (CASSANDRA-5426)
 * Fix ALTER RENAME post-5125 (CASSANDRA-5702)
 * Disallow renaming a 2ndary indexed column (CASSANDRA-5705)
 * Rename Table to Keyspace (CASSANDRA-5613)
 * Ensure changing column_index_size_in_kb on different nodes don't corrupt the
   sstable (CASSANDRA-5454)
 * Move resultset type information into prepare, not execute (CASSANDRA-5649)
 * Auto paging in binary protocol (CASSANDRA-4415, 5714)
 * Don't tie client side use of AbstractType to JDBC (CASSANDRA-4495)
 * Adds new TimestampType to replace DateType (CASSANDRA-5723, CASSANDRA-5729)
Merged from 1.2:
 * make starting native protocol server idempotent (CASSANDRA-5728)
 * Fix loading key cache when a saved entry is no longer valid (CASSANDRA-5706)
 * Fix serialization of the LEFT gossip value (CASSANDRA-5696)
 * cqlsh: Don't show 'null' in place of empty values (CASSANDRA-5675)
 * Race condition in detecting version on a mixed 1.1/1.2 cluster
   (CASSANDRA-5692)
 * Fix skipping range tombstones with reverse queries (CASSANDRA-5712)
 * Expire entries out of ThriftSessionManager (CASSANRDA-5719)
 * Don't keep ancestor information in memory (CASSANDRA-5342)
 * cqlsh: fix handling of semicolons inside BATCH queries (CASSANDRA-5697)


1.2.6
 * Fix tracing when operation completes before all responses arrive
   (CASSANDRA-5668)
 * Fix cross-DC mutation forwarding (CASSANDRA-5632)
 * Reduce SSTableLoader memory usage (CASSANDRA-5555)
 * Scale hinted_handoff_throttle_in_kb to cluster size (CASSANDRA-5272)
 * (Hadoop) Add CQL3 input/output formats (CASSANDRA-4421, 5622)
 * (Hadoop) Fix InputKeyRange in CFIF (CASSANDRA-5536)
 * Fix dealing with ridiculously large max sstable sizes in LCS (CASSANDRA-5589)
 * Ignore pre-truncate hints (CASSANDRA-4655)
 * Move System.exit on OOM into a separate thread (CASSANDRA-5273)
 * Write row markers when serializing schema (CASSANDRA-5572)
 * Check only SSTables for the requested range when streaming (CASSANDRA-5569)
 * Improve batchlog replay behavior and hint ttl handling (CASSANDRA-5314)
 * Exclude localTimestamp from validation for tombstones (CASSANDRA-5398)
 * cqlsh: add custom prompt support (CASSANDRA-5539)
 * Reuse prepared statements in hot auth queries (CASSANDRA-5594)
 * cqlsh: add vertical output option (see EXPAND) (CASSANDRA-5597)
 * Add a rate limit option to stress (CASSANDRA-5004)
 * have BulkLoader ignore snapshots directories (CASSANDRA-5587)
 * fix SnitchProperties logging context (CASSANDRA-5602)
 * Expose whether jna is enabled and memory is locked via JMX (CASSANDRA-5508)
 * cqlsh: fix COPY FROM with ReversedType (CASSANDRA-5610)
 * Allow creating CUSTOM indexes on collections (CASSANDRA-5615)
 * Evaluate now() function at execution time (CASSANDRA-5616)
 * Expose detailed read repair metrics (CASSANDRA-5618)
 * Correct blob literal + ReversedType parsing (CASSANDRA-5629)
 * Allow GPFS to prefer the internal IP like EC2MRS (CASSANDRA-5630)
 * fix help text for -tspw cassandra-cli (CASSANDRA-5643)
 * don't throw away initial causes exceptions for internode encryption issues
   (CASSANDRA-5644)
 * Fix message spelling errors for cql select statements (CASSANDRA-5647)
 * Suppress custom exceptions thru jmx (CASSANDRA-5652)
 * Update CREATE CUSTOM INDEX syntax (CASSANDRA-5639)
 * Fix PermissionDetails.equals() method (CASSANDRA-5655)
 * Never allow partition key ranges in CQL3 without token() (CASSANDRA-5666)
 * Gossiper incorrectly drops AppState for an upgrading node (CASSANDRA-5660)
 * Connection thrashing during multi-region ec2 during upgrade, due to
   messaging version (CASSANDRA-5669)
 * Avoid over reconnecting in EC2MRS (CASSANDRA-5678)
 * Fix ReadResponseSerializer.serializedSize() for digest reads (CASSANDRA-5476)
 * allow sstable2json on 2i CFs (CASSANDRA-5694)
Merged from 1.1:
 * Remove buggy thrift max message length option (CASSANDRA-5529)
 * Fix NPE in Pig's widerow mode (CASSANDRA-5488)
 * Add split size parameter to Pig and disable split combination (CASSANDRA-5544)


1.2.5
 * make BytesToken.toString only return hex bytes (CASSANDRA-5566)
 * Ensure that submitBackground enqueues at least one task (CASSANDRA-5554)
 * fix 2i updates with identical values and timestamps (CASSANDRA-5540)
 * fix compaction throttling bursty-ness (CASSANDRA-4316)
 * reduce memory consumption of IndexSummary (CASSANDRA-5506)
 * remove per-row column name bloom filters (CASSANDRA-5492)
 * Include fatal errors in trace events (CASSANDRA-5447)
 * Ensure that PerRowSecondaryIndex is notified of row-level deletes
   (CASSANDRA-5445)
 * Allow empty blob literals in CQL3 (CASSANDRA-5452)
 * Fix streaming RangeTombstones at column index boundary (CASSANDRA-5418)
 * Fix preparing statements when current keyspace is not set (CASSANDRA-5468)
 * Fix SemanticVersion.isSupportedBy minor/patch handling (CASSANDRA-5496)
 * Don't provide oldCfId for post-1.1 system cfs (CASSANDRA-5490)
 * Fix primary range ignores replication strategy (CASSANDRA-5424)
 * Fix shutdown of binary protocol server (CASSANDRA-5507)
 * Fix repair -snapshot not working (CASSANDRA-5512)
 * Set isRunning flag later in binary protocol server (CASSANDRA-5467)
 * Fix use of CQL3 functions with descending clustering order (CASSANDRA-5472)
 * Disallow renaming columns one at a time for thrift table in CQL3
   (CASSANDRA-5531)
 * cqlsh: add CLUSTERING ORDER BY support to DESCRIBE (CASSANDRA-5528)
 * Add custom secondary index support to CQL3 (CASSANDRA-5484)
 * Fix repair hanging silently on unexpected error (CASSANDRA-5229)
 * Fix Ec2Snitch regression introduced by CASSANDRA-5171 (CASSANDRA-5432)
 * Add nodetool enablebackup/disablebackup (CASSANDRA-5556)
 * cqlsh: fix DESCRIBE after case insensitive USE (CASSANDRA-5567)
Merged from 1.1
 * Add retry mechanism to OTC for non-droppable_verbs (CASSANDRA-5393)
 * Use allocator information to improve memtable memory usage estimate
   (CASSANDRA-5497)
 * Fix trying to load deleted row into row cache on startup (CASSANDRA-4463)
 * fsync leveled manifest to avoid corruption (CASSANDRA-5535)
 * Fix Bound intersection computation (CASSANDRA-5551)
 * sstablescrub now respects max memory size in cassandra.in.sh (CASSANDRA-5562)


1.2.4
 * Ensure that PerRowSecondaryIndex updates see the most recent values
   (CASSANDRA-5397)
 * avoid duplicate index entries ind PrecompactedRow and
   ParallelCompactionIterable (CASSANDRA-5395)
 * remove the index entry on oldColumn when new column is a tombstone
   (CASSANDRA-5395)
 * Change default stream throughput from 400 to 200 mbps (CASSANDRA-5036)
 * Gossiper logs DOWN for symmetry with UP (CASSANDRA-5187)
 * Fix mixing prepared statements between keyspaces (CASSANDRA-5352)
 * Fix consistency level during bootstrap - strike 3 (CASSANDRA-5354)
 * Fix transposed arguments in AlreadyExistsException (CASSANDRA-5362)
 * Improve asynchronous hint delivery (CASSANDRA-5179)
 * Fix Guava dependency version (12.0 -> 13.0.1) for Maven (CASSANDRA-5364)
 * Validate that provided CQL3 collection value are < 64K (CASSANDRA-5355)
 * Make upgradeSSTable skip current version sstables by default (CASSANDRA-5366)
 * Optimize min/max timestamp collection (CASSANDRA-5373)
 * Invalid streamId in cql binary protocol when using invalid CL
   (CASSANDRA-5164)
 * Fix validation for IN where clauses with collections (CASSANDRA-5376)
 * Copy resultSet on count query to avoid ConcurrentModificationException
   (CASSANDRA-5382)
 * Correctly typecheck in CQL3 even with ReversedType (CASSANDRA-5386)
 * Fix streaming compressed files when using encryption (CASSANDRA-5391)
 * cassandra-all 1.2.0 pom missing netty dependency (CASSANDRA-5392)
 * Fix writetime/ttl functions on null values (CASSANDRA-5341)
 * Fix NPE during cql3 select with token() (CASSANDRA-5404)
 * IndexHelper.skipBloomFilters won't skip non-SHA filters (CASSANDRA-5385)
 * cqlsh: Print maps ordered by key, sort sets (CASSANDRA-5413)
 * Add null syntax support in CQL3 for inserts (CASSANDRA-3783)
 * Allow unauthenticated set_keyspace() calls (CASSANDRA-5423)
 * Fix potential incremental backups race (CASSANDRA-5410)
 * Fix prepared BATCH statements with batch-level timestamps (CASSANDRA-5415)
 * Allow overriding superuser setup delay (CASSANDRA-5430)
 * cassandra-shuffle with JMX usernames and passwords (CASSANDRA-5431)
Merged from 1.1:
 * cli: Quote ks and cf names in schema output when needed (CASSANDRA-5052)
 * Fix bad default for min/max timestamp in SSTableMetadata (CASSANDRA-5372)
 * Fix cf name extraction from manifest in Directories.migrateFile()
   (CASSANDRA-5242)
 * Support pluggable internode authentication (CASSANDRA-5401)


1.2.3
 * add check for sstable overlap within a level on startup (CASSANDRA-5327)
 * replace ipv6 colons in jmx object names (CASSANDRA-5298, 5328)
 * Avoid allocating SSTableBoundedScanner during repair when the range does
   not intersect the sstable (CASSANDRA-5249)
 * Don't lowercase property map keys (this breaks NTS) (CASSANDRA-5292)
 * Fix composite comparator with super columns (CASSANDRA-5287)
 * Fix insufficient validation of UPDATE queries against counter cfs
   (CASSANDRA-5300)
 * Fix PropertyFileSnitch default DC/Rack behavior (CASSANDRA-5285)
 * Handle null values when executing prepared statement (CASSANDRA-5081)
 * Add netty to pom dependencies (CASSANDRA-5181)
 * Include type arguments in Thrift CQLPreparedResult (CASSANDRA-5311)
 * Fix compaction not removing columns when bf_fp_ratio is 1 (CASSANDRA-5182)
 * cli: Warn about missing CQL3 tables in schema descriptions (CASSANDRA-5309)
 * Re-enable unknown option in replication/compaction strategies option for
   backward compatibility (CASSANDRA-4795)
 * Add binary protocol support to stress (CASSANDRA-4993)
 * cqlsh: Fix COPY FROM value quoting and null handling (CASSANDRA-5305)
 * Fix repair -pr for vnodes (CASSANDRA-5329)
 * Relax CL for auth queries for non-default users (CASSANDRA-5310)
 * Fix AssertionError during repair (CASSANDRA-5245)
 * Don't announce migrations to pre-1.2 nodes (CASSANDRA-5334)
Merged from 1.1:
 * Update offline scrub for 1.0 -> 1.1 directory structure (CASSANDRA-5195)
 * add tmp flag to Descriptor hashcode (CASSANDRA-4021)
 * fix logging of "Found table data in data directories" when only system tables
   are present (CASSANDRA-5289)
 * cli: Add JMX authentication support (CASSANDRA-5080)
 * nodetool: ability to repair specific range (CASSANDRA-5280)
 * Fix possible assertion triggered in SliceFromReadCommand (CASSANDRA-5284)
 * cqlsh: Add inet type support on Windows (ipv4-only) (CASSANDRA-4801)
 * Fix race when initializing ColumnFamilyStore (CASSANDRA-5350)
 * Add UseTLAB JVM flag (CASSANDRA-5361)


1.2.2
 * fix potential for multiple concurrent compactions of the same sstables
   (CASSANDRA-5256)
 * avoid no-op caching of byte[] on commitlog append (CASSANDRA-5199)
 * fix symlinks under data dir not working (CASSANDRA-5185)
 * fix bug in compact storage metadata handling (CASSANDRA-5189)
 * Validate login for USE queries (CASSANDRA-5207)
 * cli: remove default username and password (CASSANDRA-5208)
 * configure populate_io_cache_on_flush per-CF (CASSANDRA-4694)
 * allow configuration of internode socket buffer (CASSANDRA-3378)
 * Make sstable directory picking blacklist-aware again (CASSANDRA-5193)
 * Correctly expire gossip states for edge cases (CASSANDRA-5216)
 * Improve handling of directory creation failures (CASSANDRA-5196)
 * Expose secondary indicies to the rest of nodetool (CASSANDRA-4464)
 * Binary protocol: avoid sending notification for 0.0.0.0 (CASSANDRA-5227)
 * add UseCondCardMark XX jvm settings on jdk 1.7 (CASSANDRA-4366)
 * CQL3 refactor to allow conversion function (CASSANDRA-5226)
 * Fix drop of sstables in some circumstance (CASSANDRA-5232)
 * Implement caching of authorization results (CASSANDRA-4295)
 * Add support for LZ4 compression (CASSANDRA-5038)
 * Fix missing columns in wide rows queries (CASSANDRA-5225)
 * Simplify auth setup and make system_auth ks alterable (CASSANDRA-5112)
 * Stop compactions from hanging during bootstrap (CASSANDRA-5244)
 * fix compressed streaming sending extra chunk (CASSANDRA-5105)
 * Add CQL3-based implementations of IAuthenticator and IAuthorizer
   (CASSANDRA-4898)
 * Fix timestamp-based tomstone removal logic (CASSANDRA-5248)
 * cli: Add JMX authentication support (CASSANDRA-5080)
 * Fix forceFlush behavior (CASSANDRA-5241)
 * cqlsh: Add username autocompletion (CASSANDRA-5231)
 * Fix CQL3 composite partition key error (CASSANDRA-5240)
 * Allow IN clause on last clustering key (CASSANDRA-5230)
Merged from 1.1:
 * fix start key/end token validation for wide row iteration (CASSANDRA-5168)
 * add ConfigHelper support for Thrift frame and max message sizes (CASSANDRA-5188)
 * fix nodetool repair not fail on node down (CASSANDRA-5203)
 * always collect tombstone hints (CASSANDRA-5068)
 * Fix error when sourcing file in cqlsh (CASSANDRA-5235)


1.2.1
 * stream undelivered hints on decommission (CASSANDRA-5128)
 * GossipingPropertyFileSnitch loads saved dc/rack info if needed (CASSANDRA-5133)
 * drain should flush system CFs too (CASSANDRA-4446)
 * add inter_dc_tcp_nodelay setting (CASSANDRA-5148)
 * re-allow wrapping ranges for start_token/end_token range pairitspwng (CASSANDRA-5106)
 * fix validation compaction of empty rows (CASSANDRA-5136)
 * nodetool methods to enable/disable hint storage/delivery (CASSANDRA-4750)
 * disallow bloom filter false positive chance of 0 (CASSANDRA-5013)
 * add threadpool size adjustment methods to JMXEnabledThreadPoolExecutor and
   CompactionManagerMBean (CASSANDRA-5044)
 * fix hinting for dropped local writes (CASSANDRA-4753)
 * off-heap cache doesn't need mutable column container (CASSANDRA-5057)
 * apply disk_failure_policy to bad disks on initial directory creation
   (CASSANDRA-4847)
 * Optimize name-based queries to use ArrayBackedSortedColumns (CASSANDRA-5043)
 * Fall back to old manifest if most recent is unparseable (CASSANDRA-5041)
 * pool [Compressed]RandomAccessReader objects on the partitioned read path
   (CASSANDRA-4942)
 * Add debug logging to list filenames processed by Directories.migrateFile
   method (CASSANDRA-4939)
 * Expose black-listed directories via JMX (CASSANDRA-4848)
 * Log compaction merge counts (CASSANDRA-4894)
 * Minimize byte array allocation by AbstractData{Input,Output} (CASSANDRA-5090)
 * Add SSL support for the binary protocol (CASSANDRA-5031)
 * Allow non-schema system ks modification for shuffle to work (CASSANDRA-5097)
 * cqlsh: Add default limit to SELECT statements (CASSANDRA-4972)
 * cqlsh: fix DESCRIBE for 1.1 cfs in CQL3 (CASSANDRA-5101)
 * Correctly gossip with nodes >= 1.1.7 (CASSANDRA-5102)
 * Ensure CL guarantees on digest mismatch (CASSANDRA-5113)
 * Validate correctly selects on composite partition key (CASSANDRA-5122)
 * Fix exception when adding collection (CASSANDRA-5117)
 * Handle states for non-vnode clusters correctly (CASSANDRA-5127)
 * Refuse unrecognized replication and compaction strategy options (CASSANDRA-4795)
 * Pick the correct value validator in sstable2json for cql3 tables (CASSANDRA-5134)
 * Validate login for describe_keyspace, describe_keyspaces and set_keyspace
   (CASSANDRA-5144)
 * Fix inserting empty maps (CASSANDRA-5141)
 * Don't remove tokens from System table for node we know (CASSANDRA-5121)
 * fix streaming progress report for compresed files (CASSANDRA-5130)
 * Coverage analysis for low-CL queries (CASSANDRA-4858)
 * Stop interpreting dates as valid timeUUID value (CASSANDRA-4936)
 * Adds E notation for floating point numbers (CASSANDRA-4927)
 * Detect (and warn) unintentional use of the cql2 thrift methods when cql3 was
   intended (CASSANDRA-5172)
 * cli: Quote ks and cf names in schema output when needed (CASSANDRA-5052)
 * Fix cf name extraction from manifest in Directories.migrateFile() (CASSANDRA-5242)
 * Replace mistaken usage of commons-logging with slf4j (CASSANDRA-5464)
 * Ensure Jackson dependency matches lib (CASSANDRA-5126)
 * Expose droppable tombstone ratio stats over JMX (CASSANDRA-5159)
Merged from 1.1:
 * Simplify CompressedRandomAccessReader to work around JDK FD bug (CASSANDRA-5088)
 * Improve handling a changing target throttle rate mid-compaction (CASSANDRA-5087)
 * Pig: correctly decode row keys in widerow mode (CASSANDRA-5098)
 * nodetool repair command now prints progress (CASSANDRA-4767)
 * fix user defined compaction to run against 1.1 data directory (CASSANDRA-5118)
 * Fix CQL3 BATCH authorization caching (CASSANDRA-5145)
 * fix get_count returns incorrect value with TTL (CASSANDRA-5099)
 * better handling for mid-compaction failure (CASSANDRA-5137)
 * convert default marshallers list to map for better readability (CASSANDRA-5109)
 * fix ConcurrentModificationException in getBootstrapSource (CASSANDRA-5170)
 * fix sstable maxtimestamp for row deletes and pre-1.1.1 sstables (CASSANDRA-5153)
 * Fix thread growth on node removal (CASSANDRA-5175)
 * Make Ec2Region's datacenter name configurable (CASSANDRA-5155)


1.2.0
 * Disallow counters in collections (CASSANDRA-5082)
 * cqlsh: add unit tests (CASSANDRA-3920)
 * fix default bloom_filter_fp_chance for LeveledCompactionStrategy (CASSANDRA-5093)
Merged from 1.1:
 * add validation for get_range_slices with start_key and end_token (CASSANDRA-5089)


1.2.0-rc2
 * fix nodetool ownership display with vnodes (CASSANDRA-5065)
 * cqlsh: add DESCRIBE KEYSPACES command (CASSANDRA-5060)
 * Fix potential infinite loop when reloading CFS (CASSANDRA-5064)
 * Fix SimpleAuthorizer example (CASSANDRA-5072)
 * cqlsh: force CL.ONE for tracing and system.schema* queries (CASSANDRA-5070)
 * Includes cassandra-shuffle in the debian package (CASSANDRA-5058)
Merged from 1.1:
 * fix multithreaded compaction deadlock (CASSANDRA-4492)
 * fix temporarily missing schema after upgrade from pre-1.1.5 (CASSANDRA-5061)
 * Fix ALTER TABLE overriding compression options with defaults
   (CASSANDRA-4996, 5066)
 * fix specifying and altering crc_check_chance (CASSANDRA-5053)
 * fix Murmur3Partitioner ownership% calculation (CASSANDRA-5076)
 * Don't expire columns sooner than they should in 2ndary indexes (CASSANDRA-5079)


1.2-rc1
 * rename rpc_timeout settings to request_timeout (CASSANDRA-5027)
 * add BF with 0.1 FP to LCS by default (CASSANDRA-5029)
 * Fix preparing insert queries (CASSANDRA-5016)
 * Fix preparing queries with counter increment (CASSANDRA-5022)
 * Fix preparing updates with collections (CASSANDRA-5017)
 * Don't generate UUID based on other node address (CASSANDRA-5002)
 * Fix message when trying to alter a clustering key type (CASSANDRA-5012)
 * Update IAuthenticator to match the new IAuthorizer (CASSANDRA-5003)
 * Fix inserting only a key in CQL3 (CASSANDRA-5040)
 * Fix CQL3 token() function when used with strings (CASSANDRA-5050)
Merged from 1.1:
 * reduce log spam from invalid counter shards (CASSANDRA-5026)
 * Improve schema propagation performance (CASSANDRA-5025)
 * Fix for IndexHelper.IndexFor throws OOB Exception (CASSANDRA-5030)
 * cqlsh: make it possible to describe thrift CFs (CASSANDRA-4827)
 * cqlsh: fix timestamp formatting on some platforms (CASSANDRA-5046)


1.2-beta3
 * make consistency level configurable in cqlsh (CASSANDRA-4829)
 * fix cqlsh rendering of blob fields (CASSANDRA-4970)
 * fix cqlsh DESCRIBE command (CASSANDRA-4913)
 * save truncation position in system table (CASSANDRA-4906)
 * Move CompressionMetadata off-heap (CASSANDRA-4937)
 * allow CLI to GET cql3 columnfamily data (CASSANDRA-4924)
 * Fix rare race condition in getExpireTimeForEndpoint (CASSANDRA-4402)
 * acquire references to overlapping sstables during compaction so bloom filter
   doesn't get free'd prematurely (CASSANDRA-4934)
 * Don't share slice query filter in CQL3 SelectStatement (CASSANDRA-4928)
 * Separate tracing from Log4J (CASSANDRA-4861)
 * Exclude gcable tombstones from merkle-tree computation (CASSANDRA-4905)
 * Better printing of AbstractBounds for tracing (CASSANDRA-4931)
 * Optimize mostRecentTombstone check in CC.collectAllData (CASSANDRA-4883)
 * Change stream session ID to UUID to avoid collision from same node (CASSANDRA-4813)
 * Use Stats.db when bulk loading if present (CASSANDRA-4957)
 * Skip repair on system_trace and keyspaces with RF=1 (CASSANDRA-4956)
 * (cql3) Remove arbitrary SELECT limit (CASSANDRA-4918)
 * Correctly handle prepared operation on collections (CASSANDRA-4945)
 * Fix CQL3 LIMIT (CASSANDRA-4877)
 * Fix Stress for CQL3 (CASSANDRA-4979)
 * Remove cassandra specific exceptions from JMX interface (CASSANDRA-4893)
 * (CQL3) Force using ALLOW FILTERING on potentially inefficient queries (CASSANDRA-4915)
 * (cql3) Fix adding column when the table has collections (CASSANDRA-4982)
 * (cql3) Fix allowing collections with compact storage (CASSANDRA-4990)
 * (cql3) Refuse ttl/writetime function on collections (CASSANDRA-4992)
 * Replace IAuthority with new IAuthorizer (CASSANDRA-4874)
 * clqsh: fix KEY pseudocolumn escaping when describing Thrift tables
   in CQL3 mode (CASSANDRA-4955)
 * add basic authentication support for Pig CassandraStorage (CASSANDRA-3042)
 * fix CQL2 ALTER TABLE compaction_strategy_class altering (CASSANDRA-4965)
Merged from 1.1:
 * Fall back to old describe_splits if d_s_ex is not available (CASSANDRA-4803)
 * Improve error reporting when streaming ranges fail (CASSANDRA-5009)
 * Fix cqlsh timestamp formatting of timezone info (CASSANDRA-4746)
 * Fix assertion failure with leveled compaction (CASSANDRA-4799)
 * Check for null end_token in get_range_slice (CASSANDRA-4804)
 * Remove all remnants of removed nodes (CASSANDRA-4840)
 * Add aut-reloading of the log4j file in debian package (CASSANDRA-4855)
 * Fix estimated row cache entry size (CASSANDRA-4860)
 * reset getRangeSlice filter after finishing a row for get_paged_slice
   (CASSANDRA-4919)
 * expunge row cache post-truncate (CASSANDRA-4940)
 * Allow static CF definition with compact storage (CASSANDRA-4910)
 * Fix endless loop/compaction of schema_* CFs due to broken timestamps (CASSANDRA-4880)
 * Fix 'wrong class type' assertion in CounterColumn (CASSANDRA-4976)


1.2-beta2
 * fp rate of 1.0 disables BF entirely; LCS defaults to 1.0 (CASSANDRA-4876)
 * off-heap bloom filters for row keys (CASSANDRA_4865)
 * add extension point for sstable components (CASSANDRA-4049)
 * improve tracing output (CASSANDRA-4852, 4862)
 * make TRACE verb droppable (CASSANDRA-4672)
 * fix BulkLoader recognition of CQL3 columnfamilies (CASSANDRA-4755)
 * Sort commitlog segments for replay by id instead of mtime (CASSANDRA-4793)
 * Make hint delivery asynchronous (CASSANDRA-4761)
 * Pluggable Thrift transport factories for CLI and cqlsh (CASSANDRA-4609, 4610)
 * cassandra-cli: allow Double value type to be inserted to a column (CASSANDRA-4661)
 * Add ability to use custom TServerFactory implementations (CASSANDRA-4608)
 * optimize batchlog flushing to skip successful batches (CASSANDRA-4667)
 * include metadata for system keyspace itself in schema tables (CASSANDRA-4416)
 * add check to PropertyFileSnitch to verify presence of location for
   local node (CASSANDRA-4728)
 * add PBSPredictor consistency modeler (CASSANDRA-4261)
 * remove vestiges of Thrift unframed mode (CASSANDRA-4729)
 * optimize single-row PK lookups (CASSANDRA-4710)
 * adjust blockFor calculation to account for pending ranges due to node
   movement (CASSANDRA-833)
 * Change CQL version to 3.0.0 and stop accepting 3.0.0-beta1 (CASSANDRA-4649)
 * (CQL3) Make prepared statement global instead of per connection
   (CASSANDRA-4449)
 * Fix scrubbing of CQL3 created tables (CASSANDRA-4685)
 * (CQL3) Fix validation when using counter and regular columns in the same
   table (CASSANDRA-4706)
 * Fix bug starting Cassandra with simple authentication (CASSANDRA-4648)
 * Add support for batchlog in CQL3 (CASSANDRA-4545, 4738)
 * Add support for multiple column family outputs in CFOF (CASSANDRA-4208)
 * Support repairing only the local DC nodes (CASSANDRA-4747)
 * Use rpc_address for binary protocol and change default port (CASSANDRA-4751)
 * Fix use of collections in prepared statements (CASSANDRA-4739)
 * Store more information into peers table (CASSANDRA-4351, 4814)
 * Configurable bucket size for size tiered compaction (CASSANDRA-4704)
 * Run leveled compaction in parallel (CASSANDRA-4310)
 * Fix potential NPE during CFS reload (CASSANDRA-4786)
 * Composite indexes may miss results (CASSANDRA-4796)
 * Move consistency level to the protocol level (CASSANDRA-4734, 4824)
 * Fix Subcolumn slice ends not respected (CASSANDRA-4826)
 * Fix Assertion error in cql3 select (CASSANDRA-4783)
 * Fix list prepend logic (CQL3) (CASSANDRA-4835)
 * Add booleans as literals in CQL3 (CASSANDRA-4776)
 * Allow renaming PK columns in CQL3 (CASSANDRA-4822)
 * Fix binary protocol NEW_NODE event (CASSANDRA-4679)
 * Fix potential infinite loop in tombstone compaction (CASSANDRA-4781)
 * Remove system tables accounting from schema (CASSANDRA-4850)
 * (cql3) Force provided columns in clustering key order in
   'CLUSTERING ORDER BY' (CASSANDRA-4881)
 * Fix composite index bug (CASSANDRA-4884)
 * Fix short read protection for CQL3 (CASSANDRA-4882)
 * Add tracing support to the binary protocol (CASSANDRA-4699)
 * (cql3) Don't allow prepared marker inside collections (CASSANDRA-4890)
 * Re-allow order by on non-selected columns (CASSANDRA-4645)
 * Bug when composite index is created in a table having collections (CASSANDRA-4909)
 * log index scan subject in CompositesSearcher (CASSANDRA-4904)
Merged from 1.1:
 * add get[Row|Key]CacheEntries to CacheServiceMBean (CASSANDRA-4859)
 * fix get_paged_slice to wrap to next row correctly (CASSANDRA-4816)
 * fix indexing empty column values (CASSANDRA-4832)
 * allow JdbcDate to compose null Date objects (CASSANDRA-4830)
 * fix possible stackoverflow when compacting 1000s of sstables
   (CASSANDRA-4765)
 * fix wrong leveled compaction progress calculation (CASSANDRA-4807)
 * add a close() method to CRAR to prevent leaking file descriptors (CASSANDRA-4820)
 * fix potential infinite loop in get_count (CASSANDRA-4833)
 * fix compositeType.{get/from}String methods (CASSANDRA-4842)
 * (CQL) fix CREATE COLUMNFAMILY permissions check (CASSANDRA-4864)
 * Fix DynamicCompositeType same type comparison (CASSANDRA-4711)
 * Fix duplicate SSTable reference when stream session failed (CASSANDRA-3306)
 * Allow static CF definition with compact storage (CASSANDRA-4910)
 * Fix endless loop/compaction of schema_* CFs due to broken timestamps (CASSANDRA-4880)
 * Fix 'wrong class type' assertion in CounterColumn (CASSANDRA-4976)


1.2-beta1
 * add atomic_batch_mutate (CASSANDRA-4542, -4635)
 * increase default max_hint_window_in_ms to 3h (CASSANDRA-4632)
 * include message initiation time to replicas so they can more
   accurately drop timed-out requests (CASSANDRA-2858)
 * fix clientutil.jar dependencies (CASSANDRA-4566)
 * optimize WriteResponse (CASSANDRA-4548)
 * new metrics (CASSANDRA-4009)
 * redesign KEYS indexes to avoid read-before-write (CASSANDRA-2897)
 * debug tracing (CASSANDRA-1123)
 * parallelize row cache loading (CASSANDRA-4282)
 * Make compaction, flush JBOD-aware (CASSANDRA-4292)
 * run local range scans on the read stage (CASSANDRA-3687)
 * clean up ioexceptions (CASSANDRA-2116)
 * add disk_failure_policy (CASSANDRA-2118)
 * Introduce new json format with row level deletion (CASSANDRA-4054)
 * remove redundant "name" column from schema_keyspaces (CASSANDRA-4433)
 * improve "nodetool ring" handling of multi-dc clusters (CASSANDRA-3047)
 * update NTS calculateNaturalEndpoints to be O(N log N) (CASSANDRA-3881)
 * split up rpc timeout by operation type (CASSANDRA-2819)
 * rewrite key cache save/load to use only sequential i/o (CASSANDRA-3762)
 * update MS protocol with a version handshake + broadcast address id
   (CASSANDRA-4311)
 * multithreaded hint replay (CASSANDRA-4189)
 * add inter-node message compression (CASSANDRA-3127)
 * remove COPP (CASSANDRA-2479)
 * Track tombstone expiration and compact when tombstone content is
   higher than a configurable threshold, default 20% (CASSANDRA-3442, 4234)
 * update MurmurHash to version 3 (CASSANDRA-2975)
 * (CLI) track elapsed time for `delete' operation (CASSANDRA-4060)
 * (CLI) jline version is bumped to 1.0 to properly  support
   'delete' key function (CASSANDRA-4132)
 * Save IndexSummary into new SSTable 'Summary' component (CASSANDRA-2392, 4289)
 * Add support for range tombstones (CASSANDRA-3708)
 * Improve MessagingService efficiency (CASSANDRA-3617)
 * Avoid ID conflicts from concurrent schema changes (CASSANDRA-3794)
 * Set thrift HSHA server thread limit to unlimited by default (CASSANDRA-4277)
 * Avoids double serialization of CF id in RowMutation messages
   (CASSANDRA-4293)
 * stream compressed sstables directly with java nio (CASSANDRA-4297)
 * Support multiple ranges in SliceQueryFilter (CASSANDRA-3885)
 * Add column metadata to system column families (CASSANDRA-4018)
 * (cql3) Always use composite types by default (CASSANDRA-4329)
 * (cql3) Add support for set, map and list (CASSANDRA-3647)
 * Validate date type correctly (CASSANDRA-4441)
 * (cql3) Allow definitions with only a PK (CASSANDRA-4361)
 * (cql3) Add support for row key composites (CASSANDRA-4179)
 * improve DynamicEndpointSnitch by using reservoir sampling (CASSANDRA-4038)
 * (cql3) Add support for 2ndary indexes (CASSANDRA-3680)
 * (cql3) fix defining more than one PK to be invalid (CASSANDRA-4477)
 * remove schema agreement checking from all external APIs (Thrift, CQL and CQL3) (CASSANDRA-4487)
 * add Murmur3Partitioner and make it default for new installations (CASSANDRA-3772, 4621)
 * (cql3) update pseudo-map syntax to use map syntax (CASSANDRA-4497)
 * Finer grained exceptions hierarchy and provides error code with exceptions (CASSANDRA-3979)
 * Adds events push to binary protocol (CASSANDRA-4480)
 * Rewrite nodetool help (CASSANDRA-2293)
 * Make CQL3 the default for CQL (CASSANDRA-4640)
 * update stress tool to be able to use CQL3 (CASSANDRA-4406)
 * Accept all thrift update on CQL3 cf but don't expose their metadata (CASSANDRA-4377)
 * Replace Throttle with Guava's RateLimiter for HintedHandOff (CASSANDRA-4541)
 * fix counter add/get using CQL2 and CQL3 in stress tool (CASSANDRA-4633)
 * Add sstable count per level to cfstats (CASSANDRA-4537)
 * (cql3) Add ALTER KEYSPACE statement (CASSANDRA-4611)
 * (cql3) Allow defining default consistency levels (CASSANDRA-4448)
 * (cql3) Fix queries using LIMIT missing results (CASSANDRA-4579)
 * fix cross-version gossip messaging (CASSANDRA-4576)
 * added inet data type (CASSANDRA-4627)


1.1.6
 * Wait for writes on synchronous read digest mismatch (CASSANDRA-4792)
 * fix commitlog replay for nanotime-infected sstables (CASSANDRA-4782)
 * preflight check ttl for maximum of 20 years (CASSANDRA-4771)
 * (Pig) fix widerow input with single column rows (CASSANDRA-4789)
 * Fix HH to compact with correct gcBefore, which avoids wiping out
   undelivered hints (CASSANDRA-4772)
 * LCS will merge up to 32 L0 sstables as intended (CASSANDRA-4778)
 * NTS will default unconfigured DC replicas to zero (CASSANDRA-4675)
 * use default consistency level in counter validation if none is
   explicitly provide (CASSANDRA-4700)
 * Improve IAuthority interface by introducing fine-grained
   access permissions and grant/revoke commands (CASSANDRA-4490, 4644)
 * fix assumption error in CLI when updating/describing keyspace
   (CASSANDRA-4322)
 * Adds offline sstablescrub to debian packaging (CASSANDRA-4642)
 * Automatic fixing of overlapping leveled sstables (CASSANDRA-4644)
 * fix error when using ORDER BY with extended selections (CASSANDRA-4689)
 * (CQL3) Fix validation for IN queries for non-PK cols (CASSANDRA-4709)
 * fix re-created keyspace disappering after 1.1.5 upgrade
   (CASSANDRA-4698, 4752)
 * (CLI) display elapsed time in 2 fraction digits (CASSANDRA-3460)
 * add authentication support to sstableloader (CASSANDRA-4712)
 * Fix CQL3 'is reversed' logic (CASSANDRA-4716, 4759)
 * (CQL3) Don't return ReversedType in result set metadata (CASSANDRA-4717)
 * Backport adding AlterKeyspace statement (CASSANDRA-4611)
 * (CQL3) Correcty accept upper-case data types (CASSANDRA-4770)
 * Add binary protocol events for schema changes (CASSANDRA-4684)
Merged from 1.0:
 * Switch from NBHM to CHM in MessagingService's callback map, which
   prevents OOM in long-running instances (CASSANDRA-4708)


1.1.5
 * add SecondaryIndex.reload API (CASSANDRA-4581)
 * use millis + atomicint for commitlog segment creation instead of
   nanotime, which has issues under some hypervisors (CASSANDRA-4601)
 * fix FD leak in slice queries (CASSANDRA-4571)
 * avoid recursion in leveled compaction (CASSANDRA-4587)
 * increase stack size under Java7 to 180K
 * Log(info) schema changes (CASSANDRA-4547)
 * Change nodetool setcachecapcity to manipulate global caches (CASSANDRA-4563)
 * (cql3) fix setting compaction strategy (CASSANDRA-4597)
 * fix broken system.schema_* timestamps on system startup (CASSANDRA-4561)
 * fix wrong skip of cache saving (CASSANDRA-4533)
 * Avoid NPE when lost+found is in data dir (CASSANDRA-4572)
 * Respect five-minute flush moratorium after initial CL replay (CASSANDRA-4474)
 * Adds ntp as recommended in debian packaging (CASSANDRA-4606)
 * Configurable transport in CF Record{Reader|Writer} (CASSANDRA-4558)
 * (cql3) fix potential NPE with both equal and unequal restriction (CASSANDRA-4532)
 * (cql3) improves ORDER BY validation (CASSANDRA-4624)
 * Fix potential deadlock during counter writes (CASSANDRA-4578)
 * Fix cql error with ORDER BY when using IN (CASSANDRA-4612)
Merged from 1.0:
 * increase Xss to 160k to accomodate latest 1.6 JVMs (CASSANDRA-4602)
 * fix toString of hint destination tokens (CASSANDRA-4568)
 * Fix multiple values for CurrentLocal NodeID (CASSANDRA-4626)


1.1.4
 * fix offline scrub to catch >= out of order rows (CASSANDRA-4411)
 * fix cassandra-env.sh on RHEL and other non-dash-based systems
   (CASSANDRA-4494)
Merged from 1.0:
 * (Hadoop) fix setting key length for old-style mapred api (CASSANDRA-4534)
 * (Hadoop) fix iterating through a resultset consisting entirely
   of tombstoned rows (CASSANDRA-4466)


1.1.3
 * (cqlsh) add COPY TO (CASSANDRA-4434)
 * munmap commitlog segments before rename (CASSANDRA-4337)
 * (JMX) rename getRangeKeySample to sampleKeyRange to avoid returning
   multi-MB results as an attribute (CASSANDRA-4452)
 * flush based on data size, not throughput; overwritten columns no
   longer artificially inflate liveRatio (CASSANDRA-4399)
 * update default commitlog segment size to 32MB and total commitlog
   size to 32/1024 MB for 32/64 bit JVMs, respectively (CASSANDRA-4422)
 * avoid using global partitioner to estimate ranges in index sstables
   (CASSANDRA-4403)
 * restore pre-CASSANDRA-3862 approach to removing expired tombstones
   from row cache during compaction (CASSANDRA-4364)
 * (stress) support for CQL prepared statements (CASSANDRA-3633)
 * Correctly catch exception when Snappy cannot be loaded (CASSANDRA-4400)
 * (cql3) Support ORDER BY when IN condition is given in WHERE clause (CASSANDRA-4327)
 * (cql3) delete "component_index" column on DROP TABLE call (CASSANDRA-4420)
 * change nanoTime() to currentTimeInMillis() in schema related code (CASSANDRA-4432)
 * add a token generation tool (CASSANDRA-3709)
 * Fix LCS bug with sstable containing only 1 row (CASSANDRA-4411)
 * fix "Can't Modify Index Name" problem on CF update (CASSANDRA-4439)
 * Fix assertion error in getOverlappingSSTables during repair (CASSANDRA-4456)
 * fix nodetool's setcompactionthreshold command (CASSANDRA-4455)
 * Ensure compacted files are never used, to avoid counter overcount (CASSANDRA-4436)
Merged from 1.0:
 * Push the validation of secondary index values to the SecondaryIndexManager (CASSANDRA-4240)
 * allow dropping columns shadowed by not-yet-expired supercolumn or row
   tombstones in PrecompactedRow (CASSANDRA-4396)


1.1.2
 * Fix cleanup not deleting index entries (CASSANDRA-4379)
 * Use correct partitioner when saving + loading caches (CASSANDRA-4331)
 * Check schema before trying to export sstable (CASSANDRA-2760)
 * Raise a meaningful exception instead of NPE when PFS encounters
   an unconfigured node + no default (CASSANDRA-4349)
 * fix bug in sstable blacklisting with LCS (CASSANDRA-4343)
 * LCS no longer promotes tiny sstables out of L0 (CASSANDRA-4341)
 * skip tombstones during hint replay (CASSANDRA-4320)
 * fix NPE in compactionstats (CASSANDRA-4318)
 * enforce 1m min keycache for auto (CASSANDRA-4306)
 * Have DeletedColumn.isMFD always return true (CASSANDRA-4307)
 * (cql3) exeption message for ORDER BY constraints said primary filter can be
    an IN clause, which is misleading (CASSANDRA-4319)
 * (cql3) Reject (not yet supported) creation of 2ndardy indexes on tables with
   composite primary keys (CASSANDRA-4328)
 * Set JVM stack size to 160k for java 7 (CASSANDRA-4275)
 * cqlsh: add COPY command to load data from CSV flat files (CASSANDRA-4012)
 * CFMetaData.fromThrift to throw ConfigurationException upon error (CASSANDRA-4353)
 * Use CF comparator to sort indexed columns in SecondaryIndexManager
   (CASSANDRA-4365)
 * add strategy_options to the KSMetaData.toString() output (CASSANDRA-4248)
 * (cql3) fix range queries containing unqueried results (CASSANDRA-4372)
 * (cql3) allow updating column_alias types (CASSANDRA-4041)
 * (cql3) Fix deletion bug (CASSANDRA-4193)
 * Fix computation of overlapping sstable for leveled compaction (CASSANDRA-4321)
 * Improve scrub and allow to run it offline (CASSANDRA-4321)
 * Fix assertionError in StorageService.bulkLoad (CASSANDRA-4368)
 * (cqlsh) add option to authenticate to a keyspace at startup (CASSANDRA-4108)
 * (cqlsh) fix ASSUME functionality (CASSANDRA-4352)
 * Fix ColumnFamilyRecordReader to not return progress > 100% (CASSANDRA-3942)
Merged from 1.0:
 * Set gc_grace on index CF to 0 (CASSANDRA-4314)


1.1.1
 * add populate_io_cache_on_flush option (CASSANDRA-2635)
 * allow larger cache capacities than 2GB (CASSANDRA-4150)
 * add getsstables command to nodetool (CASSANDRA-4199)
 * apply parent CF compaction settings to secondary index CFs (CASSANDRA-4280)
 * preserve commitlog size cap when recycling segments at startup
   (CASSANDRA-4201)
 * (Hadoop) fix split generation regression (CASSANDRA-4259)
 * ignore min/max compactions settings in LCS, while preserving
   behavior that min=max=0 disables autocompaction (CASSANDRA-4233)
 * log number of rows read from saved cache (CASSANDRA-4249)
 * calculate exact size required for cleanup operations (CASSANDRA-1404)
 * avoid blocking additional writes during flush when the commitlog
   gets behind temporarily (CASSANDRA-1991)
 * enable caching on index CFs based on data CF cache setting (CASSANDRA-4197)
 * warn on invalid replication strategy creation options (CASSANDRA-4046)
 * remove [Freeable]Memory finalizers (CASSANDRA-4222)
 * include tombstone size in ColumnFamily.size, which can prevent OOM
   during sudden mass delete operations by yielding a nonzero liveRatio
   (CASSANDRA-3741)
 * Open 1 sstableScanner per level for leveled compaction (CASSANDRA-4142)
 * Optimize reads when row deletion timestamps allow us to restrict
   the set of sstables we check (CASSANDRA-4116)
 * add support for commitlog archiving and point-in-time recovery
   (CASSANDRA-3690)
 * avoid generating redundant compaction tasks during streaming
   (CASSANDRA-4174)
 * add -cf option to nodetool snapshot, and takeColumnFamilySnapshot to
   StorageService mbean (CASSANDRA-556)
 * optimize cleanup to drop entire sstables where possible (CASSANDRA-4079)
 * optimize truncate when autosnapshot is disabled (CASSANDRA-4153)
 * update caches to use byte[] keys to reduce memory overhead (CASSANDRA-3966)
 * add column limit to cli (CASSANDRA-3012, 4098)
 * clean up and optimize DataOutputBuffer, used by CQL compression and
   CompositeType (CASSANDRA-4072)
 * optimize commitlog checksumming (CASSANDRA-3610)
 * identify and blacklist corrupted SSTables from future compactions
   (CASSANDRA-2261)
 * Move CfDef and KsDef validation out of thrift (CASSANDRA-4037)
 * Expose API to repair a user provided range (CASSANDRA-3912)
 * Add way to force the cassandra-cli to refresh its schema (CASSANDRA-4052)
 * Avoid having replicate on write tasks stacking up at CL.ONE (CASSANDRA-2889)
 * (cql3) Backwards compatibility for composite comparators in non-cql3-aware
   clients (CASSANDRA-4093)
 * (cql3) Fix order by for reversed queries (CASSANDRA-4160)
 * (cql3) Add ReversedType support (CASSANDRA-4004)
 * (cql3) Add timeuuid type (CASSANDRA-4194)
 * (cql3) Minor fixes (CASSANDRA-4185)
 * (cql3) Fix prepared statement in BATCH (CASSANDRA-4202)
 * (cql3) Reduce the list of reserved keywords (CASSANDRA-4186)
 * (cql3) Move max/min compaction thresholds to compaction strategy options
   (CASSANDRA-4187)
 * Fix exception during move when localhost is the only source (CASSANDRA-4200)
 * (cql3) Allow paging through non-ordered partitioner results (CASSANDRA-3771)
 * (cql3) Fix drop index (CASSANDRA-4192)
 * (cql3) Don't return range ghosts anymore (CASSANDRA-3982)
 * fix re-creating Keyspaces/ColumnFamilies with the same name as dropped
   ones (CASSANDRA-4219)
 * fix SecondaryIndex LeveledManifest save upon snapshot (CASSANDRA-4230)
 * fix missing arrayOffset in FBUtilities.hash (CASSANDRA-4250)
 * (cql3) Add name of parameters in CqlResultSet (CASSANDRA-4242)
 * (cql3) Correctly validate order by queries (CASSANDRA-4246)
 * rename stress to cassandra-stress for saner packaging (CASSANDRA-4256)
 * Fix exception on colum metadata with non-string comparator (CASSANDRA-4269)
 * Check for unknown/invalid compression options (CASSANDRA-4266)
 * (cql3) Adds simple access to column timestamp and ttl (CASSANDRA-4217)
 * (cql3) Fix range queries with secondary indexes (CASSANDRA-4257)
 * Better error messages from improper input in cli (CASSANDRA-3865)
 * Try to stop all compaction upon Keyspace or ColumnFamily drop (CASSANDRA-4221)
 * (cql3) Allow keyspace properties to contain hyphens (CASSANDRA-4278)
 * (cql3) Correctly validate keyspace access in create table (CASSANDRA-4296)
 * Avoid deadlock in migration stage (CASSANDRA-3882)
 * Take supercolumn names and deletion info into account in memtable throughput
   (CASSANDRA-4264)
 * Add back backward compatibility for old style replication factor (CASSANDRA-4294)
 * Preserve compatibility with pre-1.1 index queries (CASSANDRA-4262)
Merged from 1.0:
 * Fix super columns bug where cache is not updated (CASSANDRA-4190)
 * fix maxTimestamp to include row tombstones (CASSANDRA-4116)
 * (CLI) properly handle quotes in create/update keyspace commands (CASSANDRA-4129)
 * Avoids possible deadlock during bootstrap (CASSANDRA-4159)
 * fix stress tool that hangs forever on timeout or error (CASSANDRA-4128)
 * stress tool to return appropriate exit code on failure (CASSANDRA-4188)
 * fix compaction NPE when out of disk space and assertions disabled
   (CASSANDRA-3985)
 * synchronize LCS getEstimatedTasks to avoid CME (CASSANDRA-4255)
 * ensure unique streaming session id's (CASSANDRA-4223)
 * kick off background compaction when min/max thresholds change
   (CASSANDRA-4279)
 * improve ability of STCS.getBuckets to deal with 100s of 1000s of
   sstables, such as when convertinb back from LCS (CASSANDRA-4287)
 * Oversize integer in CQL throws NumberFormatException (CASSANDRA-4291)
 * fix 1.0.x node join to mixed version cluster, other nodes >= 1.1 (CASSANDRA-4195)
 * Fix LCS splitting sstable base on uncompressed size (CASSANDRA-4419)
 * Push the validation of secondary index values to the SecondaryIndexManager (CASSANDRA-4240)
 * Don't purge columns during upgradesstables (CASSANDRA-4462)
 * Make cqlsh work with piping (CASSANDRA-4113)
 * Validate arguments for nodetool decommission (CASSANDRA-4061)
 * Report thrift status in nodetool info (CASSANDRA-4010)


1.1.0-final
 * average a reduced liveRatio estimate with the previous one (CASSANDRA-4065)
 * Allow KS and CF names up to 48 characters (CASSANDRA-4157)
 * fix stress build (CASSANDRA-4140)
 * add time remaining estimate to nodetool compactionstats (CASSANDRA-4167)
 * (cql) fix NPE in cql3 ALTER TABLE (CASSANDRA-4163)
 * (cql) Add support for CL.TWO and CL.THREE in CQL (CASSANDRA-4156)
 * (cql) Fix type in CQL3 ALTER TABLE preventing update (CASSANDRA-4170)
 * (cql) Throw invalid exception from CQL3 on obsolete options (CASSANDRA-4171)
 * (cqlsh) fix recognizing uppercase SELECT keyword (CASSANDRA-4161)
 * Pig: wide row support (CASSANDRA-3909)
Merged from 1.0:
 * avoid streaming empty files with bulk loader if sstablewriter errors out
   (CASSANDRA-3946)


1.1-rc1
 * Include stress tool in binary builds (CASSANDRA-4103)
 * (Hadoop) fix wide row iteration when last row read was deleted
   (CASSANDRA-4154)
 * fix read_repair_chance to really default to 0.1 in the cli (CASSANDRA-4114)
 * Adds caching and bloomFilterFpChange to CQL options (CASSANDRA-4042)
 * Adds posibility to autoconfigure size of the KeyCache (CASSANDRA-4087)
 * fix KEYS index from skipping results (CASSANDRA-3996)
 * Remove sliced_buffer_size_in_kb dead option (CASSANDRA-4076)
 * make loadNewSStable preserve sstable version (CASSANDRA-4077)
 * Respect 1.0 cache settings as much as possible when upgrading
   (CASSANDRA-4088)
 * relax path length requirement for sstable files when upgrading on
   non-Windows platforms (CASSANDRA-4110)
 * fix terminination of the stress.java when errors were encountered
   (CASSANDRA-4128)
 * Move CfDef and KsDef validation out of thrift (CASSANDRA-4037)
 * Fix get_paged_slice (CASSANDRA-4136)
 * CQL3: Support slice with exclusive start and stop (CASSANDRA-3785)
Merged from 1.0:
 * support PropertyFileSnitch in bulk loader (CASSANDRA-4145)
 * add auto_snapshot option allowing disabling snapshot before drop/truncate
   (CASSANDRA-3710)
 * allow short snitch names (CASSANDRA-4130)


1.1-beta2
 * rename loaded sstables to avoid conflicts with local snapshots
   (CASSANDRA-3967)
 * start hint replay as soon as FD notifies that the target is back up
   (CASSANDRA-3958)
 * avoid unproductive deserializing of cached rows during compaction
   (CASSANDRA-3921)
 * fix concurrency issues with CQL keyspace creation (CASSANDRA-3903)
 * Show Effective Owership via Nodetool ring <keyspace> (CASSANDRA-3412)
 * Update ORDER BY syntax for CQL3 (CASSANDRA-3925)
 * Fix BulkRecordWriter to not throw NPE if reducer gets no map data from Hadoop (CASSANDRA-3944)
 * Fix bug with counters in super columns (CASSANDRA-3821)
 * Remove deprecated merge_shard_chance (CASSANDRA-3940)
 * add a convenient way to reset a node's schema (CASSANDRA-2963)
 * fix for intermittent SchemaDisagreementException (CASSANDRA-3884)
 * CLI `list <CF>` to limit number of columns and their order (CASSANDRA-3012)
 * ignore deprecated KsDef/CfDef/ColumnDef fields in native schema (CASSANDRA-3963)
 * CLI to report when unsupported column_metadata pair was given (CASSANDRA-3959)
 * reincarnate removed and deprecated KsDef/CfDef attributes (CASSANDRA-3953)
 * Fix race between writes and read for cache (CASSANDRA-3862)
 * perform static initialization of StorageProxy on start-up (CASSANDRA-3797)
 * support trickling fsync() on writes (CASSANDRA-3950)
 * expose counters for unavailable/timeout exceptions given to thrift clients (CASSANDRA-3671)
 * avoid quadratic startup time in LeveledManifest (CASSANDRA-3952)
 * Add type information to new schema_ columnfamilies and remove thrift
   serialization for schema (CASSANDRA-3792)
 * add missing column validator options to the CLI help (CASSANDRA-3926)
 * skip reading saved key cache if CF's caching strategy is NONE or ROWS_ONLY (CASSANDRA-3954)
 * Unify migration code (CASSANDRA-4017)
Merged from 1.0:
 * cqlsh: guess correct version of Python for Arch Linux (CASSANDRA-4090)
 * (CLI) properly handle quotes in create/update keyspace commands (CASSANDRA-4129)
 * Avoids possible deadlock during bootstrap (CASSANDRA-4159)
 * fix stress tool that hangs forever on timeout or error (CASSANDRA-4128)
 * Fix super columns bug where cache is not updated (CASSANDRA-4190)
 * stress tool to return appropriate exit code on failure (CASSANDRA-4188)


1.0.9
 * improve index sampling performance (CASSANDRA-4023)
 * always compact away deleted hints immediately after handoff (CASSANDRA-3955)
 * delete hints from dropped ColumnFamilies on handoff instead of
   erroring out (CASSANDRA-3975)
 * add CompositeType ref to the CLI doc for create/update column family (CASSANDRA-3980)
 * Pig: support Counter ColumnFamilies (CASSANDRA-3973)
 * Pig: Composite column support (CASSANDRA-3684)
 * Avoid NPE during repair when a keyspace has no CFs (CASSANDRA-3988)
 * Fix division-by-zero error on get_slice (CASSANDRA-4000)
 * don't change manifest level for cleanup, scrub, and upgradesstables
   operations under LeveledCompactionStrategy (CASSANDRA-3989, 4112)
 * fix race leading to super columns assertion failure (CASSANDRA-3957)
 * fix NPE on invalid CQL delete command (CASSANDRA-3755)
 * allow custom types in CLI's assume command (CASSANDRA-4081)
 * fix totalBytes count for parallel compactions (CASSANDRA-3758)
 * fix intermittent NPE in get_slice (CASSANDRA-4095)
 * remove unnecessary asserts in native code interfaces (CASSANDRA-4096)
 * Validate blank keys in CQL to avoid assertion errors (CASSANDRA-3612)
 * cqlsh: fix bad decoding of some column names (CASSANDRA-4003)
 * cqlsh: fix incorrect padding with unicode chars (CASSANDRA-4033)
 * Fix EC2 snitch incorrectly reporting region (CASSANDRA-4026)
 * Shut down thrift during decommission (CASSANDRA-4086)
 * Expose nodetool cfhistograms for 2ndary indexes (CASSANDRA-4063)
Merged from 0.8:
 * Fix ConcurrentModificationException in gossiper (CASSANDRA-4019)


1.1-beta1
 * (cqlsh)
   + add SOURCE and CAPTURE commands, and --file option (CASSANDRA-3479)
   + add ALTER COLUMNFAMILY WITH (CASSANDRA-3523)
   + bundle Python dependencies with Cassandra (CASSANDRA-3507)
   + added to Debian package (CASSANDRA-3458)
   + display byte data instead of erroring out on decode failure
     (CASSANDRA-3874)
 * add nodetool rebuild_index (CASSANDRA-3583)
 * add nodetool rangekeysample (CASSANDRA-2917)
 * Fix streaming too much data during move operations (CASSANDRA-3639)
 * Nodetool and CLI connect to localhost by default (CASSANDRA-3568)
 * Reduce memory used by primary index sample (CASSANDRA-3743)
 * (Hadoop) separate input/output configurations (CASSANDRA-3197, 3765)
 * avoid returning internal Cassandra classes over JMX (CASSANDRA-2805)
 * add row-level isolation via SnapTree (CASSANDRA-2893)
 * Optimize key count estimation when opening sstable on startup
   (CASSANDRA-2988)
 * multi-dc replication optimization supporting CL > ONE (CASSANDRA-3577)
 * add command to stop compactions (CASSANDRA-1740, 3566, 3582)
 * multithreaded streaming (CASSANDRA-3494)
 * removed in-tree redhat spec (CASSANDRA-3567)
 * "defragment" rows for name-based queries under STCS, again (CASSANDRA-2503)
 * Recycle commitlog segments for improved performance
   (CASSANDRA-3411, 3543, 3557, 3615)
 * update size-tiered compaction to prioritize small tiers (CASSANDRA-2407)
 * add message expiration logic to OutboundTcpConnection (CASSANDRA-3005)
 * off-heap cache to use sun.misc.Unsafe instead of JNA (CASSANDRA-3271)
 * EACH_QUORUM is only supported for writes (CASSANDRA-3272)
 * replace compactionlock use in schema migration by checking CFS.isValid
   (CASSANDRA-3116)
 * recognize that "SELECT first ... *" isn't really "SELECT *" (CASSANDRA-3445)
 * Use faster bytes comparison (CASSANDRA-3434)
 * Bulk loader is no longer a fat client, (HADOOP) bulk load output format
   (CASSANDRA-3045)
 * (Hadoop) add support for KeyRange.filter
 * remove assumption that keys and token are in bijection
   (CASSANDRA-1034, 3574, 3604)
 * always remove endpoints from delevery queue in HH (CASSANDRA-3546)
 * fix race between cf flush and its 2ndary indexes flush (CASSANDRA-3547)
 * fix potential race in AES when a repair fails (CASSANDRA-3548)
 * Remove columns shadowed by a deleted container even when we cannot purge
   (CASSANDRA-3538)
 * Improve memtable slice iteration performance (CASSANDRA-3545)
 * more efficient allocation of small bloom filters (CASSANDRA-3618)
 * Use separate writer thread in SSTableSimpleUnsortedWriter (CASSANDRA-3619)
 * fsync the directory after new sstable or commitlog segment are created (CASSANDRA-3250)
 * fix minor issues reported by FindBugs (CASSANDRA-3658)
 * global key/row caches (CASSANDRA-3143, 3849)
 * optimize memtable iteration during range scan (CASSANDRA-3638)
 * introduce 'crc_check_chance' in CompressionParameters to support
   a checksum percentage checking chance similarly to read-repair (CASSANDRA-3611)
 * a way to deactivate global key/row cache on per-CF basis (CASSANDRA-3667)
 * fix LeveledCompactionStrategy broken because of generation pre-allocation
   in LeveledManifest (CASSANDRA-3691)
 * finer-grained control over data directories (CASSANDRA-2749)
 * Fix ClassCastException during hinted handoff (CASSANDRA-3694)
 * Upgrade Thrift to 0.7 (CASSANDRA-3213)
 * Make stress.java insert operation to use microseconds (CASSANDRA-3725)
 * Allows (internally) doing a range query with a limit of columns instead of
   rows (CASSANDRA-3742)
 * Allow rangeSlice queries to be start/end inclusive/exclusive (CASSANDRA-3749)
 * Fix BulkLoader to support new SSTable layout and add stream
   throttling to prevent an NPE when there is no yaml config (CASSANDRA-3752)
 * Allow concurrent schema migrations (CASSANDRA-1391, 3832)
 * Add SnapshotCommand to trigger snapshot on remote node (CASSANDRA-3721)
 * Make CFMetaData conversions to/from thrift/native schema inverses
   (CASSANDRA_3559)
 * Add initial code for CQL 3.0-beta (CASSANDRA-2474, 3781, 3753)
 * Add wide row support for ColumnFamilyInputFormat (CASSANDRA-3264)
 * Allow extending CompositeType comparator (CASSANDRA-3657)
 * Avoids over-paging during get_count (CASSANDRA-3798)
 * Add new command to rebuild a node without (repair) merkle tree calculations
   (CASSANDRA-3483, 3922)
 * respect not only row cache capacity but caching mode when
   trying to read data (CASSANDRA-3812)
 * fix system tests (CASSANDRA-3827)
 * CQL support for altering row key type in ALTER TABLE (CASSANDRA-3781)
 * turn compression on by default (CASSANDRA-3871)
 * make hexToBytes refuse invalid input (CASSANDRA-2851)
 * Make secondary indexes CF inherit compression and compaction from their
   parent CF (CASSANDRA-3877)
 * Finish cleanup up tombstone purge code (CASSANDRA-3872)
 * Avoid NPE on aboarted stream-out sessions (CASSANDRA-3904)
 * BulkRecordWriter throws NPE for counter columns (CASSANDRA-3906)
 * Support compression using BulkWriter (CASSANDRA-3907)


1.0.8
 * fix race between cleanup and flush on secondary index CFSes (CASSANDRA-3712)
 * avoid including non-queried nodes in rangeslice read repair
   (CASSANDRA-3843)
 * Only snapshot CF being compacted for snapshot_before_compaction
   (CASSANDRA-3803)
 * Log active compactions in StatusLogger (CASSANDRA-3703)
 * Compute more accurate compaction score per level (CASSANDRA-3790)
 * Return InvalidRequest when using a keyspace that doesn't exist
   (CASSANDRA-3764)
 * disallow user modification of System keyspace (CASSANDRA-3738)
 * allow using sstable2json on secondary index data (CASSANDRA-3738)
 * (cqlsh) add DESCRIBE COLUMNFAMILIES (CASSANDRA-3586)
 * (cqlsh) format blobs correctly and use colors to improve output
   readability (CASSANDRA-3726)
 * synchronize BiMap of bootstrapping tokens (CASSANDRA-3417)
 * show index options in CLI (CASSANDRA-3809)
 * add optional socket timeout for streaming (CASSANDRA-3838)
 * fix truncate not to leave behind non-CFS backed secondary indexes
   (CASSANDRA-3844)
 * make CLI `show schema` to use output stream directly instead
   of StringBuilder (CASSANDRA-3842)
 * remove the wait on hint future during write (CASSANDRA-3870)
 * (cqlsh) ignore missing CfDef opts (CASSANDRA-3933)
 * (cqlsh) look for cqlshlib relative to realpath (CASSANDRA-3767)
 * Fix short read protection (CASSANDRA-3934)
 * Make sure infered and actual schema match (CASSANDRA-3371)
 * Fix NPE during HH delivery (CASSANDRA-3677)
 * Don't put boostrapping node in 'hibernate' status (CASSANDRA-3737)
 * Fix double quotes in windows bat files (CASSANDRA-3744)
 * Fix bad validator lookup (CASSANDRA-3789)
 * Fix soft reset in EC2MultiRegionSnitch (CASSANDRA-3835)
 * Don't leave zombie connections with THSHA thrift server (CASSANDRA-3867)
 * (cqlsh) fix deserialization of data (CASSANDRA-3874)
 * Fix removetoken force causing an inconsistent state (CASSANDRA-3876)
 * Fix ahndling of some types with Pig (CASSANDRA-3886)
 * Don't allow to drop the system keyspace (CASSANDRA-3759)
 * Make Pig deletes disabled by default and configurable (CASSANDRA-3628)
Merged from 0.8:
 * (Pig) fix CassandraStorage to use correct comparator in Super ColumnFamily
   case (CASSANDRA-3251)
 * fix thread safety issues in commitlog replay, primarily affecting
   systems with many (100s) of CF definitions (CASSANDRA-3751)
 * Fix relevant tombstone ignored with super columns (CASSANDRA-3875)


1.0.7
 * fix regression in HH page size calculation (CASSANDRA-3624)
 * retry failed stream on IOException (CASSANDRA-3686)
 * allow configuring bloom_filter_fp_chance (CASSANDRA-3497)
 * attempt hint delivery every ten minutes, or when failure detector
   notifies us that a node is back up, whichever comes first.  hint
   handoff throttle delay default changed to 1ms, from 50 (CASSANDRA-3554)
 * add nodetool setstreamthroughput (CASSANDRA-3571)
 * fix assertion when dropping a columnfamily with no sstables (CASSANDRA-3614)
 * more efficient allocation of small bloom filters (CASSANDRA-3618)
 * CLibrary.createHardLinkWithExec() to check for errors (CASSANDRA-3101)
 * Avoid creating empty and non cleaned writer during compaction (CASSANDRA-3616)
 * stop thrift service in shutdown hook so we can quiesce MessagingService
   (CASSANDRA-3335)
 * (CQL) compaction_strategy_options and compression_parameters for
   CREATE COLUMNFAMILY statement (CASSANDRA-3374)
 * Reset min/max compaction threshold when creating size tiered compaction
   strategy (CASSANDRA-3666)
 * Don't ignore IOException during compaction (CASSANDRA-3655)
 * Fix assertion error for CF with gc_grace=0 (CASSANDRA-3579)
 * Shutdown ParallelCompaction reducer executor after use (CASSANDRA-3711)
 * Avoid < 0 value for pending tasks in leveled compaction (CASSANDRA-3693)
 * (Hadoop) Support TimeUUID in Pig CassandraStorage (CASSANDRA-3327)
 * Check schema is ready before continuing boostrapping (CASSANDRA-3629)
 * Catch overflows during parsing of chunk_length_kb (CASSANDRA-3644)
 * Improve stream protocol mismatch errors (CASSANDRA-3652)
 * Avoid multiple thread doing HH to the same target (CASSANDRA-3681)
 * Add JMX property for rp_timeout_in_ms (CASSANDRA-2940)
 * Allow DynamicCompositeType to compare component of different types
   (CASSANDRA-3625)
 * Flush non-cfs backed secondary indexes (CASSANDRA-3659)
 * Secondary Indexes should report memory consumption (CASSANDRA-3155)
 * fix for SelectStatement start/end key are not set correctly
   when a key alias is involved (CASSANDRA-3700)
 * fix CLI `show schema` command insert of an extra comma in
   column_metadata (CASSANDRA-3714)
Merged from 0.8:
 * avoid logging (harmless) exception when GC takes < 1ms (CASSANDRA-3656)
 * prevent new nodes from thinking down nodes are up forever (CASSANDRA-3626)
 * use correct list of replicas for LOCAL_QUORUM reads when read repair
   is disabled (CASSANDRA-3696)
 * block on flush before compacting hints (may prevent OOM) (CASSANDRA-3733)


1.0.6
 * (CQL) fix cqlsh support for replicate_on_write (CASSANDRA-3596)
 * fix adding to leveled manifest after streaming (CASSANDRA-3536)
 * filter out unavailable cipher suites when using encryption (CASSANDRA-3178)
 * (HADOOP) add old-style api support for CFIF and CFRR (CASSANDRA-2799)
 * Support TimeUUIDType column names in Stress.java tool (CASSANDRA-3541)
 * (CQL) INSERT/UPDATE/DELETE/TRUNCATE commands should allow CF names to
   be qualified by keyspace (CASSANDRA-3419)
 * always remove endpoints from delevery queue in HH (CASSANDRA-3546)
 * fix race between cf flush and its 2ndary indexes flush (CASSANDRA-3547)
 * fix potential race in AES when a repair fails (CASSANDRA-3548)
 * fix default value validation usage in CLI SET command (CASSANDRA-3553)
 * Optimize componentsFor method for compaction and startup time
   (CASSANDRA-3532)
 * (CQL) Proper ColumnFamily metadata validation on CREATE COLUMNFAMILY
   (CASSANDRA-3565)
 * fix compression "chunk_length_kb" option to set correct kb value for
   thrift/avro (CASSANDRA-3558)
 * fix missing response during range slice repair (CASSANDRA-3551)
 * 'describe ring' moved from CLI to nodetool and available through JMX (CASSANDRA-3220)
 * add back partitioner to sstable metadata (CASSANDRA-3540)
 * fix NPE in get_count for counters (CASSANDRA-3601)
Merged from 0.8:
 * remove invalid assertion that table was opened before dropping it
   (CASSANDRA-3580)
 * range and index scans now only send requests to enough replicas to
   satisfy requested CL + RR (CASSANDRA-3598)
 * use cannonical host for local node in nodetool info (CASSANDRA-3556)
 * remove nonlocal DC write optimization since it only worked with
   CL.ONE or CL.LOCAL_QUORUM (CASSANDRA-3577, 3585)
 * detect misuses of CounterColumnType (CASSANDRA-3422)
 * turn off string interning in json2sstable, take 2 (CASSANDRA-2189)
 * validate compression parameters on add/update of the ColumnFamily
   (CASSANDRA-3573)
 * Check for 0.0.0.0 is incorrect in CFIF (CASSANDRA-3584)
 * Increase vm.max_map_count in debian packaging (CASSANDRA-3563)
 * gossiper will never add itself to saved endpoints (CASSANDRA-3485)


1.0.5
 * revert CASSANDRA-3407 (see CASSANDRA-3540)
 * fix assertion error while forwarding writes to local nodes (CASSANDRA-3539)


1.0.4
 * fix self-hinting of timed out read repair updates and make hinted handoff
   less prone to OOMing a coordinator (CASSANDRA-3440)
 * expose bloom filter sizes via JMX (CASSANDRA-3495)
 * enforce RP tokens 0..2**127 (CASSANDRA-3501)
 * canonicalize paths exposed through JMX (CASSANDRA-3504)
 * fix "liveSize" stat when sstables are removed (CASSANDRA-3496)
 * add bloom filter FP rates to nodetool cfstats (CASSANDRA-3347)
 * record partitioner in sstable metadata component (CASSANDRA-3407)
 * add new upgradesstables nodetool command (CASSANDRA-3406)
 * skip --debug requirement to see common exceptions in CLI (CASSANDRA-3508)
 * fix incorrect query results due to invalid max timestamp (CASSANDRA-3510)
 * make sstableloader recognize compressed sstables (CASSANDRA-3521)
 * avoids race in OutboundTcpConnection in multi-DC setups (CASSANDRA-3530)
 * use SETLOCAL in cassandra.bat (CASSANDRA-3506)
 * fix ConcurrentModificationException in Table.all() (CASSANDRA-3529)
Merged from 0.8:
 * fix concurrence issue in the FailureDetector (CASSANDRA-3519)
 * fix array out of bounds error in counter shard removal (CASSANDRA-3514)
 * avoid dropping tombstones when they might still be needed to shadow
   data in a different sstable (CASSANDRA-2786)


1.0.3
 * revert name-based query defragmentation aka CASSANDRA-2503 (CASSANDRA-3491)
 * fix invalidate-related test failures (CASSANDRA-3437)
 * add next-gen cqlsh to bin/ (CASSANDRA-3188, 3131, 3493)
 * (CQL) fix handling of rows with no columns (CASSANDRA-3424, 3473)
 * fix querying supercolumns by name returning only a subset of
   subcolumns or old subcolumn versions (CASSANDRA-3446)
 * automatically compute sha1 sum for uncompressed data files (CASSANDRA-3456)
 * fix reading metadata/statistics component for version < h (CASSANDRA-3474)
 * add sstable forward-compatibility (CASSANDRA-3478)
 * report compression ratio in CFSMBean (CASSANDRA-3393)
 * fix incorrect size exception during streaming of counters (CASSANDRA-3481)
 * (CQL) fix for counter decrement syntax (CASSANDRA-3418)
 * Fix race introduced by CASSANDRA-2503 (CASSANDRA-3482)
 * Fix incomplete deletion of delivered hints (CASSANDRA-3466)
 * Avoid rescheduling compactions when no compaction was executed
   (CASSANDRA-3484)
 * fix handling of the chunk_length_kb compression options (CASSANDRA-3492)
Merged from 0.8:
 * fix updating CF row_cache_provider (CASSANDRA-3414)
 * CFMetaData.convertToThrift method to set RowCacheProvider (CASSANDRA-3405)
 * acquire compactionlock during truncate (CASSANDRA-3399)
 * fix displaying cfdef entries for super columnfamilies (CASSANDRA-3415)
 * Make counter shard merging thread safe (CASSANDRA-3178)
 * Revert CASSANDRA-2855
 * Fix bug preventing the use of efficient cross-DC writes (CASSANDRA-3472)
 * `describe ring` command for CLI (CASSANDRA-3220)
 * (Hadoop) skip empty rows when entire row is requested, redux (CASSANDRA-2855)


1.0.2
 * "defragment" rows for name-based queries under STCS (CASSANDRA-2503)
 * Add timing information to cassandra-cli GET/SET/LIST queries (CASSANDRA-3326)
 * Only create one CompressionMetadata object per sstable (CASSANDRA-3427)
 * cleanup usage of StorageService.setMode() (CASSANDRA-3388)
 * Avoid large array allocation for compressed chunk offsets (CASSANDRA-3432)
 * fix DecimalType bytebuffer marshalling (CASSANDRA-3421)
 * fix bug that caused first column in per row indexes to be ignored
   (CASSANDRA-3441)
 * add JMX call to clean (failed) repair sessions (CASSANDRA-3316)
 * fix sstableloader reference acquisition bug (CASSANDRA-3438)
 * fix estimated row size regression (CASSANDRA-3451)
 * make sure we don't return more columns than asked (CASSANDRA-3303, 3395)
Merged from 0.8:
 * acquire compactionlock during truncate (CASSANDRA-3399)
 * fix displaying cfdef entries for super columnfamilies (CASSANDRA-3415)


1.0.1
 * acquire references during index build to prevent delete problems
   on Windows (CASSANDRA-3314)
 * describe_ring should include datacenter/topology information (CASSANDRA-2882)
 * Thrift sockets are not properly buffered (CASSANDRA-3261)
 * performance improvement for bytebufferutil compare function (CASSANDRA-3286)
 * add system.versions ColumnFamily (CASSANDRA-3140)
 * reduce network copies (CASSANDRA-3333, 3373)
 * limit nodetool to 32MB of heap (CASSANDRA-3124)
 * (CQL) update parser to accept "timestamp" instead of "date" (CASSANDRA-3149)
 * Fix CLI `show schema` to include "compression_options" (CASSANDRA-3368)
 * Snapshot to include manifest under LeveledCompactionStrategy (CASSANDRA-3359)
 * (CQL) SELECT query should allow CF name to be qualified by keyspace (CASSANDRA-3130)
 * (CQL) Fix internal application error specifying 'using consistency ...'
   in lower case (CASSANDRA-3366)
 * fix Deflate compression when compression actually makes the data bigger
   (CASSANDRA-3370)
 * optimize UUIDGen to avoid lock contention on InetAddress.getLocalHost
   (CASSANDRA-3387)
 * tolerate index being dropped mid-mutation (CASSANDRA-3334, 3313)
 * CompactionManager is now responsible for checking for new candidates
   post-task execution, enabling more consistent leveled compaction
   (CASSANDRA-3391)
 * Cache HSHA threads (CASSANDRA-3372)
 * use CF/KS names as snapshot prefix for drop + truncate operations
   (CASSANDRA-2997)
 * Break bloom filters up to avoid heap fragmentation (CASSANDRA-2466)
 * fix cassandra hanging on jsvc stop (CASSANDRA-3302)
 * Avoid leveled compaction getting blocked on errors (CASSANDRA-3408)
 * Make reloading the compaction strategy safe (CASSANDRA-3409)
 * ignore 0.8 hints even if compaction begins before we try to purge
   them (CASSANDRA-3385)
 * remove procrun (bin\daemon) from Cassandra source tree and
   artifacts (CASSANDRA-3331)
 * make cassandra compile under JDK7 (CASSANDRA-3275)
 * remove dependency of clientutil.jar to FBUtilities (CASSANDRA-3299)
 * avoid truncation errors by using long math on long values (CASSANDRA-3364)
 * avoid clock drift on some Windows machine (CASSANDRA-3375)
 * display cache provider in cli 'describe keyspace' command (CASSANDRA-3384)
 * fix incomplete topology information in describe_ring (CASSANDRA-3403)
 * expire dead gossip states based on time (CASSANDRA-2961)
 * improve CompactionTask extensibility (CASSANDRA-3330)
 * Allow one leveled compaction task to kick off another (CASSANDRA-3363)
 * allow encryption only between datacenters (CASSANDRA-2802)
Merged from 0.8:
 * fix truncate allowing data to be replayed post-restart (CASSANDRA-3297)
 * make iwriter final in IndexWriter to avoid NPE (CASSANDRA-2863)
 * (CQL) update grammar to require key clause in DELETE statement
   (CASSANDRA-3349)
 * (CQL) allow numeric keyspace names in USE statement (CASSANDRA-3350)
 * (Hadoop) skip empty rows when slicing the entire row (CASSANDRA-2855)
 * Fix handling of tombstone by SSTableExport/Import (CASSANDRA-3357)
 * fix ColumnIndexer to use long offsets (CASSANDRA-3358)
 * Improved CLI exceptions (CASSANDRA-3312)
 * Fix handling of tombstone by SSTableExport/Import (CASSANDRA-3357)
 * Only count compaction as active (for throttling) when they have
   successfully acquired the compaction lock (CASSANDRA-3344)
 * Display CLI version string on startup (CASSANDRA-3196)
 * (Hadoop) make CFIF try rpc_address or fallback to listen_address
   (CASSANDRA-3214)
 * (Hadoop) accept comma delimited lists of initial thrift connections
   (CASSANDRA-3185)
 * ColumnFamily min_compaction_threshold should be >= 2 (CASSANDRA-3342)
 * (Pig) add 0.8+ types and key validation type in schema (CASSANDRA-3280)
 * Fix completely removing column metadata using CLI (CASSANDRA-3126)
 * CLI `describe cluster;` output should be on separate lines for separate versions
   (CASSANDRA-3170)
 * fix changing durable_writes keyspace option during CF creation
   (CASSANDRA-3292)
 * avoid locking on update when no indexes are involved (CASSANDRA-3386)
 * fix assertionError during repair with ordered partitioners (CASSANDRA-3369)
 * correctly serialize key_validation_class for avro (CASSANDRA-3391)
 * don't expire counter tombstone after streaming (CASSANDRA-3394)
 * prevent nodes that failed to join from hanging around forever
   (CASSANDRA-3351)
 * remove incorrect optimization from slice read path (CASSANDRA-3390)
 * Fix race in AntiEntropyService (CASSANDRA-3400)


1.0.0-final
 * close scrubbed sstable fd before deleting it (CASSANDRA-3318)
 * fix bug preventing obsolete commitlog segments from being removed
   (CASSANDRA-3269)
 * tolerate whitespace in seed CDL (CASSANDRA-3263)
 * Change default heap thresholds to max(min(1/2 ram, 1G), min(1/4 ram, 8GB))
   (CASSANDRA-3295)
 * Fix broken CompressedRandomAccessReaderTest (CASSANDRA-3298)
 * (CQL) fix type information returned for wildcard queries (CASSANDRA-3311)
 * add estimated tasks to LeveledCompactionStrategy (CASSANDRA-3322)
 * avoid including compaction cache-warming in keycache stats (CASSANDRA-3325)
 * run compaction and hinted handoff threads at MIN_PRIORITY (CASSANDRA-3308)
 * default hsha thrift server to cpu core count in rpc pool (CASSANDRA-3329)
 * add bin\daemon to binary tarball for Windows service (CASSANDRA-3331)
 * Fix places where uncompressed size of sstables was use in place of the
   compressed one (CASSANDRA-3338)
 * Fix hsha thrift server (CASSANDRA-3346)
 * Make sure repair only stream needed sstables (CASSANDRA-3345)


1.0.0-rc2
 * Log a meaningful warning when a node receives a message for a repair session
   that doesn't exist anymore (CASSANDRA-3256)
 * test for NUMA policy support as well as numactl presence (CASSANDRA-3245)
 * Fix FD leak when internode encryption is enabled (CASSANDRA-3257)
 * Remove incorrect assertion in mergeIterator (CASSANDRA-3260)
 * FBUtilities.hexToBytes(String) to throw NumberFormatException when string
   contains non-hex characters (CASSANDRA-3231)
 * Keep SimpleSnitch proximity ordering unchanged from what the Strategy
   generates, as intended (CASSANDRA-3262)
 * remove Scrub from compactionstats when finished (CASSANDRA-3255)
 * fix counter entry in jdbc TypesMap (CASSANDRA-3268)
 * fix full queue scenario for ParallelCompactionIterator (CASSANDRA-3270)
 * fix bootstrap process (CASSANDRA-3285)
 * don't try delivering hints if when there isn't any (CASSANDRA-3176)
 * CLI documentation change for ColumnFamily `compression_options` (CASSANDRA-3282)
 * ignore any CF ids sent by client for adding CF/KS (CASSANDRA-3288)
 * remove obsolete hints on first startup (CASSANDRA-3291)
 * use correct ISortedColumns for time-optimized reads (CASSANDRA-3289)
 * Evict gossip state immediately when a token is taken over by a new IP
   (CASSANDRA-3259)


1.0.0-rc1
 * Update CQL to generate microsecond timestamps by default (CASSANDRA-3227)
 * Fix counting CFMetadata towards Memtable liveRatio (CASSANDRA-3023)
 * Kill server on wrapped OOME such as from FileChannel.map (CASSANDRA-3201)
 * remove unnecessary copy when adding to row cache (CASSANDRA-3223)
 * Log message when a full repair operation completes (CASSANDRA-3207)
 * Fix streamOutSession keeping sstables references forever if the remote end
   dies (CASSANDRA-3216)
 * Remove dynamic_snitch boolean from example configuration (defaulting to
   true) and set default badness threshold to 0.1 (CASSANDRA-3229)
 * Base choice of random or "balanced" token on bootstrap on whether
   schema definitions were found (CASSANDRA-3219)
 * Fixes for LeveledCompactionStrategy score computation, prioritization,
   scheduling, and performance (CASSANDRA-3224, 3234)
 * parallelize sstable open at server startup (CASSANDRA-2988)
 * fix handling of exceptions writing to OutboundTcpConnection (CASSANDRA-3235)
 * Allow using quotes in "USE <keyspace>;" CLI command (CASSANDRA-3208)
 * Don't allow any cache loading exceptions to halt startup (CASSANDRA-3218)
 * Fix sstableloader --ignores option (CASSANDRA-3247)
 * File descriptor limit increased in packaging (CASSANDRA-3206)
 * Fix deadlock in commit log during flush (CASSANDRA-3253)


1.0.0-beta1
 * removed binarymemtable (CASSANDRA-2692)
 * add commitlog_total_space_in_mb to prevent fragmented logs (CASSANDRA-2427)
 * removed commitlog_rotation_threshold_in_mb configuration (CASSANDRA-2771)
 * make AbstractBounds.normalize de-overlapp overlapping ranges (CASSANDRA-2641)
 * replace CollatingIterator, ReducingIterator with MergeIterator
   (CASSANDRA-2062)
 * Fixed the ability to set compaction strategy in cli using create column
   family command (CASSANDRA-2778)
 * clean up tmp files after failed compaction (CASSANDRA-2468)
 * restrict repair streaming to specific columnfamilies (CASSANDRA-2280)
 * don't bother persisting columns shadowed by a row tombstone (CASSANDRA-2589)
 * reset CF and SC deletion times after gc_grace (CASSANDRA-2317)
 * optimize away seek when compacting wide rows (CASSANDRA-2879)
 * single-pass streaming (CASSANDRA-2677, 2906, 2916, 3003)
 * use reference counting for deleting sstables instead of relying on GC
   (CASSANDRA-2521, 3179)
 * store hints as serialized mutations instead of pointers to data row
   (CASSANDRA-2045)
 * store hints in the coordinator node instead of in the closest replica
   (CASSANDRA-2914)
 * add row_cache_keys_to_save CF option (CASSANDRA-1966)
 * check column family validity in nodetool repair (CASSANDRA-2933)
 * use lazy initialization instead of class initialization in NodeId
   (CASSANDRA-2953)
 * add paging to get_count (CASSANDRA-2894)
 * fix "short reads" in [multi]get (CASSANDRA-2643, 3157, 3192)
 * add optional compression for sstables (CASSANDRA-47, 2994, 3001, 3128)
 * add scheduler JMX metrics (CASSANDRA-2962)
 * add block level checksum for compressed data (CASSANDRA-1717)
 * make column family backed column map pluggable and introduce unsynchronized
   ArrayList backed one to speedup reads (CASSANDRA-2843, 3165, 3205)
 * refactoring of the secondary index api (CASSANDRA-2982)
 * make CL > ONE reads wait for digest reconciliation before returning
   (CASSANDRA-2494)
 * fix missing logging for some exceptions (CASSANDRA-2061)
 * refactor and optimize ColumnFamilyStore.files(...) and Descriptor.fromFilename(String)
   and few other places responsible for work with SSTable files (CASSANDRA-3040)
 * Stop reading from sstables once we know we have the most recent columns,
   for query-by-name requests (CASSANDRA-2498)
 * Add query-by-column mode to stress.java (CASSANDRA-3064)
 * Add "install" command to cassandra.bat (CASSANDRA-292)
 * clean up KSMetadata, CFMetadata from unnecessary
   Thrift<->Avro conversion methods (CASSANDRA-3032)
 * Add timeouts to client request schedulers (CASSANDRA-3079, 3096)
 * Cli to use hashes rather than array of hashes for strategy options (CASSANDRA-3081)
 * LeveledCompactionStrategy (CASSANDRA-1608, 3085, 3110, 3087, 3145, 3154, 3182)
 * Improvements of the CLI `describe` command (CASSANDRA-2630)
 * reduce window where dropped CF sstables may not be deleted (CASSANDRA-2942)
 * Expose gossip/FD info to JMX (CASSANDRA-2806)
 * Fix streaming over SSL when compressed SSTable involved (CASSANDRA-3051)
 * Add support for pluggable secondary index implementations (CASSANDRA-3078)
 * remove compaction_thread_priority setting (CASSANDRA-3104)
 * generate hints for replicas that timeout, not just replicas that are known
   to be down before starting (CASSANDRA-2034)
 * Add throttling for internode streaming (CASSANDRA-3080)
 * make the repair of a range repair all replica (CASSANDRA-2610, 3194)
 * expose the ability to repair the first range (as returned by the
   partitioner) of a node (CASSANDRA-2606)
 * Streams Compression (CASSANDRA-3015)
 * add ability to use multiple threads during a single compaction
   (CASSANDRA-2901)
 * make AbstractBounds.normalize support overlapping ranges (CASSANDRA-2641)
 * fix of the CQL count() behavior (CASSANDRA-3068)
 * use TreeMap backed column families for the SSTable simple writers
   (CASSANDRA-3148)
 * fix inconsistency of the CLI syntax when {} should be used instead of [{}]
   (CASSANDRA-3119)
 * rename CQL type names to match expected SQL behavior (CASSANDRA-3149, 3031)
 * Arena-based allocation for memtables (CASSANDRA-2252, 3162, 3163, 3168)
 * Default RR chance to 0.1 (CASSANDRA-3169)
 * Add RowLevel support to secondary index API (CASSANDRA-3147)
 * Make SerializingCacheProvider the default if JNA is available (CASSANDRA-3183)
 * Fix backwards compatibilty for CQL memtable properties (CASSANDRA-3190)
 * Add five-minute delay before starting compactions on a restarted server
   (CASSANDRA-3181)
 * Reduce copies done for intra-host messages (CASSANDRA-1788, 3144)
 * support of compaction strategy option for stress.java (CASSANDRA-3204)
 * make memtable throughput and column count thresholds no-ops (CASSANDRA-2449)
 * Return schema information along with the resultSet in CQL (CASSANDRA-2734)
 * Add new DecimalType (CASSANDRA-2883)
 * Fix assertion error in RowRepairResolver (CASSANDRA-3156)
 * Reduce unnecessary high buffer sizes (CASSANDRA-3171)
 * Pluggable compaction strategy (CASSANDRA-1610)
 * Add new broadcast_address config option (CASSANDRA-2491)


0.8.7
 * Kill server on wrapped OOME such as from FileChannel.map (CASSANDRA-3201)
 * Allow using quotes in "USE <keyspace>;" CLI command (CASSANDRA-3208)
 * Log message when a full repair operation completes (CASSANDRA-3207)
 * Don't allow any cache loading exceptions to halt startup (CASSANDRA-3218)
 * Fix sstableloader --ignores option (CASSANDRA-3247)
 * File descriptor limit increased in packaging (CASSANDRA-3206)
 * Log a meaningfull warning when a node receive a message for a repair session
   that doesn't exist anymore (CASSANDRA-3256)
 * Fix FD leak when internode encryption is enabled (CASSANDRA-3257)
 * FBUtilities.hexToBytes(String) to throw NumberFormatException when string
   contains non-hex characters (CASSANDRA-3231)
 * Keep SimpleSnitch proximity ordering unchanged from what the Strategy
   generates, as intended (CASSANDRA-3262)
 * remove Scrub from compactionstats when finished (CASSANDRA-3255)
 * Fix tool .bat files when CASSANDRA_HOME contains spaces (CASSANDRA-3258)
 * Force flush of status table when removing/updating token (CASSANDRA-3243)
 * Evict gossip state immediately when a token is taken over by a new IP (CASSANDRA-3259)
 * Fix bug where the failure detector can take too long to mark a host
   down (CASSANDRA-3273)
 * (Hadoop) allow wrapping ranges in queries (CASSANDRA-3137)
 * (Hadoop) check all interfaces for a match with split location
   before falling back to random replica (CASSANDRA-3211)
 * (Hadoop) Make Pig storage handle implements LoadMetadata (CASSANDRA-2777)
 * (Hadoop) Fix exception during PIG 'dump' (CASSANDRA-2810)
 * Fix stress COUNTER_GET option (CASSANDRA-3301)
 * Fix missing fields in CLI `show schema` output (CASSANDRA-3304)
 * Nodetool no longer leaks threads and closes JMX connections (CASSANDRA-3309)
 * fix truncate allowing data to be replayed post-restart (CASSANDRA-3297)
 * Move SimpleAuthority and SimpleAuthenticator to examples (CASSANDRA-2922)
 * Fix handling of tombstone by SSTableExport/Import (CASSANDRA-3357)
 * Fix transposition in cfHistograms (CASSANDRA-3222)
 * Allow using number as DC name when creating keyspace in CQL (CASSANDRA-3239)
 * Force flush of system table after updating/removing a token (CASSANDRA-3243)


0.8.6
 * revert CASSANDRA-2388
 * change TokenRange.endpoints back to listen/broadcast address to match
   pre-1777 behavior, and add TokenRange.rpc_endpoints instead (CASSANDRA-3187)
 * avoid trying to watch cassandra-topology.properties when loaded from jar
   (CASSANDRA-3138)
 * prevent users from creating keyspaces with LocalStrategy replication
   (CASSANDRA-3139)
 * fix CLI `show schema;` to output correct keyspace definition statement
   (CASSANDRA-3129)
 * CustomTThreadPoolServer to log TTransportException at DEBUG level
   (CASSANDRA-3142)
 * allow topology sort to work with non-unique rack names between
   datacenters (CASSANDRA-3152)
 * Improve caching of same-version Messages on digest and repair paths
   (CASSANDRA-3158)
 * Randomize choice of first replica for counter increment (CASSANDRA-2890)
 * Fix using read_repair_chance instead of merge_shard_change (CASSANDRA-3202)
 * Avoid streaming data to nodes that already have it, on move as well as
   decommission (CASSANDRA-3041)
 * Fix divide by zero error in GCInspector (CASSANDRA-3164)
 * allow quoting of the ColumnFamily name in CLI `create column family`
   statement (CASSANDRA-3195)
 * Fix rolling upgrade from 0.7 to 0.8 problem (CASSANDRA-3166)
 * Accomodate missing encryption_options in IncomingTcpConnection.stream
   (CASSANDRA-3212)


0.8.5
 * fix NPE when encryption_options is unspecified (CASSANDRA-3007)
 * include column name in validation failure exceptions (CASSANDRA-2849)
 * make sure truncate clears out the commitlog so replay won't re-
   populate with truncated data (CASSANDRA-2950)
 * fix NPE when debug logging is enabled and dropped CF is present
   in a commitlog segment (CASSANDRA-3021)
 * fix cassandra.bat when CASSANDRA_HOME contains spaces (CASSANDRA-2952)
 * fix to SSTableSimpleUnsortedWriter bufferSize calculation (CASSANDRA-3027)
 * make cleanup and normal compaction able to skip empty rows
   (rows containing nothing but expired tombstones) (CASSANDRA-3039)
 * work around native memory leak in com.sun.management.GarbageCollectorMXBean
   (CASSANDRA-2868)
 * validate that column names in column_metadata are not equal to key_alias
   on create/update of the ColumnFamily and CQL 'ALTER' statement (CASSANDRA-3036)
 * return an InvalidRequestException if an indexed column is assigned
   a value larger than 64KB (CASSANDRA-3057)
 * fix of numeric-only and string column names handling in CLI "drop index"
   (CASSANDRA-3054)
 * prune index scan resultset back to original request for lazy
   resultset expansion case (CASSANDRA-2964)
 * (Hadoop) fail jobs when Cassandra node has failed but TaskTracker
   has not (CASSANDRA-2388)
 * fix dynamic snitch ignoring nodes when read_repair_chance is zero
   (CASSANDRA-2662)
 * avoid retaining references to dropped CFS objects in
   CompactionManager.estimatedCompactions (CASSANDRA-2708)
 * expose rpc timeouts per host in MessagingServiceMBean (CASSANDRA-2941)
 * avoid including cwd in classpath for deb and rpm packages (CASSANDRA-2881)
 * remove gossip state when a new IP takes over a token (CASSANDRA-3071)
 * allow sstable2json to work on index sstable files (CASSANDRA-3059)
 * always hint counters (CASSANDRA-3099)
 * fix log4j initialization in EmbeddedCassandraService (CASSANDRA-2857)
 * remove gossip state when a new IP takes over a token (CASSANDRA-3071)
 * work around native memory leak in com.sun.management.GarbageCollectorMXBean
    (CASSANDRA-2868)
 * fix UnavailableException with writes at CL.EACH_QUORM (CASSANDRA-3084)
 * fix parsing of the Keyspace and ColumnFamily names in numeric
   and string representations in CLI (CASSANDRA-3075)
 * fix corner cases in Range.differenceToFetch (CASSANDRA-3084)
 * fix ip address String representation in the ring cache (CASSANDRA-3044)
 * fix ring cache compatibility when mixing pre-0.8.4 nodes with post-
   in the same cluster (CASSANDRA-3023)
 * make repair report failure when a node participating dies (instead of
   hanging forever) (CASSANDRA-2433)
 * fix handling of the empty byte buffer by ReversedType (CASSANDRA-3111)
 * Add validation that Keyspace names are case-insensitively unique (CASSANDRA-3066)
 * catch invalid key_validation_class before instantiating UpdateColumnFamily (CASSANDRA-3102)
 * make Range and Bounds objects client-safe (CASSANDRA-3108)
 * optionally skip log4j configuration (CASSANDRA-3061)
 * bundle sstableloader with the debian package (CASSANDRA-3113)
 * don't try to build secondary indexes when there is none (CASSANDRA-3123)
 * improve SSTableSimpleUnsortedWriter speed for large rows (CASSANDRA-3122)
 * handle keyspace arguments correctly in nodetool snapshot (CASSANDRA-3038)
 * Fix SSTableImportTest on windows (CASSANDRA-3043)
 * expose compactionThroughputMbPerSec through JMX (CASSANDRA-3117)
 * log keyspace and CF of large rows being compacted


0.8.4
 * change TokenRing.endpoints to be a list of rpc addresses instead of
   listen/broadcast addresses (CASSANDRA-1777)
 * include files-to-be-streamed in StreamInSession.getSources (CASSANDRA-2972)
 * use JAVA env var in cassandra-env.sh (CASSANDRA-2785, 2992)
 * avoid doing read for no-op replicate-on-write at CL=1 (CASSANDRA-2892)
 * refuse counter write for CL.ANY (CASSANDRA-2990)
 * switch back to only logging recent dropped messages (CASSANDRA-3004)
 * always deserialize RowMutation for counters (CASSANDRA-3006)
 * ignore saved replication_factor strategy_option for NTS (CASSANDRA-3011)
 * make sure pre-truncate CL segments are discarded (CASSANDRA-2950)


0.8.3
 * add ability to drop local reads/writes that are going to timeout
   (CASSANDRA-2943)
 * revamp token removal process, keep gossip states for 3 days (CASSANDRA-2496)
 * don't accept extra args for 0-arg nodetool commands (CASSANDRA-2740)
 * log unavailableexception details at debug level (CASSANDRA-2856)
 * expose data_dir though jmx (CASSANDRA-2770)
 * don't include tmp files as sstable when create cfs (CASSANDRA-2929)
 * log Java classpath on startup (CASSANDRA-2895)
 * keep gossipped version in sync with actual on migration coordinator
   (CASSANDRA-2946)
 * use lazy initialization instead of class initialization in NodeId
   (CASSANDRA-2953)
 * check column family validity in nodetool repair (CASSANDRA-2933)
 * speedup bytes to hex conversions dramatically (CASSANDRA-2850)
 * Flush memtables on shutdown when durable writes are disabled
   (CASSANDRA-2958)
 * improved POSIX compatibility of start scripts (CASsANDRA-2965)
 * add counter support to Hadoop InputFormat (CASSANDRA-2981)
 * fix bug where dirty commitlog segments were removed (and avoid keeping
   segments with no post-flush activity permanently dirty) (CASSANDRA-2829)
 * fix throwing exception with batch mutation of counter super columns
   (CASSANDRA-2949)
 * ignore system tables during repair (CASSANDRA-2979)
 * throw exception when NTS is given replication_factor as an option
   (CASSANDRA-2960)
 * fix assertion error during compaction of counter CFs (CASSANDRA-2968)
 * avoid trying to create index names, when no index exists (CASSANDRA-2867)
 * don't sample the system table when choosing a bootstrap token
   (CASSANDRA-2825)
 * gossiper notifies of local state changes (CASSANDRA-2948)
 * add asynchronous and half-sync/half-async (hsha) thrift servers
   (CASSANDRA-1405)
 * fix potential use of free'd native memory in SerializingCache
   (CASSANDRA-2951)
 * prune index scan resultset back to original request for lazy
   resultset expansion case (CASSANDRA-2964)
 * (Hadoop) fail jobs when Cassandra node has failed but TaskTracker
    has not (CASSANDRA-2388)


0.8.2
 * CQL:
   - include only one row per unique key for IN queries (CASSANDRA-2717)
   - respect client timestamp on full row deletions (CASSANDRA-2912)
 * improve thread-safety in StreamOutSession (CASSANDRA-2792)
 * allow deleting a row and updating indexed columns in it in the
   same mutation (CASSANDRA-2773)
 * Expose number of threads blocked on submitting memtable to flush
   in JMX (CASSANDRA-2817)
 * add ability to return "endpoints" to nodetool (CASSANDRA-2776)
 * Add support for multiple (comma-delimited) coordinator addresses
   to ColumnFamilyInputFormat (CASSANDRA-2807)
 * fix potential NPE while scheduling read repair for range slice
   (CASSANDRA-2823)
 * Fix race in SystemTable.getCurrentLocalNodeId (CASSANDRA-2824)
 * Correctly set default for replicate_on_write (CASSANDRA-2835)
 * improve nodetool compactionstats formatting (CASSANDRA-2844)
 * fix index-building status display (CASSANDRA-2853)
 * fix CLI perpetuating obsolete KsDef.replication_factor (CASSANDRA-2846)
 * improve cli treatment of multiline comments (CASSANDRA-2852)
 * handle row tombstones correctly in EchoedRow (CASSANDRA-2786)
 * add MessagingService.get[Recently]DroppedMessages and
   StorageService.getExceptionCount (CASSANDRA-2804)
 * fix possibility of spurious UnavailableException for LOCAL_QUORUM
   reads with dynamic snitch + read repair disabled (CASSANDRA-2870)
 * add ant-optional as dependence for the debian package (CASSANDRA-2164)
 * add option to specify limit for get_slice in the CLI (CASSANDRA-2646)
 * decrease HH page size (CASSANDRA-2832)
 * reset cli keyspace after dropping the current one (CASSANDRA-2763)
 * add KeyRange option to Hadoop inputformat (CASSANDRA-1125)
 * fix protocol versioning (CASSANDRA-2818, 2860)
 * support spaces in path to log4j configuration (CASSANDRA-2383)
 * avoid including inferred types in CF update (CASSANDRA-2809)
 * fix JMX bulkload call (CASSANDRA-2908)
 * fix updating KS with durable_writes=false (CASSANDRA-2907)
 * add simplified facade to SSTableWriter for bulk loading use
   (CASSANDRA-2911)
 * fix re-using index CF sstable names after drop/recreate (CASSANDRA-2872)
 * prepend CF to default index names (CASSANDRA-2903)
 * fix hint replay (CASSANDRA-2928)
 * Properly synchronize repair's merkle tree computation (CASSANDRA-2816)


0.8.1
 * CQL:
   - support for insert, delete in BATCH (CASSANDRA-2537)
   - support for IN to SELECT, UPDATE (CASSANDRA-2553)
   - timestamp support for INSERT, UPDATE, and BATCH (CASSANDRA-2555)
   - TTL support (CASSANDRA-2476)
   - counter support (CASSANDRA-2473)
   - ALTER COLUMNFAMILY (CASSANDRA-1709)
   - DROP INDEX (CASSANDRA-2617)
   - add SCHEMA/TABLE as aliases for KS/CF (CASSANDRA-2743)
   - server handles wait-for-schema-agreement (CASSANDRA-2756)
   - key alias support (CASSANDRA-2480)
 * add support for comparator parameters and a generic ReverseType
   (CASSANDRA-2355)
 * add CompositeType and DynamicCompositeType (CASSANDRA-2231)
 * optimize batches containing multiple updates to the same row
   (CASSANDRA-2583)
 * adjust hinted handoff page size to avoid OOM with large columns
   (CASSANDRA-2652)
 * mark BRAF buffer invalid post-flush so we don't re-flush partial
   buffers again, especially on CL writes (CASSANDRA-2660)
 * add DROP INDEX support to CLI (CASSANDRA-2616)
 * don't perform HH to client-mode [storageproxy] nodes (CASSANDRA-2668)
 * Improve forceDeserialize/getCompactedRow encapsulation (CASSANDRA-2659)
 * Don't write CounterUpdateColumn to disk in tests (CASSANDRA-2650)
 * Add sstable bulk loading utility (CASSANDRA-1278)
 * avoid replaying hints to dropped columnfamilies (CASSANDRA-2685)
 * add placeholders for missing rows in range query pseudo-RR (CASSANDRA-2680)
 * remove no-op HHOM.renameHints (CASSANDRA-2693)
 * clone super columns to avoid modifying them during flush (CASSANDRA-2675)
 * allow writes to bypass the commitlog for certain keyspaces (CASSANDRA-2683)
 * avoid NPE when bypassing commitlog during memtable flush (CASSANDRA-2781)
 * Added support for making bootstrap retry if nodes flap (CASSANDRA-2644)
 * Added statusthrift to nodetool to report if thrift server is running (CASSANDRA-2722)
 * Fixed rows being cached if they do not exist (CASSANDRA-2723)
 * Support passing tableName and cfName to RowCacheProviders (CASSANDRA-2702)
 * close scrub file handles (CASSANDRA-2669)
 * throttle migration replay (CASSANDRA-2714)
 * optimize column serializer creation (CASSANDRA-2716)
 * Added support for making bootstrap retry if nodes flap (CASSANDRA-2644)
 * Added statusthrift to nodetool to report if thrift server is running
   (CASSANDRA-2722)
 * Fixed rows being cached if they do not exist (CASSANDRA-2723)
 * fix truncate/compaction race (CASSANDRA-2673)
 * workaround large resultsets causing large allocation retention
   by nio sockets (CASSANDRA-2654)
 * fix nodetool ring use with Ec2Snitch (CASSANDRA-2733)
 * fix removing columns and subcolumns that are supressed by a row or
   supercolumn tombstone during replica resolution (CASSANDRA-2590)
 * support sstable2json against snapshot sstables (CASSANDRA-2386)
 * remove active-pull schema requests (CASSANDRA-2715)
 * avoid marking entire list of sstables as actively being compacted
   in multithreaded compaction (CASSANDRA-2765)
 * seek back after deserializing a row to update cache with (CASSANDRA-2752)
 * avoid skipping rows in scrub for counter column family (CASSANDRA-2759)
 * fix ConcurrentModificationException in repair when dealing with 0.7 node
   (CASSANDRA-2767)
 * use threadsafe collections for StreamInSession (CASSANDRA-2766)
 * avoid infinite loop when creating merkle tree (CASSANDRA-2758)
 * avoids unmarking compacting sstable prematurely in cleanup (CASSANDRA-2769)
 * fix NPE when the commit log is bypassed (CASSANDRA-2718)
 * don't throw an exception in SS.isRPCServerRunning (CASSANDRA-2721)
 * make stress.jar executable (CASSANDRA-2744)
 * add daemon mode to java stress (CASSANDRA-2267)
 * expose the DC and rack of a node through JMX and nodetool ring (CASSANDRA-2531)
 * fix cache mbean getSize (CASSANDRA-2781)
 * Add Date, Float, Double, and Boolean types (CASSANDRA-2530)
 * Add startup flag to renew counter node id (CASSANDRA-2788)
 * add jamm agent to cassandra.bat (CASSANDRA-2787)
 * fix repair hanging if a neighbor has nothing to send (CASSANDRA-2797)
 * purge tombstone even if row is in only one sstable (CASSANDRA-2801)
 * Fix wrong purge of deleted cf during compaction (CASSANDRA-2786)
 * fix race that could result in Hadoop writer failing to throw an
   exception encountered after close() (CASSANDRA-2755)
 * fix scan wrongly throwing assertion error (CASSANDRA-2653)
 * Always use even distribution for merkle tree with RandomPartitionner
   (CASSANDRA-2841)
 * fix describeOwnership for OPP (CASSANDRA-2800)
 * ensure that string tokens do not contain commas (CASSANDRA-2762)


0.8.0-final
 * fix CQL grammar warning and cqlsh regression from CASSANDRA-2622
 * add ant generate-cql-html target (CASSANDRA-2526)
 * update CQL consistency levels (CASSANDRA-2566)
 * debian packaging fixes (CASSANDRA-2481, 2647)
 * fix UUIDType, IntegerType for direct buffers (CASSANDRA-2682, 2684)
 * switch to native Thrift for Hadoop map/reduce (CASSANDRA-2667)
 * fix StackOverflowError when building from eclipse (CASSANDRA-2687)
 * only provide replication_factor to strategy_options "help" for
   SimpleStrategy, OldNetworkTopologyStrategy (CASSANDRA-2678, 2713)
 * fix exception adding validators to non-string columns (CASSANDRA-2696)
 * avoid instantiating DatabaseDescriptor in JDBC (CASSANDRA-2694)
 * fix potential stack overflow during compaction (CASSANDRA-2626)
 * clone super columns to avoid modifying them during flush (CASSANDRA-2675)
 * reset underlying iterator in EchoedRow constructor (CASSANDRA-2653)


0.8.0-rc1
 * faster flushes and compaction from fixing excessively pessimistic
   rebuffering in BRAF (CASSANDRA-2581)
 * fix returning null column values in the python cql driver (CASSANDRA-2593)
 * fix merkle tree splitting exiting early (CASSANDRA-2605)
 * snapshot_before_compaction directory name fix (CASSANDRA-2598)
 * Disable compaction throttling during bootstrap (CASSANDRA-2612)
 * fix CQL treatment of > and < operators in range slices (CASSANDRA-2592)
 * fix potential double-application of counter updates on commitlog replay
   by moving replay position from header to sstable metadata (CASSANDRA-2419)
 * JDBC CQL driver exposes getColumn for access to timestamp
 * JDBC ResultSetMetadata properties added to AbstractType
 * r/m clustertool (CASSANDRA-2607)
 * add support for presenting row key as a column in CQL result sets
   (CASSANDRA-2622)
 * Don't allow {LOCAL|EACH}_QUORUM unless strategy is NTS (CASSANDRA-2627)
 * validate keyspace strategy_options during CQL create (CASSANDRA-2624)
 * fix empty Result with secondary index when limit=1 (CASSANDRA-2628)
 * Fix regression where bootstrapping a node with no schema fails
   (CASSANDRA-2625)
 * Allow removing LocationInfo sstables (CASSANDRA-2632)
 * avoid attempting to replay mutations from dropped keyspaces (CASSANDRA-2631)
 * avoid using cached position of a key when GT is requested (CASSANDRA-2633)
 * fix counting bloom filter true positives (CASSANDRA-2637)
 * initialize local ep state prior to gossip startup if needed (CASSANDRA-2638)
 * fix counter increment lost after restart (CASSANDRA-2642)
 * add quote-escaping via backslash to CLI (CASSANDRA-2623)
 * fix pig example script (CASSANDRA-2487)
 * fix dynamic snitch race in adding latencies (CASSANDRA-2618)
 * Start/stop cassandra after more important services such as mdadm in
   debian packaging (CASSANDRA-2481)


0.8.0-beta2
 * fix NPE compacting index CFs (CASSANDRA-2528)
 * Remove checking all column families on startup for compaction candidates
   (CASSANDRA-2444)
 * validate CQL create keyspace options (CASSANDRA-2525)
 * fix nodetool setcompactionthroughput (CASSANDRA-2550)
 * move	gossip heartbeat back to its own thread (CASSANDRA-2554)
 * validate cql TRUNCATE columnfamily before truncating (CASSANDRA-2570)
 * fix batch_mutate for mixed standard-counter mutations (CASSANDRA-2457)
 * disallow making schema changes to system keyspace (CASSANDRA-2563)
 * fix sending mutation messages multiple times (CASSANDRA-2557)
 * fix incorrect use of NBHM.size in ReadCallback that could cause
   reads to time out even when responses were received (CASSANDRA-2552)
 * trigger read repair correctly for LOCAL_QUORUM reads (CASSANDRA-2556)
 * Allow configuring the number of compaction thread (CASSANDRA-2558)
 * forceUserDefinedCompaction will attempt to compact what it is given
   even if the pessimistic estimate is that there is not enough disk space;
   automatic compactions will only compact 2 or more sstables (CASSANDRA-2575)
 * refuse to apply migrations with older timestamps than the current
   schema (CASSANDRA-2536)
 * remove unframed Thrift transport option
 * include indexes in snapshots (CASSANDRA-2596)
 * improve ignoring of obsolete mutations in index maintenance (CASSANDRA-2401)
 * recognize attempt to drop just the index while leaving the column
   definition alone (CASSANDRA-2619)


0.8.0-beta1
 * remove Avro RPC support (CASSANDRA-926)
 * support for columns that act as incr/decr counters
   (CASSANDRA-1072, 1937, 1944, 1936, 2101, 2093, 2288, 2105, 2384, 2236, 2342,
   2454)
 * CQL (CASSANDRA-1703, 1704, 1705, 1706, 1707, 1708, 1710, 1711, 1940,
   2124, 2302, 2277, 2493)
 * avoid double RowMutation serialization on write path (CASSANDRA-1800)
 * make NetworkTopologyStrategy the default (CASSANDRA-1960)
 * configurable internode encryption (CASSANDRA-1567, 2152)
 * human readable column names in sstable2json output (CASSANDRA-1933)
 * change default JMX port to 7199 (CASSANDRA-2027)
 * backwards compatible internal messaging (CASSANDRA-1015)
 * atomic switch of memtables and sstables (CASSANDRA-2284)
 * add pluggable SeedProvider (CASSANDRA-1669)
 * Fix clustertool to not throw exception when calling get_endpoints (CASSANDRA-2437)
 * upgrade to thrift 0.6 (CASSANDRA-2412)
 * repair works on a token range instead of full ring (CASSANDRA-2324)
 * purge tombstones from row cache (CASSANDRA-2305)
 * push replication_factor into strategy_options (CASSANDRA-1263)
 * give snapshots the same name on each node (CASSANDRA-1791)
 * remove "nodetool loadbalance" (CASSANDRA-2448)
 * multithreaded compaction (CASSANDRA-2191)
 * compaction throttling (CASSANDRA-2156)
 * add key type information and alias (CASSANDRA-2311, 2396)
 * cli no longer divides read_repair_chance by 100 (CASSANDRA-2458)
 * made CompactionInfo.getTaskType return an enum (CASSANDRA-2482)
 * add a server-wide cap on measured memtable memory usage and aggressively
   flush to keep under that threshold (CASSANDRA-2006)
 * add unified UUIDType (CASSANDRA-2233)
 * add off-heap row cache support (CASSANDRA-1969)


0.7.5
 * improvements/fixes to PIG driver (CASSANDRA-1618, CASSANDRA-2387,
   CASSANDRA-2465, CASSANDRA-2484)
 * validate index names (CASSANDRA-1761)
 * reduce contention on Table.flusherLock (CASSANDRA-1954)
 * try harder to detect failures during streaming, cleaning up temporary
   files more reliably (CASSANDRA-2088)
 * shut down server for OOM on a Thrift thread (CASSANDRA-2269)
 * fix tombstone handling in repair and sstable2json (CASSANDRA-2279)
 * preserve version when streaming data from old sstables (CASSANDRA-2283)
 * don't start repair if a neighboring node is marked as dead (CASSANDRA-2290)
 * purge tombstones from row cache (CASSANDRA-2305)
 * Avoid seeking when sstable2json exports the entire file (CASSANDRA-2318)
 * clear Built flag in system table when dropping an index (CASSANDRA-2320)
 * don't allow arbitrary argument for stress.java (CASSANDRA-2323)
 * validate values for index predicates in get_indexed_slice (CASSANDRA-2328)
 * queue secondary indexes for flush before the parent (CASSANDRA-2330)
 * allow job configuration to set the CL used in Hadoop jobs (CASSANDRA-2331)
 * add memtable_flush_queue_size defaulting to 4 (CASSANDRA-2333)
 * Allow overriding of initial_token, storage_port and rpc_port from system
   properties (CASSANDRA-2343)
 * fix comparator used for non-indexed secondary expressions in index scan
   (CASSANDRA-2347)
 * ensure size calculation and write phase of large-row compaction use
   the same threshold for TTL expiration (CASSANDRA-2349)
 * fix race when iterating CFs during add/drop (CASSANDRA-2350)
 * add ConsistencyLevel command to CLI (CASSANDRA-2354)
 * allow negative numbers in the cli (CASSANDRA-2358)
 * hard code serialVersionUID for tokens class (CASSANDRA-2361)
 * fix potential infinite loop in ByteBufferUtil.inputStream (CASSANDRA-2365)
 * fix encoding bugs in HintedHandoffManager, SystemTable when default
   charset is not UTF8 (CASSANDRA-2367)
 * avoids having removed node reappearing in Gossip (CASSANDRA-2371)
 * fix incorrect truncation of long to int when reading columns via block
   index (CASSANDRA-2376)
 * fix NPE during stream session (CASSANDRA-2377)
 * fix race condition that could leave orphaned data files when dropping CF or
   KS (CASSANDRA-2381)
 * fsync statistics component on write (CASSANDRA-2382)
 * fix duplicate results from CFS.scan (CASSANDRA-2406)
 * add IntegerType to CLI help (CASSANDRA-2414)
 * avoid caching token-only decoratedkeys (CASSANDRA-2416)
 * convert mmap assertion to if/throw so scrub can catch it (CASSANDRA-2417)
 * don't overwrite gc log (CASSANDR-2418)
 * invalidate row cache for streamed row to avoid inconsitencies
   (CASSANDRA-2420)
 * avoid copies in range/index scans (CASSANDRA-2425)
 * make sure we don't wipe data during cleanup if the node has not join
   the ring (CASSANDRA-2428)
 * Try harder to close files after compaction (CASSANDRA-2431)
 * re-set bootstrapped flag after move finishes (CASSANDRA-2435)
 * display validation_class in CLI 'describe keyspace' (CASSANDRA-2442)
 * make cleanup compactions cleanup the row cache (CASSANDRA-2451)
 * add column fields validation to scrub (CASSANDRA-2460)
 * use 64KB flush buffer instead of in_memory_compaction_limit (CASSANDRA-2463)
 * fix backslash substitutions in CLI (CASSANDRA-2492)
 * disable cache saving for system CFS (CASSANDRA-2502)
 * fixes for verifying destination availability under hinted conditions
   so UE can be thrown intead of timing out (CASSANDRA-2514)
 * fix update of validation class in column metadata (CASSANDRA-2512)
 * support LOCAL_QUORUM, EACH_QUORUM CLs outside of NTS (CASSANDRA-2516)
 * preserve version when streaming data from old sstables (CASSANDRA-2283)
 * fix backslash substitutions in CLI (CASSANDRA-2492)
 * count a row deletion as one operation towards memtable threshold
   (CASSANDRA-2519)
 * support LOCAL_QUORUM, EACH_QUORUM CLs outside of NTS (CASSANDRA-2516)


0.7.4
 * add nodetool join command (CASSANDRA-2160)
 * fix secondary indexes on pre-existing or streamed data (CASSANDRA-2244)
 * initialize endpoint in gossiper earlier (CASSANDRA-2228)
 * add ability to write to Cassandra from Pig (CASSANDRA-1828)
 * add rpc_[min|max]_threads (CASSANDRA-2176)
 * add CL.TWO, CL.THREE (CASSANDRA-2013)
 * avoid exporting an un-requested row in sstable2json, when exporting
   a key that does not exist (CASSANDRA-2168)
 * add incremental_backups option (CASSANDRA-1872)
 * add configurable row limit to Pig loadfunc (CASSANDRA-2276)
 * validate column values in batches as well as single-Column inserts
   (CASSANDRA-2259)
 * move sample schema from cassandra.yaml to schema-sample.txt,
   a cli scripts (CASSANDRA-2007)
 * avoid writing empty rows when scrubbing tombstoned rows (CASSANDRA-2296)
 * fix assertion error in range and index scans for CL < ALL
   (CASSANDRA-2282)
 * fix commitlog replay when flush position refers to data that didn't
   get synced before server died (CASSANDRA-2285)
 * fix fd leak in sstable2json with non-mmap'd i/o (CASSANDRA-2304)
 * reduce memory use during streaming of multiple sstables (CASSANDRA-2301)
 * purge tombstoned rows from cache after GCGraceSeconds (CASSANDRA-2305)
 * allow zero replicas in a NTS datacenter (CASSANDRA-1924)
 * make range queries respect snitch for local replicas (CASSANDRA-2286)
 * fix HH delivery when column index is larger than 2GB (CASSANDRA-2297)
 * make 2ary indexes use parent CF flush thresholds during initial build
   (CASSANDRA-2294)
 * update memtable_throughput to be a long (CASSANDRA-2158)


0.7.3
 * Keep endpoint state until aVeryLongTime (CASSANDRA-2115)
 * lower-latency read repair (CASSANDRA-2069)
 * add hinted_handoff_throttle_delay_in_ms option (CASSANDRA-2161)
 * fixes for cache save/load (CASSANDRA-2172, -2174)
 * Handle whole-row deletions in CFOutputFormat (CASSANDRA-2014)
 * Make memtable_flush_writers flush in parallel (CASSANDRA-2178)
 * Add compaction_preheat_key_cache option (CASSANDRA-2175)
 * refactor stress.py to have only one copy of the format string
   used for creating row keys (CASSANDRA-2108)
 * validate index names for \w+ (CASSANDRA-2196)
 * Fix Cassandra cli to respect timeout if schema does not settle
   (CASSANDRA-2187)
 * fix for compaction and cleanup writing old-format data into new-version
   sstable (CASSANDRA-2211, -2216)
 * add nodetool scrub (CASSANDRA-2217, -2240)
 * fix sstable2json large-row pagination (CASSANDRA-2188)
 * fix EOFing on requests for the last bytes in a file (CASSANDRA-2213)
 * fix BufferedRandomAccessFile bugs (CASSANDRA-2218, -2241)
 * check for memtable flush_after_mins exceeded every 10s (CASSANDRA-2183)
 * fix cache saving on Windows (CASSANDRA-2207)
 * add validateSchemaAgreement call + synchronization to schema
   modification operations (CASSANDRA-2222)
 * fix for reversed slice queries on large rows (CASSANDRA-2212)
 * fat clients were writing local data (CASSANDRA-2223)
 * set DEFAULT_MEMTABLE_LIFETIME_IN_MINS to 24h
 * improve detection and cleanup of partially-written sstables
   (CASSANDRA-2206)
 * fix supercolumn de/serialization when subcolumn comparator is different
   from supercolumn's (CASSANDRA-2104)
 * fix starting up on Windows when CASSANDRA_HOME contains whitespace
   (CASSANDRA-2237)
 * add [get|set][row|key]cacheSavePeriod to JMX (CASSANDRA-2100)
 * fix Hadoop ColumnFamilyOutputFormat dropping of mutations
   when batch fills up (CASSANDRA-2255)
 * move file deletions off of scheduledtasks executor (CASSANDRA-2253)


0.7.2
 * copy DecoratedKey.key when inserting into caches to avoid retaining
   a reference to the underlying buffer (CASSANDRA-2102)
 * format subcolumn names with subcomparator (CASSANDRA-2136)
 * fix column bloom filter deserialization (CASSANDRA-2165)


0.7.1
 * refactor MessageDigest creation code. (CASSANDRA-2107)
 * buffer network stack to avoid inefficient small TCP messages while avoiding
   the nagle/delayed ack problem (CASSANDRA-1896)
 * check log4j configuration for changes every 10s (CASSANDRA-1525, 1907)
 * more-efficient cross-DC replication (CASSANDRA-1530, -2051, -2138)
 * avoid polluting page cache with commitlog or sstable writes
   and seq scan operations (CASSANDRA-1470)
 * add RMI authentication options to nodetool (CASSANDRA-1921)
 * make snitches configurable at runtime (CASSANDRA-1374)
 * retry hadoop split requests on connection failure (CASSANDRA-1927)
 * implement describeOwnership for BOP, COPP (CASSANDRA-1928)
 * make read repair behave as expected for ConsistencyLevel > ONE
   (CASSANDRA-982, 2038)
 * distributed test harness (CASSANDRA-1859, 1964)
 * reduce flush lock contention (CASSANDRA-1930)
 * optimize supercolumn deserialization (CASSANDRA-1891)
 * fix CFMetaData.apply to only compare objects of the same class
   (CASSANDRA-1962)
 * allow specifying specific SSTables to compact from JMX (CASSANDRA-1963)
 * fix race condition in MessagingService.targets (CASSANDRA-1959, 2094, 2081)
 * refuse to open sstables from a future version (CASSANDRA-1935)
 * zero-copy reads (CASSANDRA-1714)
 * fix copy bounds for word Text in wordcount demo (CASSANDRA-1993)
 * fixes for contrib/javautils (CASSANDRA-1979)
 * check more frequently for memtable expiration (CASSANDRA-2000)
 * fix writing SSTable column count statistics (CASSANDRA-1976)
 * fix streaming of multiple CFs during bootstrap (CASSANDRA-1992)
 * explicitly set JVM GC new generation size with -Xmn (CASSANDRA-1968)
 * add short options for CLI flags (CASSANDRA-1565)
 * make keyspace argument to "describe keyspace" in CLI optional
   when authenticated to keyspace already (CASSANDRA-2029)
 * added option to specify -Dcassandra.join_ring=false on startup
   to allow "warm spare" nodes or performing JMX maintenance before
   joining the ring (CASSANDRA-526)
 * log migrations at INFO (CASSANDRA-2028)
 * add CLI verbose option in file mode (CASSANDRA-2030)
 * add single-line "--" comments to CLI (CASSANDRA-2032)
 * message serialization tests (CASSANDRA-1923)
 * switch from ivy to maven-ant-tasks (CASSANDRA-2017)
 * CLI attempts to block for new schema to propagate (CASSANDRA-2044)
 * fix potential overflow in nodetool cfstats (CASSANDRA-2057)
 * add JVM shutdownhook to sync commitlog (CASSANDRA-1919)
 * allow nodes to be up without being part of  normal traffic (CASSANDRA-1951)
 * fix CLI "show keyspaces" with null options on NTS (CASSANDRA-2049)
 * fix possible ByteBuffer race conditions (CASSANDRA-2066)
 * reduce garbage generated by MessagingService to prevent load spikes
   (CASSANDRA-2058)
 * fix math in RandomPartitioner.describeOwnership (CASSANDRA-2071)
 * fix deletion of sstable non-data components (CASSANDRA-2059)
 * avoid blocking gossip while deleting handoff hints (CASSANDRA-2073)
 * ignore messages from newer versions, keep track of nodes in gossip
   regardless of version (CASSANDRA-1970)
 * cache writing moved to CompactionManager to reduce i/o contention and
   updated to use non-cache-polluting writes (CASSANDRA-2053)
 * page through large rows when exporting to JSON (CASSANDRA-2041)
 * add flush_largest_memtables_at and reduce_cache_sizes_at options
   (CASSANDRA-2142)
 * add cli 'describe cluster' command (CASSANDRA-2127)
 * add cli support for setting username/password at 'connect' command
   (CASSANDRA-2111)
 * add -D option to Stress.java to allow reading hosts from a file
   (CASSANDRA-2149)
 * bound hints CF throughput between 32M and 256M (CASSANDRA-2148)
 * continue starting when invalid saved cache entries are encountered
   (CASSANDRA-2076)
 * add max_hint_window_in_ms option (CASSANDRA-1459)


0.7.0-final
 * fix offsets to ByteBuffer.get (CASSANDRA-1939)


0.7.0-rc4
 * fix cli crash after backgrounding (CASSANDRA-1875)
 * count timeouts in storageproxy latencies, and include latency
   histograms in StorageProxyMBean (CASSANDRA-1893)
 * fix CLI get recognition of supercolumns (CASSANDRA-1899)
 * enable keepalive on intra-cluster sockets (CASSANDRA-1766)
 * count timeouts towards dynamicsnitch latencies (CASSANDRA-1905)
 * Expose index-building status in JMX + cli schema description
   (CASSANDRA-1871)
 * allow [LOCAL|EACH]_QUORUM to be used with non-NetworkTopology
   replication Strategies
 * increased amount of index locks for faster commitlog replay
 * collect secondary index tombstones immediately (CASSANDRA-1914)
 * revert commitlog changes from #1780 (CASSANDRA-1917)
 * change RandomPartitioner min token to -1 to avoid collision w/
   tokens on actual nodes (CASSANDRA-1901)
 * examine the right nibble when validating TimeUUID (CASSANDRA-1910)
 * include secondary indexes in cleanup (CASSANDRA-1916)
 * CFS.scrubDataDirectories should also cleanup invalid secondary indexes
   (CASSANDRA-1904)
 * ability to disable/enable gossip on nodes to force them down
   (CASSANDRA-1108)


0.7.0-rc3
 * expose getNaturalEndpoints in StorageServiceMBean taking byte[]
   key; RMI cannot serialize ByteBuffer (CASSANDRA-1833)
 * infer org.apache.cassandra.locator for replication strategy classes
   when not otherwise specified
 * validation that generates less garbage (CASSANDRA-1814)
 * add TTL support to CLI (CASSANDRA-1838)
 * cli defaults to bytestype for subcomparator when creating
   column families (CASSANDRA-1835)
 * unregister index MBeans when index is dropped (CASSANDRA-1843)
 * make ByteBufferUtil.clone thread-safe (CASSANDRA-1847)
 * change exception for read requests during bootstrap from
   InvalidRequest to Unavailable (CASSANDRA-1862)
 * respect row-level tombstones post-flush in range scans
   (CASSANDRA-1837)
 * ReadResponseResolver check digests against each other (CASSANDRA-1830)
 * return InvalidRequest when remove of subcolumn without supercolumn
   is requested (CASSANDRA-1866)
 * flush before repair (CASSANDRA-1748)
 * SSTableExport validates key order (CASSANDRA-1884)
 * large row support for SSTableExport (CASSANDRA-1867)
 * Re-cache hot keys post-compaction without hitting disk (CASSANDRA-1878)
 * manage read repair in coordinator instead of data source, to
   provide latency information to dynamic snitch (CASSANDRA-1873)


0.7.0-rc2
 * fix live-column-count of slice ranges including tombstoned supercolumn
   with live subcolumn (CASSANDRA-1591)
 * rename o.a.c.internal.AntientropyStage -> AntiEntropyStage,
   o.a.c.request.Request_responseStage -> RequestResponseStage,
   o.a.c.internal.Internal_responseStage -> InternalResponseStage
 * add AbstractType.fromString (CASSANDRA-1767)
 * require index_type to be present when specifying index_name
   on ColumnDef (CASSANDRA-1759)
 * fix add/remove index bugs in CFMetadata (CASSANDRA-1768)
 * rebuild Strategy during system_update_keyspace (CASSANDRA-1762)
 * cli updates prompt to ... in continuation lines (CASSANDRA-1770)
 * support multiple Mutations per key in hadoop ColumnFamilyOutputFormat
   (CASSANDRA-1774)
 * improvements to Debian init script (CASSANDRA-1772)
 * use local classloader to check for version.properties (CASSANDRA-1778)
 * Validate that column names in column_metadata are valid for the
   defined comparator, and decode properly in cli (CASSANDRA-1773)
 * use cross-platform newlines in cli (CASSANDRA-1786)
 * add ExpiringColumn support to sstable import/export (CASSANDRA-1754)
 * add flush for each append to periodic commitlog mode; added
   periodic_without_flush option to disable this (CASSANDRA-1780)
 * close file handle used for post-flush truncate (CASSANDRA-1790)
 * various code cleanup (CASSANDRA-1793, -1794, -1795)
 * fix range queries against wrapped range (CASSANDRA-1781)
 * fix consistencylevel calculations for NetworkTopologyStrategy
   (CASSANDRA-1804)
 * cli support index type enum names (CASSANDRA-1810)
 * improved validation of column_metadata (CASSANDRA-1813)
 * reads at ConsistencyLevel > 1 throw UnavailableException
   immediately if insufficient live nodes exist (CASSANDRA-1803)
 * copy bytebuffers for local writes to avoid retaining the entire
   Thrift frame (CASSANDRA-1801)
 * fix NPE adding index to column w/o prior metadata (CASSANDRA-1764)
 * reduce fat client timeout (CASSANDRA-1730)
 * fix botched merge of CASSANDRA-1316


0.7.0-rc1
 * fix compaction and flush races with schema updates (CASSANDRA-1715)
 * add clustertool, config-converter, sstablekeys, and schematool
   Windows .bat files (CASSANDRA-1723)
 * reject range queries received during bootstrap (CASSANDRA-1739)
 * fix wrapping-range queries on non-minimum token (CASSANDRA-1700)
 * add nodetool cfhistogram (CASSANDRA-1698)
 * limit repaired ranges to what the nodes have in common (CASSANDRA-1674)
 * index scan treats missing columns as not matching secondary
   expressions (CASSANDRA-1745)
 * Fix misuse of DataOutputBuffer.getData in AntiEntropyService
   (CASSANDRA-1729)
 * detect and warn when obsolete version of JNA is present (CASSANDRA-1760)
 * reduce fat client timeout (CASSANDRA-1730)
 * cleanup smallest CFs first to increase free temp space for larger ones
   (CASSANDRA-1811)
 * Update windows .bat files to work outside of main Cassandra
   directory (CASSANDRA-1713)
 * fix read repair regression from 0.6.7 (CASSANDRA-1727)
 * more-efficient read repair (CASSANDRA-1719)
 * fix hinted handoff replay (CASSANDRA-1656)
 * log type of dropped messages (CASSANDRA-1677)
 * upgrade to SLF4J 1.6.1
 * fix ByteBuffer bug in ExpiringColumn.updateDigest (CASSANDRA-1679)
 * fix IntegerType.getString (CASSANDRA-1681)
 * make -Djava.net.preferIPv4Stack=true the default (CASSANDRA-628)
 * add INTERNAL_RESPONSE verb to differentiate from responses related
   to client requests (CASSANDRA-1685)
 * log tpstats when dropping messages (CASSANDRA-1660)
 * include unreachable nodes in describeSchemaVersions (CASSANDRA-1678)
 * Avoid dropping messages off the client request path (CASSANDRA-1676)
 * fix jna errno reporting (CASSANDRA-1694)
 * add friendlier error for UnknownHostException on startup (CASSANDRA-1697)
 * include jna dependency in RPM package (CASSANDRA-1690)
 * add --skip-keys option to stress.py (CASSANDRA-1696)
 * improve cli handling of non-string keys and column names
   (CASSANDRA-1701, -1693)
 * r/m extra subcomparator line in cli keyspaces output (CASSANDRA-1712)
 * add read repair chance to cli "show keyspaces"
 * upgrade to ConcurrentLinkedHashMap 1.1 (CASSANDRA-975)
 * fix index scan routing (CASSANDRA-1722)
 * fix tombstoning of supercolumns in range queries (CASSANDRA-1734)
 * clear endpoint cache after updating keyspace metadata (CASSANDRA-1741)
 * fix wrapping-range queries on non-minimum token (CASSANDRA-1700)
 * truncate includes secondary indexes (CASSANDRA-1747)
 * retain reference to PendingFile sstables (CASSANDRA-1749)
 * fix sstableimport regression (CASSANDRA-1753)
 * fix for bootstrap when no non-system tables are defined (CASSANDRA-1732)
 * handle replica unavailability in index scan (CASSANDRA-1755)
 * fix service initialization order deadlock (CASSANDRA-1756)
 * multi-line cli commands (CASSANDRA-1742)
 * fix race between snapshot and compaction (CASSANDRA-1736)
 * add listEndpointsPendingHints, deleteHintsForEndpoint JMX methods
   (CASSANDRA-1551)


0.7.0-beta3
 * add strategy options to describe_keyspace output (CASSANDRA-1560)
 * log warning when using randomly generated token (CASSANDRA-1552)
 * re-organize JMX into .db, .net, .internal, .request (CASSANDRA-1217)
 * allow nodes to change IPs between restarts (CASSANDRA-1518)
 * remember ring state between restarts by default (CASSANDRA-1518)
 * flush index built flag so we can read it before log replay (CASSANDRA-1541)
 * lock row cache updates to prevent race condition (CASSANDRA-1293)
 * remove assertion causing rare (and harmless) error messages in
   commitlog (CASSANDRA-1330)
 * fix moving nodes with no keyspaces defined (CASSANDRA-1574)
 * fix unbootstrap when no data is present in a transfer range (CASSANDRA-1573)
 * take advantage of AVRO-495 to simplify our avro IDL (CASSANDRA-1436)
 * extend authorization hierarchy to column family (CASSANDRA-1554)
 * deletion support in secondary indexes (CASSANDRA-1571)
 * meaningful error message for invalid replication strategy class
   (CASSANDRA-1566)
 * allow keyspace creation with RF > N (CASSANDRA-1428)
 * improve cli error handling (CASSANDRA-1580)
 * add cache save/load ability (CASSANDRA-1417, 1606, 1647)
 * add StorageService.getDrainProgress (CASSANDRA-1588)
 * Disallow bootstrap to an in-use token (CASSANDRA-1561)
 * Allow dynamic secondary index creation and destruction (CASSANDRA-1532)
 * log auto-guessed memtable thresholds (CASSANDRA-1595)
 * add ColumnDef support to cli (CASSANDRA-1583)
 * reduce index sample time by 75% (CASSANDRA-1572)
 * add cli support for column, strategy metadata (CASSANDRA-1578, 1612)
 * add cli support for schema modification (CASSANDRA-1584)
 * delete temp files on failed compactions (CASSANDRA-1596)
 * avoid blocking for dead nodes during removetoken (CASSANDRA-1605)
 * remove ConsistencyLevel.ZERO (CASSANDRA-1607)
 * expose in-progress compaction type in jmx (CASSANDRA-1586)
 * removed IClock & related classes from internals (CASSANDRA-1502)
 * fix removing tokens from SystemTable on decommission and removetoken
   (CASSANDRA-1609)
 * include CF metadata in cli 'show keyspaces' (CASSANDRA-1613)
 * switch from Properties to HashMap in PropertyFileSnitch to
   avoid synchronization bottleneck (CASSANDRA-1481)
 * PropertyFileSnitch configuration file renamed to
   cassandra-topology.properties
 * add cli support for get_range_slices (CASSANDRA-1088, CASSANDRA-1619)
 * Make memtable flush thresholds per-CF instead of global
   (CASSANDRA-1007, 1637)
 * add cli support for binary data without CfDef hints (CASSANDRA-1603)
 * fix building SSTable statistics post-stream (CASSANDRA-1620)
 * fix potential infinite loop in 2ary index queries (CASSANDRA-1623)
 * allow creating NTS keyspaces with no replicas configured (CASSANDRA-1626)
 * add jmx histogram of sstables accessed per read (CASSANDRA-1624)
 * remove system_rename_column_family and system_rename_keyspace from the
   client API until races can be fixed (CASSANDRA-1630, CASSANDRA-1585)
 * add cli sanity tests (CASSANDRA-1582)
 * update GC settings in cassandra.bat (CASSANDRA-1636)
 * cli support for index queries (CASSANDRA-1635)
 * cli support for updating schema memtable settings (CASSANDRA-1634)
 * cli --file option (CASSANDRA-1616)
 * reduce automatically chosen memtable sizes by 50% (CASSANDRA-1641)
 * move endpoint cache from snitch to strategy (CASSANDRA-1643)
 * fix commitlog recovery deleting the newly-created segment as well as
   the old ones (CASSANDRA-1644)
 * upgrade to Thrift 0.5 (CASSANDRA-1367)
 * renamed CL.DCQUORUM to LOCAL_QUORUM and DCQUORUMSYNC to EACH_QUORUM
 * cli truncate support (CASSANDRA-1653)
 * update GC settings in cassandra.bat (CASSANDRA-1636)
 * avoid logging when a node's ip/token is gossipped back to it (CASSANDRA-1666)


0.7-beta2
 * always use UTF-8 for hint keys (CASSANDRA-1439)
 * remove cassandra.yaml dependency from Hadoop and Pig (CASSADRA-1322)
 * expose CfDef metadata in describe_keyspaces (CASSANDRA-1363)
 * restore use of mmap_index_only option (CASSANDRA-1241)
 * dropping a keyspace with no column families generated an error
   (CASSANDRA-1378)
 * rename RackAwareStrategy to OldNetworkTopologyStrategy, RackUnawareStrategy
   to SimpleStrategy, DatacenterShardStrategy to NetworkTopologyStrategy,
   AbstractRackAwareSnitch to AbstractNetworkTopologySnitch (CASSANDRA-1392)
 * merge StorageProxy.mutate, mutateBlocking (CASSANDRA-1396)
 * faster UUIDType, LongType comparisons (CASSANDRA-1386, 1393)
 * fix setting read_repair_chance from CLI addColumnFamily (CASSANDRA-1399)
 * fix updates to indexed columns (CASSANDRA-1373)
 * fix race condition leaving to FileNotFoundException (CASSANDRA-1382)
 * fix sharded lock hash on index write path (CASSANDRA-1402)
 * add support for GT/E, LT/E in subordinate index clauses (CASSANDRA-1401)
 * cfId counter got out of sync when CFs were added (CASSANDRA-1403)
 * less chatty schema updates (CASSANDRA-1389)
 * rename column family mbeans. 'type' will now include either
   'IndexColumnFamilies' or 'ColumnFamilies' depending on the CFS type.
   (CASSANDRA-1385)
 * disallow invalid keyspace and column family names. This includes name that
   matches a '^\w+' regex. (CASSANDRA-1377)
 * use JNA, if present, to take snapshots (CASSANDRA-1371)
 * truncate hints if starting 0.7 for the first time (CASSANDRA-1414)
 * fix FD leak in single-row slicepredicate queries (CASSANDRA-1416)
 * allow index expressions against columns that are not part of the
   SlicePredicate (CASSANDRA-1410)
 * config-converter properly handles snitches and framed support
   (CASSANDRA-1420)
 * remove keyspace argument from multiget_count (CASSANDRA-1422)
 * allow specifying cassandra.yaml location as (local or remote) URL
   (CASSANDRA-1126)
 * fix using DynamicEndpointSnitch with NetworkTopologyStrategy
   (CASSANDRA-1429)
 * Add CfDef.default_validation_class (CASSANDRA-891)
 * fix EstimatedHistogram.max (CASSANDRA-1413)
 * quorum read optimization (CASSANDRA-1622)
 * handle zero-length (or missing) rows during HH paging (CASSANDRA-1432)
 * include secondary indexes during schema migrations (CASSANDRA-1406)
 * fix commitlog header race during schema change (CASSANDRA-1435)
 * fix ColumnFamilyStoreMBeanIterator to use new type name (CASSANDRA-1433)
 * correct filename generated by xml->yaml converter (CASSANDRA-1419)
 * add CMSInitiatingOccupancyFraction=75 and UseCMSInitiatingOccupancyOnly
   to default JVM options
 * decrease jvm heap for cassandra-cli (CASSANDRA-1446)
 * ability to modify keyspaces and column family definitions on a live cluster
   (CASSANDRA-1285)
 * support for Hadoop Streaming [non-jvm map/reduce via stdin/out]
   (CASSANDRA-1368)
 * Move persistent sstable stats from the system table to an sstable component
   (CASSANDRA-1430)
 * remove failed bootstrap attempt from pending ranges when gossip times
   it out after 1h (CASSANDRA-1463)
 * eager-create tcp connections to other cluster members (CASSANDRA-1465)
 * enumerate stages and derive stage from message type instead of
   transmitting separately (CASSANDRA-1465)
 * apply reversed flag during collation from different data sources
   (CASSANDRA-1450)
 * make failure to remove commitlog segment non-fatal (CASSANDRA-1348)
 * correct ordering of drain operations so CL.recover is no longer
   necessary (CASSANDRA-1408)
 * removed keyspace from describe_splits method (CASSANDRA-1425)
 * rename check_schema_agreement to describe_schema_versions
   (CASSANDRA-1478)
 * fix QUORUM calculation for RF > 3 (CASSANDRA-1487)
 * remove tombstones during non-major compactions when bloom filter
   verifies that row does not exist in other sstables (CASSANDRA-1074)
 * nodes that coordinated a loadbalance in the past could not be seen by
   newly added nodes (CASSANDRA-1467)
 * exposed endpoint states (gossip details) via jmx (CASSANDRA-1467)
 * ensure that compacted sstables are not included when new readers are
   instantiated (CASSANDRA-1477)
 * by default, calculate heap size and memtable thresholds at runtime (CASSANDRA-1469)
 * fix races dealing with adding/dropping keyspaces and column families in
   rapid succession (CASSANDRA-1477)
 * clean up of Streaming system (CASSANDRA-1503, 1504, 1506)
 * add options to configure Thrift socket keepalive and buffer sizes (CASSANDRA-1426)
 * make contrib CassandraServiceDataCleaner recursive (CASSANDRA-1509)
 * min, max compaction threshold are configurable and persistent
   per-ColumnFamily (CASSANDRA-1468)
 * fix replaying the last mutation in a commitlog unnecessarily
   (CASSANDRA-1512)
 * invoke getDefaultUncaughtExceptionHandler from DTPE with the original
   exception rather than the ExecutionException wrapper (CASSANDRA-1226)
 * remove Clock from the Thrift (and Avro) API (CASSANDRA-1501)
 * Close intra-node sockets when connection is broken (CASSANDRA-1528)
 * RPM packaging spec file (CASSANDRA-786)
 * weighted request scheduler (CASSANDRA-1485)
 * treat expired columns as deleted (CASSANDRA-1539)
 * make IndexInterval configurable (CASSANDRA-1488)
 * add describe_snitch to Thrift API (CASSANDRA-1490)
 * MD5 authenticator compares plain text submitted password with MD5'd
   saved property, instead of vice versa (CASSANDRA-1447)
 * JMX MessagingService pending and completed counts (CASSANDRA-1533)
 * fix race condition processing repair responses (CASSANDRA-1511)
 * make repair blocking (CASSANDRA-1511)
 * create EndpointSnitchInfo and MBean to expose rack and DC (CASSANDRA-1491)
 * added option to contrib/word_count to output results back to Cassandra
   (CASSANDRA-1342)
 * rewrite Hadoop ColumnFamilyRecordWriter to pool connections, retry to
   multiple Cassandra nodes, and smooth impact on the Cassandra cluster
   by using smaller batch sizes (CASSANDRA-1434)
 * fix setting gc_grace_seconds via CLI (CASSANDRA-1549)
 * support TTL'd index values (CASSANDRA-1536)
 * make removetoken work like decommission (CASSANDRA-1216)
 * make cli comparator-aware and improve quote rules (CASSANDRA-1523,-1524)
 * make nodetool compact and cleanup blocking (CASSANDRA-1449)
 * add memtable, cache information to GCInspector logs (CASSANDRA-1558)
 * enable/disable HintedHandoff via JMX (CASSANDRA-1550)
 * Ignore stray files in the commit log directory (CASSANDRA-1547)
 * Disallow bootstrap to an in-use token (CASSANDRA-1561)


0.7-beta1
 * sstable versioning (CASSANDRA-389)
 * switched to slf4j logging (CASSANDRA-625)
 * add (optional) expiration time for column (CASSANDRA-699)
 * access levels for authentication/authorization (CASSANDRA-900)
 * add ReadRepairChance to CF definition (CASSANDRA-930)
 * fix heisenbug in system tests, especially common on OS X (CASSANDRA-944)
 * convert to byte[] keys internally and all public APIs (CASSANDRA-767)
 * ability to alter schema definitions on a live cluster (CASSANDRA-44)
 * renamed configuration file to cassandra.xml, and log4j.properties to
   log4j-server.properties, which must now be loaded from
   the classpath (which is how our scripts in bin/ have always done it)
   (CASSANDRA-971)
 * change get_count to require a SlicePredicate. create multi_get_count
   (CASSANDRA-744)
 * re-organized endpointsnitch implementations and added SimpleSnitch
   (CASSANDRA-994)
 * Added preload_row_cache option (CASSANDRA-946)
 * add CRC to commitlog header (CASSANDRA-999)
 * removed deprecated batch_insert and get_range_slice methods (CASSANDRA-1065)
 * add truncate thrift method (CASSANDRA-531)
 * http mini-interface using mx4j (CASSANDRA-1068)
 * optimize away copy of sliced row on memtable read path (CASSANDRA-1046)
 * replace constant-size 2GB mmaped segments and special casing for index
   entries spanning segment boundaries, with SegmentedFile that computes
   segments that always contain entire entries/rows (CASSANDRA-1117)
 * avoid reading large rows into memory during compaction (CASSANDRA-16)
 * added hadoop OutputFormat (CASSANDRA-1101)
 * efficient Streaming (no more anticompaction) (CASSANDRA-579)
 * split commitlog header into separate file and add size checksum to
   mutations (CASSANDRA-1179)
 * avoid allocating a new byte[] for each mutation on replay (CASSANDRA-1219)
 * revise HH schema to be per-endpoint (CASSANDRA-1142)
 * add joining/leaving status to nodetool ring (CASSANDRA-1115)
 * allow multiple repair sessions per node (CASSANDRA-1190)
 * optimize away MessagingService for local range queries (CASSANDRA-1261)
 * make framed transport the default so malformed requests can't OOM the
   server (CASSANDRA-475)
 * significantly faster reads from row cache (CASSANDRA-1267)
 * take advantage of row cache during range queries (CASSANDRA-1302)
 * make GCGraceSeconds a per-ColumnFamily value (CASSANDRA-1276)
 * keep persistent row size and column count statistics (CASSANDRA-1155)
 * add IntegerType (CASSANDRA-1282)
 * page within a single row during hinted handoff (CASSANDRA-1327)
 * push DatacenterShardStrategy configuration into keyspace definition,
   eliminating datacenter.properties. (CASSANDRA-1066)
 * optimize forward slices starting with '' and single-index-block name
   queries by skipping the column index (CASSANDRA-1338)
 * streaming refactor (CASSANDRA-1189)
 * faster comparison for UUID types (CASSANDRA-1043)
 * secondary index support (CASSANDRA-749 and subtasks)
 * make compaction buckets deterministic (CASSANDRA-1265)


0.6.6
 * Allow using DynamicEndpointSnitch with RackAwareStrategy (CASSANDRA-1429)
 * remove the remaining vestiges of the unfinished DatacenterShardStrategy
   (replaced by NetworkTopologyStrategy in 0.7)


0.6.5
 * fix key ordering in range query results with RandomPartitioner
   and ConsistencyLevel > ONE (CASSANDRA-1145)
 * fix for range query starting with the wrong token range (CASSANDRA-1042)
 * page within a single row during hinted handoff (CASSANDRA-1327)
 * fix compilation on non-sun JDKs (CASSANDRA-1061)
 * remove String.trim() call on row keys in batch mutations (CASSANDRA-1235)
 * Log summary of dropped messages instead of spamming log (CASSANDRA-1284)
 * add dynamic endpoint snitch (CASSANDRA-981)
 * fix streaming for keyspaces with hyphens in their name (CASSANDRA-1377)
 * fix errors in hard-coded bloom filter optKPerBucket by computing it
   algorithmically (CASSANDRA-1220
 * remove message deserialization stage, and uncap read/write stages
   so slow reads/writes don't block gossip processing (CASSANDRA-1358)
 * add jmx port configuration to Debian package (CASSANDRA-1202)
 * use mlockall via JNA, if present, to prevent Linux from swapping
   out parts of the JVM (CASSANDRA-1214)


0.6.4
 * avoid queuing multiple hint deliveries for the same endpoint
   (CASSANDRA-1229)
 * better performance for and stricter checking of UTF8 column names
   (CASSANDRA-1232)
 * extend option to lower compaction priority to hinted handoff
   as well (CASSANDRA-1260)
 * log errors in gossip instead of re-throwing (CASSANDRA-1289)
 * avoid aborting commitlog replay prematurely if a flushed-but-
   not-removed commitlog segment is encountered (CASSANDRA-1297)
 * fix duplicate rows being read during mapreduce (CASSANDRA-1142)
 * failure detection wasn't closing command sockets (CASSANDRA-1221)
 * cassandra-cli.bat works on windows (CASSANDRA-1236)
 * pre-emptively drop requests that cannot be processed within RPCTimeout
   (CASSANDRA-685)
 * add ack to Binary write verb and update CassandraBulkLoader
   to wait for acks for each row (CASSANDRA-1093)
 * added describe_partitioner Thrift method (CASSANDRA-1047)
 * Hadoop jobs no longer require the Cassandra storage-conf.xml
   (CASSANDRA-1280, CASSANDRA-1047)
 * log thread pool stats when GC is excessive (CASSANDRA-1275)
 * remove gossip message size limit (CASSANDRA-1138)
 * parallelize local and remote reads during multiget, and respect snitch
   when determining whether to do local read for CL.ONE (CASSANDRA-1317)
 * fix read repair to use requested consistency level on digest mismatch,
   rather than assuming QUORUM (CASSANDRA-1316)
 * process digest mismatch re-reads in parallel (CASSANDRA-1323)
 * switch hints CF comparator to BytesType (CASSANDRA-1274)


0.6.3
 * retry to make streaming connections up to 8 times. (CASSANDRA-1019)
 * reject describe_ring() calls on invalid keyspaces (CASSANDRA-1111)
 * fix cache size calculation for size of 100% (CASSANDRA-1129)
 * fix cache capacity only being recalculated once (CASSANDRA-1129)
 * remove hourly scan of all hints on the off chance that the gossiper
   missed a status change; instead, expose deliverHintsToEndpoint to JMX
   so it can be done manually, if necessary (CASSANDRA-1141)
 * don't reject reads at CL.ALL (CASSANDRA-1152)
 * reject deletions to supercolumns in CFs containing only standard
   columns (CASSANDRA-1139)
 * avoid preserving login information after client disconnects
   (CASSANDRA-1057)
 * prefer sun jdk to openjdk in debian init script (CASSANDRA-1174)
 * detect partioner config changes between restarts and fail fast
   (CASSANDRA-1146)
 * use generation time to resolve node token reassignment disagreements
   (CASSANDRA-1118)
 * restructure the startup ordering of Gossiper and MessageService to avoid
   timing anomalies (CASSANDRA-1160)
 * detect incomplete commit log hearders (CASSANDRA-1119)
 * force anti-entropy service to stream files on the stream stage to avoid
   sending streams out of order (CASSANDRA-1169)
 * remove inactive stream managers after AES streams files (CASSANDRA-1169)
 * allow removing entire row through batch_mutate Deletion (CASSANDRA-1027)
 * add JMX metrics for row-level bloom filter false positives (CASSANDRA-1212)
 * added a redhat init script to contrib (CASSANDRA-1201)
 * use midpoint when bootstrapping a new machine into range with not
   much data yet instead of random token (CASSANDRA-1112)
 * kill server on OOM in executor stage as well as Thrift (CASSANDRA-1226)
 * remove opportunistic repairs, when two machines with overlapping replica
   responsibilities happen to finish major compactions of the same CF near
   the same time.  repairs are now fully manual (CASSANDRA-1190)
 * add ability to lower compaction priority (default is no change from 0.6.2)
   (CASSANDRA-1181)


0.6.2
 * fix contrib/word_count build. (CASSANDRA-992)
 * split CommitLogExecutorService into BatchCommitLogExecutorService and
   PeriodicCommitLogExecutorService (CASSANDRA-1014)
 * add latency histograms to CFSMBean (CASSANDRA-1024)
 * make resolving timestamp ties deterministic by using value bytes
   as a tiebreaker (CASSANDRA-1039)
 * Add option to turn off Hinted Handoff (CASSANDRA-894)
 * fix windows startup (CASSANDRA-948)
 * make concurrent_reads, concurrent_writes configurable at runtime via JMX
   (CASSANDRA-1060)
 * disable GCInspector on non-Sun JVMs (CASSANDRA-1061)
 * fix tombstone handling in sstable rows with no other data (CASSANDRA-1063)
 * fix size of row in spanned index entries (CASSANDRA-1056)
 * install json2sstable, sstable2json, and sstablekeys to Debian package
 * StreamingService.StreamDestinations wouldn't empty itself after streaming
   finished (CASSANDRA-1076)
 * added Collections.shuffle(splits) before returning the splits in
   ColumnFamilyInputFormat (CASSANDRA-1096)
 * do not recalculate cache capacity post-compaction if it's been manually
   modified (CASSANDRA-1079)
 * better defaults for flush sorter + writer executor queue sizes
   (CASSANDRA-1100)
 * windows scripts for SSTableImport/Export (CASSANDRA-1051)
 * windows script for nodetool (CASSANDRA-1113)
 * expose PhiConvictThreshold (CASSANDRA-1053)
 * make repair of RF==1 a no-op (CASSANDRA-1090)
 * improve default JVM GC options (CASSANDRA-1014)
 * fix SlicePredicate serialization inside Hadoop jobs (CASSANDRA-1049)
 * close Thrift sockets in Hadoop ColumnFamilyRecordReader (CASSANDRA-1081)


0.6.1
 * fix NPE in sstable2json when no excluded keys are given (CASSANDRA-934)
 * keep the replica set constant throughout the read repair process
   (CASSANDRA-937)
 * allow querying getAllRanges with empty token list (CASSANDRA-933)
 * fix command line arguments inversion in clustertool (CASSANDRA-942)
 * fix race condition that could trigger a false-positive assertion
   during post-flush discard of old commitlog segments (CASSANDRA-936)
 * fix neighbor calculation for anti-entropy repair (CASSANDRA-924)
 * perform repair even for small entropy differences (CASSANDRA-924)
 * Use hostnames in CFInputFormat to allow Hadoop's naive string-based
   locality comparisons to work (CASSANDRA-955)
 * cache read-only BufferedRandomAccessFile length to avoid
   3 system calls per invocation (CASSANDRA-950)
 * nodes with IPv6 (and no IPv4) addresses could not join cluster
   (CASSANDRA-969)
 * Retrieve the correct number of undeleted columns, if any, from
   a supercolumn in a row that had been deleted previously (CASSANDRA-920)
 * fix index scans that cross the 2GB mmap boundaries for both mmap
   and standard i/o modes (CASSANDRA-866)
 * expose drain via nodetool (CASSANDRA-978)


0.6.0-RC1
 * JMX drain to flush memtables and run through commit log (CASSANDRA-880)
 * Bootstrapping can skip ranges under the right conditions (CASSANDRA-902)
 * fix merging row versions in range_slice for CL > ONE (CASSANDRA-884)
 * default write ConsistencyLeven chaned from ZERO to ONE
 * fix for index entries spanning mmap buffer boundaries (CASSANDRA-857)
 * use lexical comparison if time part of TimeUUIDs are the same
   (CASSANDRA-907)
 * bound read, mutation, and response stages to fix possible OOM
   during log replay (CASSANDRA-885)
 * Use microseconds-since-epoch (UTC) in cli, instead of milliseconds
 * Treat batch_mutate Deletion with null supercolumn as "apply this predicate
   to top level supercolumns" (CASSANDRA-834)
 * Streaming destination nodes do not update their JMX status (CASSANDRA-916)
 * Fix internal RPC timeout calculation (CASSANDRA-911)
 * Added Pig loadfunc to contrib/pig (CASSANDRA-910)


0.6.0-beta3
 * fix compaction bucketing bug (CASSANDRA-814)
 * update windows batch file (CASSANDRA-824)
 * deprecate KeysCachedFraction configuration directive in favor
   of KeysCached; move to unified-per-CF key cache (CASSANDRA-801)
 * add invalidateRowCache to ColumnFamilyStoreMBean (CASSANDRA-761)
 * send Handoff hints to natural locations to reduce load on
   remaining nodes in a failure scenario (CASSANDRA-822)
 * Add RowWarningThresholdInMB configuration option to warn before very
   large rows get big enough to threaten node stability, and -x option to
   be able to remove them with sstable2json if the warning is unheeded
   until it's too late (CASSANDRA-843)
 * Add logging of GC activity (CASSANDRA-813)
 * fix ConcurrentModificationException in commitlog discard (CASSANDRA-853)
 * Fix hardcoded row count in Hadoop RecordReader (CASSANDRA-837)
 * Add a jmx status to the streaming service and change several DEBUG
   messages to INFO (CASSANDRA-845)
 * fix classpath in cassandra-cli.bat for Windows (CASSANDRA-858)
 * allow re-specifying host, port to cassandra-cli if invalid ones
   are first tried (CASSANDRA-867)
 * fix race condition handling rpc timeout in the coordinator
   (CASSANDRA-864)
 * Remove CalloutLocation and StagingFileDirectory from storage-conf files
   since those settings are no longer used (CASSANDRA-878)
 * Parse a long from RowWarningThresholdInMB instead of an int (CASSANDRA-882)
 * Remove obsolete ControlPort code from DatabaseDescriptor (CASSANDRA-886)
 * move skipBytes side effect out of assert (CASSANDRA-899)
 * add "double getLoad" to StorageServiceMBean (CASSANDRA-898)
 * track row stats per CF at compaction time (CASSANDRA-870)
 * disallow CommitLogDirectory matching a DataFileDirectory (CASSANDRA-888)
 * default key cache size is 200k entries, changed from 10% (CASSANDRA-863)
 * add -Dcassandra-foreground=yes to cassandra.bat
 * exit if cluster name is changed unexpectedly (CASSANDRA-769)


0.6.0-beta1/beta2
 * add batch_mutate thrift command, deprecating batch_insert (CASSANDRA-336)
 * remove get_key_range Thrift API, deprecated in 0.5 (CASSANDRA-710)
 * add optional login() Thrift call for authentication (CASSANDRA-547)
 * support fat clients using gossiper and StorageProxy to perform
   replication in-process [jvm-only] (CASSANDRA-535)
 * support mmapped I/O for reads, on by default on 64bit JVMs
   (CASSANDRA-408, CASSANDRA-669)
 * improve insert concurrency, particularly during Hinted Handoff
   (CASSANDRA-658)
 * faster network code (CASSANDRA-675)
 * stress.py moved to contrib (CASSANDRA-635)
 * row caching [must be explicitly enabled per-CF in config] (CASSANDRA-678)
 * present a useful measure of compaction progress in JMX (CASSANDRA-599)
 * add bin/sstablekeys (CASSNADRA-679)
 * add ConsistencyLevel.ANY (CASSANDRA-687)
 * make removetoken remove nodes from gossip entirely (CASSANDRA-644)
 * add ability to set cache sizes at runtime (CASSANDRA-708)
 * report latency and cache hit rate statistics with lifetime totals
   instead of average over the last minute (CASSANDRA-702)
 * support get_range_slice for RandomPartitioner (CASSANDRA-745)
 * per-keyspace replication factory and replication strategy (CASSANDRA-620)
 * track latency in microseconds (CASSANDRA-733)
 * add describe_ Thrift methods, deprecating get_string_property and
   get_string_list_property
 * jmx interface for tracking operation mode and streams in general.
   (CASSANDRA-709)
 * keep memtables in sorted order to improve range query performance
   (CASSANDRA-799)
 * use while loop instead of recursion when trimming sstables compaction list
   to avoid blowing stack in pathological cases (CASSANDRA-804)
 * basic Hadoop map/reduce support (CASSANDRA-342)


0.5.1
 * ensure all files for an sstable are streamed to the same directory.
   (CASSANDRA-716)
 * more accurate load estimate for bootstrapping (CASSANDRA-762)
 * tolerate dead or unavailable bootstrap target on write (CASSANDRA-731)
 * allow larger numbers of keys (> 140M) in a sstable bloom filter
   (CASSANDRA-790)
 * include jvm argument improvements from CASSANDRA-504 in debian package
 * change streaming chunk size to 32MB to accomodate Windows XP limitations
   (was 64MB) (CASSANDRA-795)
 * fix get_range_slice returning results in the wrong order (CASSANDRA-781)


0.5.0 final
 * avoid attempting to delete temporary bootstrap files twice (CASSANDRA-681)
 * fix bogus NaN in nodeprobe cfstats output (CASSANDRA-646)
 * provide a policy for dealing with single thread executors w/ a full queue
   (CASSANDRA-694)
 * optimize inner read in MessagingService, vastly improving multiple-node
   performance (CASSANDRA-675)
 * wait for table flush before streaming data back to a bootstrapping node.
   (CASSANDRA-696)
 * keep track of bootstrapping sources by table so that bootstrapping doesn't
   give the indication of finishing early (CASSANDRA-673)


0.5.0 RC3
 * commit the correct version of the patch for CASSANDRA-663


0.5.0 RC2 (unreleased)
 * fix bugs in converting get_range_slice results to Thrift
   (CASSANDRA-647, CASSANDRA-649)
 * expose java.util.concurrent.TimeoutException in StorageProxy methods
   (CASSANDRA-600)
 * TcpConnectionManager was holding on to disconnected connections,
   giving the false indication they were being used. (CASSANDRA-651)
 * Remove duplicated write. (CASSANDRA-662)
 * Abort bootstrap if IP is already in the token ring (CASSANDRA-663)
 * increase default commitlog sync period, and wait for last sync to
   finish before submitting another (CASSANDRA-668)


0.5.0 RC1
 * Fix potential NPE in get_range_slice (CASSANDRA-623)
 * add CRC32 to commitlog entries (CASSANDRA-605)
 * fix data streaming on windows (CASSANDRA-630)
 * GC compacted sstables after cleanup and compaction (CASSANDRA-621)
 * Speed up anti-entropy validation (CASSANDRA-629)
 * Fix anti-entropy assertion error (CASSANDRA-639)
 * Fix pending range conflicts when bootstapping or moving
   multiple nodes at once (CASSANDRA-603)
 * Handle obsolete gossip related to node movement in the case where
   one or more nodes is down when the movement occurs (CASSANDRA-572)
 * Include dead nodes in gossip to avoid a variety of problems
   and fix HH to removed nodes (CASSANDRA-634)
 * return an InvalidRequestException for mal-formed SlicePredicates
   (CASSANDRA-643)
 * fix bug determining closest neighbor for use in multiple datacenters
   (CASSANDRA-648)
 * Vast improvements in anticompaction speed (CASSANDRA-607)
 * Speed up log replay and writes by avoiding redundant serializations
   (CASSANDRA-652)


0.5.0 beta 2
 * Bootstrap improvements (several tickets)
 * add nodeprobe repair anti-entropy feature (CASSANDRA-193, CASSANDRA-520)
 * fix possibility of partition when many nodes restart at once
   in clusters with multiple seeds (CASSANDRA-150)
 * fix NPE in get_range_slice when no data is found (CASSANDRA-578)
 * fix potential NPE in hinted handoff (CASSANDRA-585)
 * fix cleanup of local "system" keyspace (CASSANDRA-576)
 * improve computation of cluster load balance (CASSANDRA-554)
 * added super column read/write, column count, and column/row delete to
   cassandra-cli (CASSANDRA-567, CASSANDRA-594)
 * fix returning live subcolumns of deleted supercolumns (CASSANDRA-583)
 * respect JAVA_HOME in bin/ scripts (several tickets)
 * add StorageService.initClient for fat clients on the JVM (CASSANDRA-535)
   (see contrib/client_only for an example of use)
 * make consistency_level functional in get_range_slice (CASSANDRA-568)
 * optimize key deserialization for RandomPartitioner (CASSANDRA-581)
 * avoid GCing tombstones except on major compaction (CASSANDRA-604)
 * increase failure conviction threshold, resulting in less nodes
   incorrectly (and temporarily) marked as down (CASSANDRA-610)
 * respect memtable thresholds during log replay (CASSANDRA-609)
 * support ConsistencyLevel.ALL on read (CASSANDRA-584)
 * add nodeprobe removetoken command (CASSANDRA-564)


0.5.0 beta
 * Allow multiple simultaneous flushes, improving flush throughput
   on multicore systems (CASSANDRA-401)
 * Split up locks to improve write and read throughput on multicore systems
   (CASSANDRA-444, CASSANDRA-414)
 * More efficient use of memory during compaction (CASSANDRA-436)
 * autobootstrap option: when enabled, all non-seed nodes will attempt
   to bootstrap when started, until bootstrap successfully
   completes. -b option is removed.  (CASSANDRA-438)
 * Unless a token is manually specified in the configuration xml,
   a bootstraping node will use a token that gives it half the
   keys from the most-heavily-loaded node in the cluster,
   instead of generating a random token.
   (CASSANDRA-385, CASSANDRA-517)
 * Miscellaneous bootstrap fixes (several tickets)
 * Ability to change a node's token even after it has data on it
   (CASSANDRA-541)
 * Ability to decommission a live node from the ring (CASSANDRA-435)
 * Semi-automatic loadbalancing via nodeprobe (CASSANDRA-192)
 * Add ability to set compaction thresholds at runtime via
   JMX / nodeprobe.  (CASSANDRA-465)
 * Add "comment" field to ColumnFamily definition. (CASSANDRA-481)
 * Additional JMX metrics (CASSANDRA-482)
 * JSON based export and import tools (several tickets)
 * Hinted Handoff fixes (several tickets)
 * Add key cache to improve read performance (CASSANDRA-423)
 * Simplified construction of custom ReplicationStrategy classes
   (CASSANDRA-497)
 * Graphical application (Swing) for ring integrity verification and
   visualization was added to contrib (CASSANDRA-252)
 * Add DCQUORUM, DCQUORUMSYNC consistency levels and corresponding
   ReplicationStrategy / EndpointSnitch classes.  Experimental.
   (CASSANDRA-492)
 * Web client interface added to contrib (CASSANDRA-457)
 * More-efficient flush for Random, CollatedOPP partitioners
   for normal writes (CASSANDRA-446) and bulk load (CASSANDRA-420)
 * Add MemtableFlushAfterMinutes, a global replacement for the old
   per-CF FlushPeriodInMinutes setting (CASSANDRA-463)
 * optimizations to slice reading (CASSANDRA-350) and supercolumn
   queries (CASSANDRA-510)
 * force binding to given listenaddress for nodes with multiple
   interfaces (CASSANDRA-546)
 * stress.py benchmarking tool improvements (several tickets)
 * optimized replica placement code (CASSANDRA-525)
 * faster log replay on restart (CASSANDRA-539, CASSANDRA-540)
 * optimized local-node writes (CASSANDRA-558)
 * added get_range_slice, deprecating get_key_range (CASSANDRA-344)
 * expose TimedOutException to thrift (CASSANDRA-563)


0.4.2
 * Add validation disallowing null keys (CASSANDRA-486)
 * Fix race conditions in TCPConnectionManager (CASSANDRA-487)
 * Fix using non-utf8-aware comparison as a sanity check.
   (CASSANDRA-493)
 * Improve default garbage collector options (CASSANDRA-504)
 * Add "nodeprobe flush" (CASSANDRA-505)
 * remove NotFoundException from get_slice throws list (CASSANDRA-518)
 * fix get (not get_slice) of entire supercolumn (CASSANDRA-508)
 * fix null token during bootstrap (CASSANDRA-501)


0.4.1
 * Fix FlushPeriod columnfamily configuration regression
   (CASSANDRA-455)
 * Fix long column name support (CASSANDRA-460)
 * Fix for serializing a row that only contains tombstones
   (CASSANDRA-458)
 * Fix for discarding unneeded commitlog segments (CASSANDRA-459)
 * Add SnapshotBeforeCompaction configuration option (CASSANDRA-426)
 * Fix compaction abort under insufficient disk space (CASSANDRA-473)
 * Fix reading subcolumn slice from tombstoned CF (CASSANDRA-484)
 * Fix race condition in RVH causing occasional NPE (CASSANDRA-478)


0.4.0
 * fix get_key_range problems when a node is down (CASSANDRA-440)
   and add UnavailableException to more Thrift methods
 * Add example EndPointSnitch contrib code (several tickets)


0.4.0 RC2
 * fix SSTable generation clash during compaction (CASSANDRA-418)
 * reject method calls with null parameters (CASSANDRA-308)
 * properly order ranges in nodeprobe output (CASSANDRA-421)
 * fix logging of certain errors on executor threads (CASSANDRA-425)


0.4.0 RC1
 * Bootstrap feature is live; use -b on startup (several tickets)
 * Added multiget api (CASSANDRA-70)
 * fix Deadlock with SelectorManager.doProcess and TcpConnection.write
   (CASSANDRA-392)
 * remove key cache b/c of concurrency bugs in third-party
   CLHM library (CASSANDRA-405)
 * update non-major compaction logic to use two threshold values
   (CASSANDRA-407)
 * add periodic / batch commitlog sync modes (several tickets)
 * inline BatchMutation into batch_insert params (CASSANDRA-403)
 * allow setting the logging level at runtime via mbean (CASSANDRA-402)
 * change default comparator to BytesType (CASSANDRA-400)
 * add forwards-compatible ConsistencyLevel parameter to get_key_range
   (CASSANDRA-322)
 * r/m special case of blocking for local destination when writing with
   ConsistencyLevel.ZERO (CASSANDRA-399)
 * Fixes to make BinaryMemtable [bulk load interface] useful (CASSANDRA-337);
   see contrib/bmt_example for an example of using it.
 * More JMX properties added (several tickets)
 * Thrift changes (several tickets)
    - Merged _super get methods with the normal ones; return values
      are now of ColumnOrSuperColumn.
    - Similarly, merged batch_insert_super into batch_insert.



0.4.0 beta
 * On-disk data format has changed to allow billions of keys/rows per
   node instead of only millions
 * Multi-keyspace support
 * Scan all sstables for all queries to avoid situations where
   different types of operation on the same ColumnFamily could
   disagree on what data was present
 * Snapshot support via JMX
 * Thrift API has changed a _lot_:
    - removed time-sorted CFs; instead, user-defined comparators
      may be defined on the column names, which are now byte arrays.
      Default comparators are provided for UTF8, Bytes, Ascii, Long (i64),
      and UUID types.
    - removed colon-delimited strings in thrift api in favor of explicit
      structs such as ColumnPath, ColumnParent, etc.  Also normalized
      thrift struct and argument naming.
    - Added columnFamily argument to get_key_range.
    - Change signature of get_slice to accept starting and ending
      columns as well as an offset.  (This allows use of indexes.)
      Added "ascending" flag to allow reasonably-efficient reverse
      scans as well.  Removed get_slice_by_range as redundant.
    - get_key_range operates on one CF at a time
    - changed `block` boolean on insert methods to ConsistencyLevel enum,
      with options of NONE, ONE, QUORUM, and ALL.
    - added similar consistency_level parameter to read methods
    - column-name-set slice with no names given now returns zero columns
      instead of all of them.  ("all" can run your server out of memory.
      use a range-based slice with a high max column count instead.)
 * Removed the web interface. Node information can now be obtained by
   using the newly introduced nodeprobe utility.
 * More JMX stats
 * Remove magic values from internals (e.g. special key to indicate
   when to flush memtables)
 * Rename configuration "table" to "keyspace"
 * Moved to crash-only design; no more shutdown (just kill the process)
 * Lots of bug fixes

Full list of issues resolved in 0.4 is at https://issues.apache.org/jira/secure/IssueNavigator.jspa?reset=true&&pid=12310865&fixfor=12313862&resolution=1&sorter/field=issuekey&sorter/order=DESC


0.3.0 RC3
 * Fix potential deadlock under load in TCPConnection.
   (CASSANDRA-220)


0.3.0 RC2
 * Fix possible data loss when server is stopped after replaying
   log but before new inserts force memtable flush.
   (CASSANDRA-204)
 * Added BUGS file


0.3.0 RC1
 * Range queries on keys, including user-defined key collation
 * Remove support
 * Workarounds for a weird bug in JDK select/register that seems
   particularly common on VM environments. Cassandra should deploy
   fine on EC2 now
 * Much improved infrastructure: the beginnings of a decent test suite
   ("ant test" for unit tests; "nosetests" for system tests), code
   coverage reporting, etc.
 * Expanded node status reporting via JMX
 * Improved error reporting/logging on both server and client
 * Reduced memory footprint in default configuration
 * Combined blocking and non-blocking versions of insert APIs
 * Added FlushPeriodInMinutes configuration parameter to force
   flushing of infrequently-updated ColumnFamilies<|MERGE_RESOLUTION|>--- conflicted
+++ resolved
@@ -1,10 +1,6 @@
-<<<<<<< HEAD
 3.11.10
 Merged from 3.0:
-=======
-3.0.24:
  * Fix a race condition on ColumnFamilyStore and TableMetrics (CASSANDRA-16228)
->>>>>>> 548ef438
  * Remove the SEPExecutor blocking behavior (CASSANDRA-16186)
  * Fix invalid cell value skipping when reading from disk (CASSANDRA-16223)
  * Prevent invoking enable/disable gossip when not in NORMAL (CASSANDRA-16146)
