--- conflicted
+++ resolved
@@ -1,11 +1,5 @@
-<<<<<<< HEAD
 3.0
  * Serializing Row cache alternative, fully off heap (CASSANDRA-7438)
-=======
-2.1.3
- * (cqlsh) Handle maps with blob keys (CASSANDRA-8372)
- * (cqlsh) Handle DynamicCompositeType schemas correctly (CASSANDRA-8563)
->>>>>>> 7dc94abd
  * Duplicate rows returned when in clause has repeated values (CASSANDRA-6707)
  * Make CassandraException unchecked, extend RuntimeException (CASSANDRA-8560)
  * Support direct buffer decompression for reads (CASSANDRA-8464)
@@ -61,6 +55,8 @@
 
 
 2.1.3
+ * (cqlsh) Handle maps with blob keys (CASSANDRA-8372)
+ * (cqlsh) Handle DynamicCompositeType schemas correctly (CASSANDRA-8563)
  * Add tooling to detect hot partitions (CASSANDRA-7974)
  * Fix cassandra-stress user-mode truncation of partition generation (CASSANDRA-8608)
  * Only stream from unrepaired sstables during inc repair (CASSANDRA-8267)
