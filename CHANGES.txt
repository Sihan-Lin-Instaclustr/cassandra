--- conflicted
+++ resolved
@@ -1,9 +1,11 @@
-<<<<<<< HEAD
 3.0.0-beta2
  * Only use batchlog when paired materialized view replica is remote (CASSANDRA-10061)
  * Reuse TemporalRow when updating multiple MaterializedViews (CASSANDRA-10060)
  * Validate gc_grace_seconds for batchlog writes and MVs (CASSANDRA-9917)
  * Fix sstablerepairedset (CASSANDRA-10132)
+Merged from 2.2:
+ * Support string literals as Role names for compatibility (CASSANDRA-10135)
+
 
 3.0.0-beta1
  * Redesign secondary index API (CASSANDRA-9459, 7771, 9041)
@@ -28,13 +30,9 @@
  * SequentialWriter should extend BufferedDataOutputStreamPlus (CASSANDRA-9500)
  * Use the same repairedAt timestamp within incremental repair session (CASSANDRA-9111)
 Merged from 2.2:
-=======
-2.2.1
- * Support string literals as Role names for compatibility (CASSANDRA-10135)
  * Allow count(*) and count(1) to be use as normal aggregation (CASSANDRA-10114)
  * An NPE is thrown if the column name is unknown for an IN relation (CASSANDRA-10043)
  * Apply commit_failure_policy to more errors on startup (CASSANDRA-9749)
->>>>>>> 4994f0c7
  * Fix histogram overflow exception (CASSANDRA-9973)
  * Route gossip messages over dedicated socket (CASSANDRA-9237)
  * Add checksum to saved cache files (CASSANDRA-9265)
