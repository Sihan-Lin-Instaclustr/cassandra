2.1.0
 * (Windows) handle spaces in path names (CASSANDRA-7451)
 * Ensure writes have completed after dropping a table, before recycling
   commit log segments (CASSANDRA-7437)
Merged from 2.0:
 * Fix CC#collectTimeOrderedData() tombstone optimisations (CASSANDRA-7394)
 * Support DISTINCT for static columns and fix behaviour when DISTINC is
   not use (CASSANDRA-7305).
 * Fix race in FileCacheService RemovalListener (CASSANDRA-7278)
 * Fix inconsistent use of consistencyForCommit that allowed LOCAL_QUORUM
   operations to incorrect become full QUORUM (CASSANDRA-7345)
 * Properly handle unrecognized opcodes and flags (CASSANDRA-7440)
 * (Hadoop) close CqlRecordWriter clients when finished (CASSANDRA-7459)
 * Commit disk failure policy (CASSANDRA-7429)
 * Make sure high level sstables get compacted (CASSANDRA-7414)
 * Fix AssertionError when using empty clustering columns and static columns
   (CASSANDRA-7455)
<<<<<<< HEAD
 * Upgrade to snappy-java 1.0.5.2 (CASSANDRA-7476)


2.1.0-rc2
 * Fix heap size calculation for CompoundSparseCellName and 
   CompoundSparseCellName.WithCollection (CASSANDRA-7421)
 * Allow counter mutations in UNLOGGED batches (CASSANDRA-7351)
 * Modify reconcile logic to always pick a tombstone over a counter cell
   (CASSANDRA-7346)
 * Avoid incremental compaction on Windows (CASSANDRA-7365)
 * Fix exception when querying a composite-keyed table with a collection index
   (CASSANDRA-7372)
 * Use node's host id in place of counter ids (CASSANDRA-7366)
=======
 * Add inter_dc_stream_throughput_outbound_megabits_per_sec (CASSANDRA-6596)
 * Add option to disable STCS in L0 (CASSANDRA-6621)
Merged from 1.2:


2.0.9
 * Fix CC#collectTimeOrderedData() tombstone optimisations (CASSANDRA-7394)
 * Fix assertion error in CL.ANY timeout handling (CASSANDRA-7364)
 * Handle empty CFs in Memtable#maybeUpdateLiveRatio() (CASSANDRA-7401)
>>>>>>> f39cb073
 * Fix native protocol CAS batches (CASSANDRA-7337)
 * Reduce likelihood of contention on local paxos locking (CASSANDRA-7359)
 * Upgrade to Pig 0.12.1 (CASSANDRA-6556)
 * Make sure we clear out repair sessions from netstats (CASSANDRA-7329)
 * Don't fail streams on failure detector downs (CASSANDRA-3569)
 * Add optional keyspace to DROP INDEX statement (CASSANDRA-7314)
 * Reduce run time for CQL tests (CASSANDRA-7327)
 * Fix heap size calculation on Windows (CASSANDRA-7352, 7353)
 * RefCount native frames from netty (CASSANDRA-7245)
 * Use tarball dir instead of /var for default paths (CASSANDRA-7136)
 * Remove rows_per_partition_to_cache keyword (CASSANDRA-7193)
 * Fix schema change response in native protocol v3 (CASSANDRA-7413)
Merged from 2.0:
 * Fix assertion error in CL.ANY timeout handling (CASSANDRA-7364)
 * Add per-CF range read request latency metrics (CASSANDRA-7338)
 * Fix NPE in StreamTransferTask.createMessageForRetry() (CASSANDRA-7323)
 * Make StreamSession#closeSession() idempotent (CASSANDRA-7262)
 * Fix infinite loop on exception while streaming (CASSANDRA-7330)
 * Account for range tombstones in min/max column names (CASSANDRA-7235)
 * Improve sub range repair validation (CASSANDRA-7317)
 * Accept subtypes for function results, type casts (CASSANDRA-6766)
 * Support DISTINCT for static columns and fix behaviour when DISTINC is
   not use (CASSANDRA-7305).
 * Refuse range queries with strict bounds on compact tables since they
   are broken (CASSANDRA-7059)
Merged from 1.2:
 * Expose global ColumnFamily metrics (CASSANDRA-7273)
 * cqlsh: Fix CompositeType columns in DESCRIBE TABLE output (CASSANDRA-7399)
 * Expose global ColumnFamily metrics (CASSANDRA-7273)
 * Handle possible integer overflow in FastByteArrayOutputStream (CASSANDRA-7373)
 * cqlsh: 'ascii' values weren't formatted as text (CASSANDRA-7407)
 * cqlsh: ignore .cassandra permission errors (CASSANDRA-7266)
 * reduce failure detector initial value to 2s (CASSANDRA-7307)
 * Fix problem truncating on a node that was previously in a dead state (CASSANDRA-7318)
 * Don't insert tombstones that hide indexed values into 2i (CASSANDRA-7268)
 * Track metrics at a keyspace level (CASSANDRA-6539)
 * Add replace_address_first_boot flag to only replace if not bootstrapped
   (CASSANDRA-7356)
 * Enable keepalive for native protocol (CASSANDRA-7380)
 * Check internal addresses for seeds (CASSANDRA-6523)
 * Fix potential / by 0 in HHOM page size calculation (CASSANDRA-7354)
 * Use LOCAL_ONE for non-superuser auth queries (CASSANDRA-7328)
 * Fix RangeTombstone copy bug (CASSANDRA-7371)


2.1.0-rc1
 * Revert flush directory (CASSANDRA-6357)
 * More efficient executor service for fast operations (CASSANDRA-4718)
 * Move less common tools into a new cassandra-tools package (CASSANDRA-7160)
 * Support more concurrent requests in native protocol (CASSANDRA-7231)
 * Add tab-completion to debian nodetool packaging (CASSANDRA-6421)
 * Change concurrent_compactors defaults (CASSANDRA-7139)
 * Add PowerShell Windows launch scripts (CASSANDRA-7001)
 * Make commitlog archive+restore more robust (CASSANDRA-6974)
 * Fix marking commitlogsegments clean (CASSANDRA-6959)
 * Add snapshot "manifest" describing files included (CASSANDRA-6326)
 * Parallel streaming for sstableloader (CASSANDRA-3668)
 * Fix bugs in supercolumns handling (CASSANDRA-7138)
 * Fix ClassClassException on composite dense tables (CASSANDRA-7112)
 * Cleanup and optimize collation and slice iterators (CASSANDRA-7107)
 * Upgrade NBHM lib (CASSANDRA-7128)
 * Optimize netty server (CASSANDRA-6861)
 * Fix repair hang when given CF does not exist (CASSANDRA-7189)
 * Allow c* to be shutdown in an embedded mode (CASSANDRA-5635)
 * Add server side batching to native transport (CASSANDRA-5663)
 * Make batchlog replay asynchronous (CASSANDRA-6134)
 * remove unused classes (CASSANDRA-7197)
 * Limit user types to the keyspace they are defined in (CASSANDRA-6643)
 * Add validate method to CollectionType (CASSANDRA-7208)
 * New serialization format for UDT values (CASSANDRA-7209, CASSANDRA-7261)
 * Fix nodetool netstats (CASSANDRA-7270)
 * Fix potential ClassCastException in HintedHandoffManager (CASSANDRA-7284)
 * Use prepared statements internally (CASSANDRA-6975)
 * Fix broken paging state with prepared statement (CASSANDRA-7120)
 * Fix IllegalArgumentException in CqlStorage (CASSANDRA-7287)
 * Allow nulls/non-existant fields in UDT (CASSANDRA-7206)
 * Backport Thrift MultiSliceRequest (CASSANDRA-7027)
 * Handle overlapping MultiSlices (CASSANDRA-7279)
 * Fix DataOutputTest on Windows (CASSANDRA-7265)
 * Embedded sets in user defined data-types are not updating (CASSANDRA-7267)
 * Add tuple type to CQL/native protocol (CASSANDRA-7248)
 * Fix CqlPagingRecordReader on tables with few rows (CASSANDRA-7322)
Merged from 2.0:
 * Copy compaction options to make sure they are reloaded (CASSANDRA-7290)
 * Add option to do more aggressive tombstone compactions (CASSANDRA-6563)
 * Don't try to compact already-compacting files in HHOM (CASSANDRA-7288)
 * Always reallocate buffers in HSHA (CASSANDRA-6285)
 * (Hadoop) support authentication in CqlRecordReader (CASSANDRA-7221)
 * (Hadoop) Close java driver Cluster in CQLRR.close (CASSANDRA-7228)
 * Warn when 'USING TIMESTAMP' is used on a CAS BATCH (CASSANDRA-7067)
 * return all cpu values from BackgroundActivityMonitor.readAndCompute (CASSANDRA-7183)
 * Correctly delete scheduled range xfers (CASSANDRA-7143)
 * return all cpu values from BackgroundActivityMonitor.readAndCompute (CASSANDRA-7183)  
 * reduce garbage creation in calculatePendingRanges (CASSANDRA-7191)
 * fix c* launch issues on Russian os's due to output of linux 'free' cmd (CASSANDRA-6162)
 * Fix disabling autocompaction (CASSANDRA-7187)
 * Fix potential NumberFormatException when deserializing IntegerType (CASSANDRA-7088)
 * cqlsh can't tab-complete disabling compaction (CASSANDRA-7185)
 * cqlsh: Accept and execute CQL statement(s) from command-line parameter (CASSANDRA-7172)
 * Fix IllegalStateException in CqlPagingRecordReader (CASSANDRA-7198)
 * Fix the InvertedIndex trigger example (CASSANDRA-7211)
 * Add --resolve-ip option to 'nodetool ring' (CASSANDRA-7210)
 * reduce garbage on codec flag deserialization (CASSANDRA-7244) 
 * Fix duplicated error messages on directory creation error at startup (CASSANDRA-5818)
 * Proper null handle for IF with map element access (CASSANDRA-7155)
 * Improve compaction visibility (CASSANDRA-7242)
 * Correctly delete scheduled range xfers (CASSANDRA-7143)
 * Make batchlog replica selection rack-aware (CASSANDRA-6551)
 * Fix CFMetaData#getColumnDefinitionFromColumnName() (CASSANDRA-7074)
 * Fix writetime/ttl functions for static columns (CASSANDRA-7081)
 * Suggest CTRL-C or semicolon after three blank lines in cqlsh (CASSANDRA-7142)
 * Fix 2ndary index queries with DESC clustering order (CASSANDRA-6950)
 * Invalid key cache entries on DROP (CASSANDRA-6525)
 * Fix flapping RecoveryManagerTest (CASSANDRA-7084)
 * Add missing iso8601 patterns for date strings (CASSANDRA-6973)
 * Support selecting multiple rows in a partition using IN (CASSANDRA-6875)
 * Add authentication support to shuffle (CASSANDRA-6484)
 * Swap local and global default read repair chances (CASSANDRA-7320)
 * Add conditional CREATE/DROP USER support (CASSANDRA-7264)
 * Cqlsh counts non-empty lines for "Blank lines" warning (CASSANDRA-7325)
Merged from 1.2:
 * Add Cloudstack snitch (CASSANDRA-7147)
 * Update system.peers correctly when relocating tokens (CASSANDRA-7126)
 * Add Google Compute Engine snitch (CASSANDRA-7132)
 * remove duplicate query for local tokens (CASSANDRA-7182)
 * exit CQLSH with error status code if script fails (CASSANDRA-6344)
 * Fix bug with some IN queries missig results (CASSANDRA-7105)
 * Fix availability validation for LOCAL_ONE CL (CASSANDRA-7319)
 * Hint streaming can cause decommission to fail (CASSANDRA-7219)


2.1.0-beta2
 * Increase default CL space to 8GB (CASSANDRA-7031)
 * Add range tombstones to read repair digests (CASSANDRA-6863)
 * Fix BTree.clear for large updates (CASSANDRA-6943)
 * Fail write instead of logging a warning when unable to append to CL
   (CASSANDRA-6764)
 * Eliminate possibility of CL segment appearing twice in active list 
   (CASSANDRA-6557)
 * Apply DONTNEED fadvise to commitlog segments (CASSANDRA-6759)
 * Switch CRC component to Adler and include it for compressed sstables 
   (CASSANDRA-4165)
 * Allow cassandra-stress to set compaction strategy options (CASSANDRA-6451)
 * Add broadcast_rpc_address option to cassandra.yaml (CASSANDRA-5899)
 * Auto reload GossipingPropertyFileSnitch config (CASSANDRA-5897)
 * Fix overflow of memtable_total_space_in_mb (CASSANDRA-6573)
 * Fix ABTC NPE and apply update function correctly (CASSANDRA-6692)
 * Allow nodetool to use a file or prompt for password (CASSANDRA-6660)
 * Fix AIOOBE when concurrently accessing ABSC (CASSANDRA-6742)
 * Fix assertion error in ALTER TYPE RENAME (CASSANDRA-6705)
 * Scrub should not always clear out repaired status (CASSANDRA-5351)
 * Improve handling of range tombstone for wide partitions (CASSANDRA-6446)
 * Fix ClassCastException for compact table with composites (CASSANDRA-6738)
 * Fix potentially repairing with wrong nodes (CASSANDRA-6808)
 * Change caching option syntax (CASSANDRA-6745)
 * Fix stress to do proper counter reads (CASSANDRA-6835)
 * Fix help message for stress counter_write (CASSANDRA-6824)
 * Fix stress smart Thrift client to pick servers correctly (CASSANDRA-6848)
 * Add logging levels (minimal, normal or verbose) to stress tool (CASSANDRA-6849)
 * Fix race condition in Batch CLE (CASSANDRA-6860)
 * Improve cleanup/scrub/upgradesstables failure handling (CASSANDRA-6774)
 * ByteBuffer write() methods for serializing sstables (CASSANDRA-6781)
 * Proper compare function for CollectionType (CASSANDRA-6783)
 * Update native server to Netty 4 (CASSANDRA-6236)
 * Fix off-by-one error in stress (CASSANDRA-6883)
 * Make OpOrder AutoCloseable (CASSANDRA-6901)
 * Remove sync repair JMX interface (CASSANDRA-6900)
 * Add multiple memory allocation options for memtables (CASSANDRA-6689, 6694)
 * Remove adjusted op rate from stress output (CASSANDRA-6921)
 * Add optimized CF.hasColumns() implementations (CASSANDRA-6941)
 * Serialize batchlog mutations with the version of the target node
   (CASSANDRA-6931)
 * Optimize CounterColumn#reconcile() (CASSANDRA-6953)
 * Properly remove 1.2 sstable support in 2.1 (CASSANDRA-6869)
 * Lock counter cells, not partitions (CASSANDRA-6880)
 * Track presence of legacy counter shards in sstables (CASSANDRA-6888)
 * Ensure safe resource cleanup when replacing sstables (CASSANDRA-6912)
 * Add failure handler to async callback (CASSANDRA-6747)
 * Fix AE when closing SSTable without releasing reference (CASSANDRA-7000)
 * Clean up IndexInfo on keyspace/table drops (CASSANDRA-6924)
 * Only snapshot relative SSTables when sequential repair (CASSANDRA-7024)
 * Require nodetool rebuild_index to specify index names (CASSANDRA-7038)
 * fix cassandra stress errors on reads with native protocol (CASSANDRA-7033)
 * Use OpOrder to guard sstable references for reads (CASSANDRA-6919)
 * Preemptive opening of compaction result (CASSANDRA-6916)
 * Multi-threaded scrub/cleanup/upgradesstables (CASSANDRA-5547)
 * Optimize cellname comparison (CASSANDRA-6934)
 * Native protocol v3 (CASSANDRA-6855)
 * Optimize Cell liveness checks and clean up Cell (CASSANDRA-7119)
 * Support consistent range movements (CASSANDRA-2434)
Merged from 2.0:
 * Avoid race-prone second "scrub" of system keyspace (CASSANDRA-6797)
 * Pool CqlRecordWriter clients by inetaddress rather than Range
   (CASSANDRA-6665)
 * Fix compaction_history timestamps (CASSANDRA-6784)
 * Compare scores of full replica ordering in DES (CASSANDRA-6683)
 * fix CME in SessionInfo updateProgress affecting netstats (CASSANDRA-6577)
 * Allow repairing between specific replicas (CASSANDRA-6440)
 * Allow per-dc enabling of hints (CASSANDRA-6157)
 * Add compatibility for Hadoop 0.2.x (CASSANDRA-5201)
 * Fix EstimatedHistogram races (CASSANDRA-6682)
 * Failure detector correctly converts initial value to nanos (CASSANDRA-6658)
 * Add nodetool taketoken to relocate vnodes (CASSANDRA-4445)
 * Expose bulk loading progress over JMX (CASSANDRA-4757)
 * Correctly handle null with IF conditions and TTL (CASSANDRA-6623)
 * Account for range/row tombstones in tombstone drop
   time histogram (CASSANDRA-6522)
 * Stop CommitLogSegment.close() from calling sync() (CASSANDRA-6652)
 * Make commitlog failure handling configurable (CASSANDRA-6364)
 * Avoid overlaps in LCS (CASSANDRA-6688)
 * Improve support for paginating over composites (CASSANDRA-4851)
 * Fix count(*) queries in a mixed cluster (CASSANDRA-6707)
 * Improve repair tasks(snapshot, differencing) concurrency (CASSANDRA-6566)
 * Fix replaying pre-2.0 commit logs (CASSANDRA-6714)
 * Add static columns to CQL3 (CASSANDRA-6561)
 * Optimize single partition batch statements (CASSANDRA-6737)
 * Disallow post-query re-ordering when paging (CASSANDRA-6722)
 * Fix potential paging bug with deleted columns (CASSANDRA-6748)
 * Fix NPE on BulkLoader caused by losing StreamEvent (CASSANDRA-6636)
 * Fix truncating compression metadata (CASSANDRA-6791)
 * Add CMSClassUnloadingEnabled JVM option (CASSANDRA-6541)
 * Catch memtable flush exceptions during shutdown (CASSANDRA-6735)
 * Fix upgradesstables NPE for non-CF-based indexes (CASSANDRA-6645)
 * Fix UPDATE updating PRIMARY KEY columns implicitly (CASSANDRA-6782)
 * Fix IllegalArgumentException when updating from 1.2 with SuperColumns
   (CASSANDRA-6733)
 * FBUtilities.singleton() should use the CF comparator (CASSANDRA-6778)
 * Fix CQLSStableWriter.addRow(Map<String, Object>) (CASSANDRA-6526)
 * Fix HSHA server introducing corrupt data (CASSANDRA-6285)
 * Fix CAS conditions for COMPACT STORAGE tables (CASSANDRA-6813)
 * Starting threads in OutboundTcpConnectionPool constructor causes race conditions (CASSANDRA-7177)
 * Allow overriding cassandra-rackdc.properties file (CASSANDRA-7072)
 * Set JMX RMI port to 7199 (CASSANDRA-7087)
 * Use LOCAL_QUORUM for data reads at LOCAL_SERIAL (CASSANDRA-6939)
 * Log a warning for large batches (CASSANDRA-6487)
 * Put nodes in hibernate when join_ring is false (CASSANDRA-6961)
 * Avoid early loading of non-system keyspaces before compaction-leftovers 
   cleanup at startup (CASSANDRA-6913)
 * Restrict Windows to parallel repairs (CASSANDRA-6907)
 * (Hadoop) Allow manually specifying start/end tokens in CFIF (CASSANDRA-6436)
 * Fix NPE in MeteredFlusher (CASSANDRA-6820)
 * Fix race processing range scan responses (CASSANDRA-6820)
 * Allow deleting snapshots from dropped keyspaces (CASSANDRA-6821)
 * Add uuid() function (CASSANDRA-6473)
 * Omit tombstones from schema digests (CASSANDRA-6862)
 * Include correct consistencyLevel in LWT timeout (CASSANDRA-6884)
 * Lower chances for losing new SSTables during nodetool refresh and
   ColumnFamilyStore.loadNewSSTables (CASSANDRA-6514)
 * Add support for DELETE ... IF EXISTS to CQL3 (CASSANDRA-5708)
 * Update hadoop_cql3_word_count example (CASSANDRA-6793)
 * Fix handling of RejectedExecution in sync Thrift server (CASSANDRA-6788)
 * Log more information when exceeding tombstone_warn_threshold (CASSANDRA-6865)
 * Fix truncate to not abort due to unreachable fat clients (CASSANDRA-6864)
 * Fix schema concurrency exceptions (CASSANDRA-6841)
 * Fix leaking validator FH in StreamWriter (CASSANDRA-6832)
 * Fix saving triggers to schema (CASSANDRA-6789)
 * Fix trigger mutations when base mutation list is immutable (CASSANDRA-6790)
 * Fix accounting in FileCacheService to allow re-using RAR (CASSANDRA-6838)
 * Fix static counter columns (CASSANDRA-6827)
 * Restore expiring->deleted (cell) compaction optimization (CASSANDRA-6844)
 * Fix CompactionManager.needsCleanup (CASSANDRA-6845)
 * Correctly compare BooleanType values other than 0 and 1 (CASSANDRA-6779)
 * Read message id as string from earlier versions (CASSANDRA-6840)
 * Properly use the Paxos consistency for (non-protocol) batch (CASSANDRA-6837)
 * Add paranoid disk failure option (CASSANDRA-6646)
 * Improve PerRowSecondaryIndex performance (CASSANDRA-6876)
 * Extend triggers to support CAS updates (CASSANDRA-6882)
 * Static columns with IF NOT EXISTS don't always work as expected (CASSANDRA-6873)
 * Fix paging with SELECT DISTINCT (CASSANDRA-6857)
 * Fix UnsupportedOperationException on CAS timeout (CASSANDRA-6923)
 * Improve MeteredFlusher handling of MF-unaffected column families
   (CASSANDRA-6867)
 * Add CqlRecordReader using native pagination (CASSANDRA-6311)
 * Add QueryHandler interface (CASSANDRA-6659)
 * Track liveRatio per-memtable, not per-CF (CASSANDRA-6945)
 * Make sure upgradesstables keeps sstable level (CASSANDRA-6958)
 * Fix LIMIT with static columns (CASSANDRA-6956)
 * Fix clash with CQL column name in thrift validation (CASSANDRA-6892)
 * Fix error with super columns in mixed 1.2-2.0 clusters (CASSANDRA-6966)
 * Fix bad skip of sstables on slice query with composite start/finish (CASSANDRA-6825)
 * Fix unintended update with conditional statement (CASSANDRA-6893)
 * Fix map element access in IF (CASSANDRA-6914)
 * Avoid costly range calculations for range queries on system keyspaces
   (CASSANDRA-6906)
 * Fix SSTable not released if stream session fails (CASSANDRA-6818)
 * Avoid build failure due to ANTLR timeout (CASSANDRA-6991)
 * Queries on compact tables can return more rows that requested (CASSANDRA-7052)
 * USING TIMESTAMP for batches does not work (CASSANDRA-7053)
 * Fix performance regression from CASSANDRA-5614 (CASSANDRA-6949)
 * Ensure that batchlog and hint timeouts do not produce hints (CASSANDRA-7058)
 * Merge groupable mutations in TriggerExecutor#execute() (CASSANDRA-7047)
 * Plug holes in resource release when wiring up StreamSession (CASSANDRA-7073)
 * Re-add parameter columns to tracing session (CASSANDRA-6942)
 * Preserves CQL metadata when updating table from thrift (CASSANDRA-6831)
Merged from 1.2:
 * Fix nodetool display with vnodes (CASSANDRA-7082)
 * Add UNLOGGED, COUNTER options to BATCH documentation (CASSANDRA-6816)
 * add extra SSL cipher suites (CASSANDRA-6613)
 * fix nodetool getsstables for blob PK (CASSANDRA-6803)
 * Fix BatchlogManager#deleteBatch() use of millisecond timestamps
   (CASSANDRA-6822)
 * Continue assassinating even if the endpoint vanishes (CASSANDRA-6787)
 * Schedule schema pulls on change (CASSANDRA-6971)
 * Non-droppable verbs shouldn't be dropped from OTC (CASSANDRA-6980)
 * Shutdown batchlog executor in SS#drain() (CASSANDRA-7025)
 * Fix batchlog to account for CF truncation records (CASSANDRA-6999)
 * Fix CQLSH parsing of functions and BLOB literals (CASSANDRA-7018)
 * Properly load trustore in the native protocol (CASSANDRA-6847)
 * Always clean up references in SerializingCache (CASSANDRA-6994)
 * Don't shut MessagingService down when replacing a node (CASSANDRA-6476)
 * fix npe when doing -Dcassandra.fd_initial_value_ms (CASSANDRA-6751)


2.1.0-beta1
 * Add flush directory distinct from compaction directories (CASSANDRA-6357)
 * Require JNA by default (CASSANDRA-6575)
 * add listsnapshots command to nodetool (CASSANDRA-5742)
 * Introduce AtomicBTreeColumns (CASSANDRA-6271, 6692)
 * Multithreaded commitlog (CASSANDRA-3578)
 * allocate fixed index summary memory pool and resample cold index summaries 
   to use less memory (CASSANDRA-5519)
 * Removed multithreaded compaction (CASSANDRA-6142)
 * Parallelize fetching rows for low-cardinality indexes (CASSANDRA-1337)
 * change logging from log4j to logback (CASSANDRA-5883)
 * switch to LZ4 compression for internode communication (CASSANDRA-5887)
 * Stop using Thrift-generated Index* classes internally (CASSANDRA-5971)
 * Remove 1.2 network compatibility code (CASSANDRA-5960)
 * Remove leveled json manifest migration code (CASSANDRA-5996)
 * Remove CFDefinition (CASSANDRA-6253)
 * Use AtomicIntegerFieldUpdater in RefCountedMemory (CASSANDRA-6278)
 * User-defined types for CQL3 (CASSANDRA-5590)
 * Use of o.a.c.metrics in nodetool (CASSANDRA-5871, 6406)
 * Batch read from OTC's queue and cleanup (CASSANDRA-1632)
 * Secondary index support for collections (CASSANDRA-4511, 6383)
 * SSTable metadata(Stats.db) format change (CASSANDRA-6356)
 * Push composites support in the storage engine
   (CASSANDRA-5417, CASSANDRA-6520)
 * Add snapshot space used to cfstats (CASSANDRA-6231)
 * Add cardinality estimator for key count estimation (CASSANDRA-5906)
 * CF id is changed to be non-deterministic. Data dir/key cache are created
   uniquely for CF id (CASSANDRA-5202)
 * New counters implementation (CASSANDRA-6504)
 * Replace UnsortedColumns, EmptyColumns, TreeMapBackedSortedColumns with new
   ArrayBackedSortedColumns (CASSANDRA-6630, CASSANDRA-6662, CASSANDRA-6690)
 * Add option to use row cache with a given amount of rows (CASSANDRA-5357)
 * Avoid repairing already repaired data (CASSANDRA-5351)
 * Reject counter updates with USING TTL/TIMESTAMP (CASSANDRA-6649)
 * Replace index_interval with min/max_index_interval (CASSANDRA-6379)
 * Lift limitation that order by columns must be selected for IN queries (CASSANDRA-4911)


2.0.5
 * Reduce garbage generated by bloom filter lookups (CASSANDRA-6609)
 * Add ks.cf names to tombstone logging (CASSANDRA-6597)
 * Use LOCAL_QUORUM for LWT operations at LOCAL_SERIAL (CASSANDRA-6495)
 * Wait for gossip to settle before accepting client connections (CASSANDRA-4288)
 * Delete unfinished compaction incrementally (CASSANDRA-6086)
 * Allow specifying custom secondary index options in CQL3 (CASSANDRA-6480)
 * Improve replica pinning for cache efficiency in DES (CASSANDRA-6485)
 * Fix LOCAL_SERIAL from thrift (CASSANDRA-6584)
 * Don't special case received counts in CAS timeout exceptions (CASSANDRA-6595)
 * Add support for 2.1 global counter shards (CASSANDRA-6505)
 * Fix NPE when streaming connection is not yet established (CASSANDRA-6210)
 * Avoid rare duplicate read repair triggering (CASSANDRA-6606)
 * Fix paging discardFirst (CASSANDRA-6555)
 * Fix ArrayIndexOutOfBoundsException in 2ndary index query (CASSANDRA-6470)
 * Release sstables upon rebuilding 2i (CASSANDRA-6635)
 * Add AbstractCompactionStrategy.startup() method (CASSANDRA-6637)
 * SSTableScanner may skip rows during cleanup (CASSANDRA-6638)
 * sstables from stalled repair sessions can resurrect deleted data (CASSANDRA-6503)
 * Switch stress to use ITransportFactory (CASSANDRA-6641)
 * Fix IllegalArgumentException during prepare (CASSANDRA-6592)
 * Fix possible loss of 2ndary index entries during compaction (CASSANDRA-6517)
 * Fix direct Memory on architectures that do not support unaligned long access
   (CASSANDRA-6628)
 * Let scrub optionally skip broken counter partitions (CASSANDRA-5930)
Merged from 1.2:
 * fsync compression metadata (CASSANDRA-6531)
 * Validate CF existence on execution for prepared statement (CASSANDRA-6535)
 * Add ability to throttle batchlog replay (CASSANDRA-6550)
 * Fix executing LOCAL_QUORUM with SimpleStrategy (CASSANDRA-6545)
 * Avoid StackOverflow when using large IN queries (CASSANDRA-6567)
 * Nodetool upgradesstables includes secondary indexes (CASSANDRA-6598)
 * Paginate batchlog replay (CASSANDRA-6569)
 * skip blocking on streaming during drain (CASSANDRA-6603)
 * Improve error message when schema doesn't match loaded sstable (CASSANDRA-6262)
 * Add properties to adjust FD initial value and max interval (CASSANDRA-4375)
 * Fix preparing with batch and delete from collection (CASSANDRA-6607)
 * Fix ABSC reverse iterator's remove() method (CASSANDRA-6629)
 * Handle host ID conflicts properly (CASSANDRA-6615)
 * Move handling of migration event source to solve bootstrap race. (CASSANDRA-6648)
 * Make sure compaction throughput value doesn't overflow with int math (CASSANDRA-6647)


2.0.4
 * Allow removing snapshots of no-longer-existing CFs (CASSANDRA-6418)
 * add StorageService.stopDaemon() (CASSANDRA-4268)
 * add IRE for invalid CF supplied to get_count (CASSANDRA-5701)
 * add client encryption support to sstableloader (CASSANDRA-6378)
 * Fix accept() loop for SSL sockets post-shutdown (CASSANDRA-6468)
 * Fix size-tiered compaction in LCS L0 (CASSANDRA-6496)
 * Fix assertion failure in filterColdSSTables (CASSANDRA-6483)
 * Fix row tombstones in larger-than-memory compactions (CASSANDRA-6008)
 * Fix cleanup ClassCastException (CASSANDRA-6462)
 * Reduce gossip memory use by interning VersionedValue strings (CASSANDRA-6410)
 * Allow specifying datacenters to participate in a repair (CASSANDRA-6218)
 * Fix divide-by-zero in PCI (CASSANDRA-6403)
 * Fix setting last compacted key in the wrong level for LCS (CASSANDRA-6284)
 * Add millisecond precision formats to the timestamp parser (CASSANDRA-6395)
 * Expose a total memtable size metric for a CF (CASSANDRA-6391)
 * cqlsh: handle symlinks properly (CASSANDRA-6425)
 * Fix potential infinite loop when paging query with IN (CASSANDRA-6464)
 * Fix assertion error in AbstractQueryPager.discardFirst (CASSANDRA-6447)
 * Fix streaming older SSTable yields unnecessary tombstones (CASSANDRA-6527)
Merged from 1.2:
 * Improved error message on bad properties in DDL queries (CASSANDRA-6453)
 * Randomize batchlog candidates selection (CASSANDRA-6481)
 * Fix thundering herd on endpoint cache invalidation (CASSANDRA-6345, 6485)
 * Improve batchlog write performance with vnodes (CASSANDRA-6488)
 * cqlsh: quote single quotes in strings inside collections (CASSANDRA-6172)
 * Improve gossip performance for typical messages (CASSANDRA-6409)
 * Throw IRE if a prepared statement has more markers than supported 
   (CASSANDRA-5598)
 * Expose Thread metrics for the native protocol server (CASSANDRA-6234)
 * Change snapshot response message verb to INTERNAL to avoid dropping it 
   (CASSANDRA-6415)
 * Warn when collection read has > 65K elements (CASSANDRA-5428)
 * Fix cache persistence when both row and key cache are enabled 
   (CASSANDRA-6413)
 * (Hadoop) add describe_local_ring (CASSANDRA-6268)
 * Fix handling of concurrent directory creation failure (CASSANDRA-6459)
 * Allow executing CREATE statements multiple times (CASSANDRA-6471)
 * Don't send confusing info with timeouts (CASSANDRA-6491)
 * Don't resubmit counter mutation runnables internally (CASSANDRA-6427)
 * Don't drop local mutations without a hint (CASSANDRA-6510)
 * Don't allow null max_hint_window_in_ms (CASSANDRA-6419)
 * Validate SliceRange start and finish lengths (CASSANDRA-6521)


2.0.3
 * Fix FD leak on slice read path (CASSANDRA-6275)
 * Cancel read meter task when closing SSTR (CASSANDRA-6358)
 * free off-heap IndexSummary during bulk (CASSANDRA-6359)
 * Recover from IOException in accept() thread (CASSANDRA-6349)
 * Improve Gossip tolerance of abnormally slow tasks (CASSANDRA-6338)
 * Fix trying to hint timed out counter writes (CASSANDRA-6322)
 * Allow restoring specific columnfamilies from archived CL (CASSANDRA-4809)
 * Avoid flushing compaction_history after each operation (CASSANDRA-6287)
 * Fix repair assertion error when tombstones expire (CASSANDRA-6277)
 * Skip loading corrupt key cache (CASSANDRA-6260)
 * Fixes for compacting larger-than-memory rows (CASSANDRA-6274)
 * Compact hottest sstables first and optionally omit coldest from
   compaction entirely (CASSANDRA-6109)
 * Fix modifying column_metadata from thrift (CASSANDRA-6182)
 * cqlsh: fix LIST USERS output (CASSANDRA-6242)
 * Add IRequestSink interface (CASSANDRA-6248)
 * Update memtable size while flushing (CASSANDRA-6249)
 * Provide hooks around CQL2/CQL3 statement execution (CASSANDRA-6252)
 * Require Permission.SELECT for CAS updates (CASSANDRA-6247)
 * New CQL-aware SSTableWriter (CASSANDRA-5894)
 * Reject CAS operation when the protocol v1 is used (CASSANDRA-6270)
 * Correctly throw error when frame too large (CASSANDRA-5981)
 * Fix serialization bug in PagedRange with 2ndary indexes (CASSANDRA-6299)
 * Fix CQL3 table validation in Thrift (CASSANDRA-6140)
 * Fix bug missing results with IN clauses (CASSANDRA-6327)
 * Fix paging with reversed slices (CASSANDRA-6343)
 * Set minTimestamp correctly to be able to drop expired sstables (CASSANDRA-6337)
 * Support NaN and Infinity as float literals (CASSANDRA-6003)
 * Remove RF from nodetool ring output (CASSANDRA-6289)
 * Fix attempting to flush empty rows (CASSANDRA-6374)
 * Fix potential out of bounds exception when paging (CASSANDRA-6333)
Merged from 1.2:
 * Optimize FD phi calculation (CASSANDRA-6386)
 * Improve initial FD phi estimate when starting up (CASSANDRA-6385)
 * Don't list CQL3 table in CLI describe even if named explicitely 
   (CASSANDRA-5750)
 * Invalidate row cache when dropping CF (CASSANDRA-6351)
 * add non-jamm path for cached statements (CASSANDRA-6293)
 * add windows bat files for shell commands (CASSANDRA-6145)
 * Require logging in for Thrift CQL2/3 statement preparation (CASSANDRA-6254)
 * restrict max_num_tokens to 1536 (CASSANDRA-6267)
 * Nodetool gets default JMX port from cassandra-env.sh (CASSANDRA-6273)
 * make calculatePendingRanges asynchronous (CASSANDRA-6244)
 * Remove blocking flushes in gossip thread (CASSANDRA-6297)
 * Fix potential socket leak in connectionpool creation (CASSANDRA-6308)
 * Allow LOCAL_ONE/LOCAL_QUORUM to work with SimpleStrategy (CASSANDRA-6238)
 * cqlsh: handle 'null' as session duration (CASSANDRA-6317)
 * Fix json2sstable handling of range tombstones (CASSANDRA-6316)
 * Fix missing one row in reverse query (CASSANDRA-6330)
 * Fix reading expired row value from row cache (CASSANDRA-6325)
 * Fix AssertionError when doing set element deletion (CASSANDRA-6341)
 * Make CL code for the native protocol match the one in C* 2.0
   (CASSANDRA-6347)
 * Disallow altering CQL3 table from thrift (CASSANDRA-6370)
 * Fix size computation of prepared statement (CASSANDRA-6369)


2.0.2
 * Update FailureDetector to use nanontime (CASSANDRA-4925)
 * Fix FileCacheService regressions (CASSANDRA-6149)
 * Never return WriteTimeout for CL.ANY (CASSANDRA-6132)
 * Fix race conditions in bulk loader (CASSANDRA-6129)
 * Add configurable metrics reporting (CASSANDRA-4430)
 * drop queries exceeding a configurable number of tombstones (CASSANDRA-6117)
 * Track and persist sstable read activity (CASSANDRA-5515)
 * Fixes for speculative retry (CASSANDRA-5932, CASSANDRA-6194)
 * Improve memory usage of metadata min/max column names (CASSANDRA-6077)
 * Fix thrift validation refusing row markers on CQL3 tables (CASSANDRA-6081)
 * Fix insertion of collections with CAS (CASSANDRA-6069)
 * Correctly send metadata on SELECT COUNT (CASSANDRA-6080)
 * Track clients' remote addresses in ClientState (CASSANDRA-6070)
 * Create snapshot dir if it does not exist when migrating
   leveled manifest (CASSANDRA-6093)
 * make sequential nodetool repair the default (CASSANDRA-5950)
 * Add more hooks for compaction strategy implementations (CASSANDRA-6111)
 * Fix potential NPE on composite 2ndary indexes (CASSANDRA-6098)
 * Delete can potentially be skipped in batch (CASSANDRA-6115)
 * Allow alter keyspace on system_traces (CASSANDRA-6016)
 * Disallow empty column names in cql (CASSANDRA-6136)
 * Use Java7 file-handling APIs and fix file moving on Windows (CASSANDRA-5383)
 * Save compaction history to system keyspace (CASSANDRA-5078)
 * Fix NPE if StorageService.getOperationMode() is executed before full startup (CASSANDRA-6166)
 * CQL3: support pre-epoch longs for TimestampType (CASSANDRA-6212)
 * Add reloadtriggers command to nodetool (CASSANDRA-4949)
 * cqlsh: ignore empty 'value alias' in DESCRIBE (CASSANDRA-6139)
 * Fix sstable loader (CASSANDRA-6205)
 * Reject bootstrapping if the node already exists in gossip (CASSANDRA-5571)
 * Fix NPE while loading paxos state (CASSANDRA-6211)
 * cqlsh: add SHOW SESSION <tracing-session> command (CASSANDRA-6228)
Merged from 1.2:
 * (Hadoop) Require CFRR batchSize to be at least 2 (CASSANDRA-6114)
 * Add a warning for small LCS sstable size (CASSANDRA-6191)
 * Add ability to list specific KS/CF combinations in nodetool cfstats (CASSANDRA-4191)
 * Mark CF clean if a mutation raced the drop and got it marked dirty (CASSANDRA-5946)
 * Add a LOCAL_ONE consistency level (CASSANDRA-6202)
 * Limit CQL prepared statement cache by size instead of count (CASSANDRA-6107)
 * Tracing should log write failure rather than raw exceptions (CASSANDRA-6133)
 * lock access to TM.endpointToHostIdMap (CASSANDRA-6103)
 * Allow estimated memtable size to exceed slab allocator size (CASSANDRA-6078)
 * Start MeteredFlusher earlier to prevent OOM during CL replay (CASSANDRA-6087)
 * Avoid sending Truncate command to fat clients (CASSANDRA-6088)
 * Allow where clause conditions to be in parenthesis (CASSANDRA-6037)
 * Do not open non-ssl storage port if encryption option is all (CASSANDRA-3916)
 * Move batchlog replay to its own executor (CASSANDRA-6079)
 * Add tombstone debug threshold and histogram (CASSANDRA-6042, 6057)
 * Enable tcp keepalive on incoming connections (CASSANDRA-4053)
 * Fix fat client schema pull NPE (CASSANDRA-6089)
 * Fix memtable flushing for indexed tables (CASSANDRA-6112)
 * Fix skipping columns with multiple slices (CASSANDRA-6119)
 * Expose connected thrift + native client counts (CASSANDRA-5084)
 * Optimize auth setup (CASSANDRA-6122)
 * Trace index selection (CASSANDRA-6001)
 * Update sstablesPerReadHistogram to use biased sampling (CASSANDRA-6164)
 * Log UnknownColumnfamilyException when closing socket (CASSANDRA-5725)
 * Properly error out on CREATE INDEX for counters table (CASSANDRA-6160)
 * Handle JMX notification failure for repair (CASSANDRA-6097)
 * (Hadoop) Fetch no more than 128 splits in parallel (CASSANDRA-6169)
 * stress: add username/password authentication support (CASSANDRA-6068)
 * Fix indexed queries with row cache enabled on parent table (CASSANDRA-5732)
 * Fix compaction race during columnfamily drop (CASSANDRA-5957)
 * Fix validation of empty column names for compact tables (CASSANDRA-6152)
 * Skip replaying mutations that pass CRC but fail to deserialize (CASSANDRA-6183)
 * Rework token replacement to use replace_address (CASSANDRA-5916)
 * Fix altering column types (CASSANDRA-6185)
 * cqlsh: fix CREATE/ALTER WITH completion (CASSANDRA-6196)
 * add windows bat files for shell commands (CASSANDRA-6145)
 * Fix potential stack overflow during range tombstones insertion (CASSANDRA-6181)
 * (Hadoop) Make LOCAL_ONE the default consistency level (CASSANDRA-6214)


2.0.1
 * Fix bug that could allow reading deleted data temporarily (CASSANDRA-6025)
 * Improve memory use defaults (CASSANDRA-6059)
 * Make ThriftServer more easlly extensible (CASSANDRA-6058)
 * Remove Hadoop dependency from ITransportFactory (CASSANDRA-6062)
 * add file_cache_size_in_mb setting (CASSANDRA-5661)
 * Improve error message when yaml contains invalid properties (CASSANDRA-5958)
 * Improve leveled compaction's ability to find non-overlapping L0 compactions
   to work on concurrently (CASSANDRA-5921)
 * Notify indexer of columns shadowed by range tombstones (CASSANDRA-5614)
 * Log Merkle tree stats (CASSANDRA-2698)
 * Switch from crc32 to adler32 for compressed sstable checksums (CASSANDRA-5862)
 * Improve offheap memcpy performance (CASSANDRA-5884)
 * Use a range aware scanner for cleanup (CASSANDRA-2524)
 * Cleanup doesn't need to inspect sstables that contain only local data
   (CASSANDRA-5722)
 * Add ability for CQL3 to list partition keys (CASSANDRA-4536)
 * Improve native protocol serialization (CASSANDRA-5664)
 * Upgrade Thrift to 0.9.1 (CASSANDRA-5923)
 * Require superuser status for adding triggers (CASSANDRA-5963)
 * Make standalone scrubber handle old and new style leveled manifest
   (CASSANDRA-6005)
 * Fix paxos bugs (CASSANDRA-6012, 6013, 6023)
 * Fix paged ranges with multiple replicas (CASSANDRA-6004)
 * Fix potential AssertionError during tracing (CASSANDRA-6041)
 * Fix NPE in sstablesplit (CASSANDRA-6027)
 * Migrate pre-2.0 key/value/column aliases to system.schema_columns
   (CASSANDRA-6009)
 * Paging filter empty rows too agressively (CASSANDRA-6040)
 * Support variadic parameters for IN clauses (CASSANDRA-4210)
 * cqlsh: return the result of CAS writes (CASSANDRA-5796)
 * Fix validation of IN clauses with 2ndary indexes (CASSANDRA-6050)
 * Support named bind variables in CQL (CASSANDRA-6033)
Merged from 1.2:
 * Allow cache-keys-to-save to be set at runtime (CASSANDRA-5980)
 * Avoid second-guessing out-of-space state (CASSANDRA-5605)
 * Tuning knobs for dealing with large blobs and many CFs (CASSANDRA-5982)
 * (Hadoop) Fix CQLRW for thrift tables (CASSANDRA-6002)
 * Fix possible divide-by-zero in HHOM (CASSANDRA-5990)
 * Allow local batchlog writes for CL.ANY (CASSANDRA-5967)
 * Upgrade metrics-core to version 2.2.0 (CASSANDRA-5947)
 * Fix CqlRecordWriter with composite keys (CASSANDRA-5949)
 * Add snitch, schema version, cluster, partitioner to JMX (CASSANDRA-5881)
 * Allow disabling SlabAllocator (CASSANDRA-5935)
 * Make user-defined compaction JMX blocking (CASSANDRA-4952)
 * Fix streaming does not transfer wrapped range (CASSANDRA-5948)
 * Fix loading index summary containing empty key (CASSANDRA-5965)
 * Correctly handle limits in CompositesSearcher (CASSANDRA-5975)
 * Pig: handle CQL collections (CASSANDRA-5867)
 * Pass the updated cf to the PRSI index() method (CASSANDRA-5999)
 * Allow empty CQL3 batches (as no-op) (CASSANDRA-5994)
 * Support null in CQL3 functions (CASSANDRA-5910)
 * Replace the deprecated MapMaker with CacheLoader (CASSANDRA-6007)
 * Add SSTableDeletingNotification to DataTracker (CASSANDRA-6010)
 * Fix snapshots in use get deleted during snapshot repair (CASSANDRA-6011)
 * Move hints and exception count to o.a.c.metrics (CASSANDRA-6017)
 * Fix memory leak in snapshot repair (CASSANDRA-6047)
 * Fix sstable2sjon for CQL3 tables (CASSANDRA-5852)


2.0.0
 * Fix thrift validation when inserting into CQL3 tables (CASSANDRA-5138)
 * Fix periodic memtable flushing behavior with clean memtables (CASSANDRA-5931)
 * Fix dateOf() function for pre-2.0 timestamp columns (CASSANDRA-5928)
 * Fix SSTable unintentionally loads BF when opened for batch (CASSANDRA-5938)
 * Add stream session progress to JMX (CASSANDRA-4757)
 * Fix NPE during CAS operation (CASSANDRA-5925)
Merged from 1.2:
 * Fix getBloomFilterDiskSpaceUsed for AlwaysPresentFilter (CASSANDRA-5900)
 * Don't announce schema version until we've loaded the changes locally
   (CASSANDRA-5904)
 * Fix to support off heap bloom filters size greater than 2 GB (CASSANDRA-5903)
 * Properly handle parsing huge map and set literals (CASSANDRA-5893)


2.0.0-rc2
 * enable vnodes by default (CASSANDRA-5869)
 * fix CAS contention timeout (CASSANDRA-5830)
 * fix HsHa to respect max frame size (CASSANDRA-4573)
 * Fix (some) 2i on composite components omissions (CASSANDRA-5851)
 * cqlsh: add DESCRIBE FULL SCHEMA variant (CASSANDRA-5880)
Merged from 1.2:
 * Correctly validate sparse composite cells in scrub (CASSANDRA-5855)
 * Add KeyCacheHitRate metric to CF metrics (CASSANDRA-5868)
 * cqlsh: add support for multiline comments (CASSANDRA-5798)
 * Handle CQL3 SELECT duplicate IN restrictions on clustering columns
   (CASSANDRA-5856)


2.0.0-rc1
 * improve DecimalSerializer performance (CASSANDRA-5837)
 * fix potential spurious wakeup in AsyncOneResponse (CASSANDRA-5690)
 * fix schema-related trigger issues (CASSANDRA-5774)
 * Better validation when accessing CQL3 table from thrift (CASSANDRA-5138)
 * Fix assertion error during repair (CASSANDRA-5801)
 * Fix range tombstone bug (CASSANDRA-5805)
 * DC-local CAS (CASSANDRA-5797)
 * Add a native_protocol_version column to the system.local table (CASSANRDA-5819)
 * Use index_interval from cassandra.yaml when upgraded (CASSANDRA-5822)
 * Fix buffer underflow on socket close (CASSANDRA-5792)
Merged from 1.2:
 * Fix reading DeletionTime from 1.1-format sstables (CASSANDRA-5814)
 * cqlsh: add collections support to COPY (CASSANDRA-5698)
 * retry important messages for any IOException (CASSANDRA-5804)
 * Allow empty IN relations in SELECT/UPDATE/DELETE statements (CASSANDRA-5626)
 * cqlsh: fix crashing on Windows due to libedit detection (CASSANDRA-5812)
 * fix bulk-loading compressed sstables (CASSANDRA-5820)
 * (Hadoop) fix quoting in CqlPagingRecordReader and CqlRecordWriter 
   (CASSANDRA-5824)
 * update default LCS sstable size to 160MB (CASSANDRA-5727)
 * Allow compacting 2Is via nodetool (CASSANDRA-5670)
 * Hex-encode non-String keys in OPP (CASSANDRA-5793)
 * nodetool history logging (CASSANDRA-5823)
 * (Hadoop) fix support for Thrift tables in CqlPagingRecordReader 
   (CASSANDRA-5752)
 * add "all time blocked" to StatusLogger output (CASSANDRA-5825)
 * Future-proof inter-major-version schema migrations (CASSANDRA-5845)
 * (Hadoop) add CqlPagingRecordReader support for ReversedType in Thrift table
   (CASSANDRA-5718)
 * Add -no-snapshot option to scrub (CASSANDRA-5891)
 * Fix to support off heap bloom filters size greater than 2 GB (CASSANDRA-5903)
 * Properly handle parsing huge map and set literals (CASSANDRA-5893)
 * Fix LCS L0 compaction may overlap in L1 (CASSANDRA-5907)
 * New sstablesplit tool to split large sstables offline (CASSANDRA-4766)
 * Fix potential deadlock in native protocol server (CASSANDRA-5926)
 * Disallow incompatible type change in CQL3 (CASSANDRA-5882)
Merged from 1.1:
 * Correctly validate sparse composite cells in scrub (CASSANDRA-5855)


2.0.0-beta2
 * Replace countPendingHints with Hints Created metric (CASSANDRA-5746)
 * Allow nodetool with no args, and with help to run without a server (CASSANDRA-5734)
 * Cleanup AbstractType/TypeSerializer classes (CASSANDRA-5744)
 * Remove unimplemented cli option schema-mwt (CASSANDRA-5754)
 * Support range tombstones in thrift (CASSANDRA-5435)
 * Normalize table-manipulating CQL3 statements' class names (CASSANDRA-5759)
 * cqlsh: add missing table options to DESCRIBE output (CASSANDRA-5749)
 * Fix assertion error during repair (CASSANDRA-5757)
 * Fix bulkloader (CASSANDRA-5542)
 * Add LZ4 compression to the native protocol (CASSANDRA-5765)
 * Fix bugs in the native protocol v2 (CASSANDRA-5770)
 * CAS on 'primary key only' table (CASSANDRA-5715)
 * Support streaming SSTables of old versions (CASSANDRA-5772)
 * Always respect protocol version in native protocol (CASSANDRA-5778)
 * Fix ConcurrentModificationException during streaming (CASSANDRA-5782)
 * Update deletion timestamp in Commit#updatesWithPaxosTime (CASSANDRA-5787)
 * Thrift cas() method crashes if input columns are not sorted (CASSANDRA-5786)
 * Order columns names correctly when querying for CAS (CASSANDRA-5788)
 * Fix streaming retry (CASSANDRA-5775)
Merged from 1.2:
 * if no seeds can be a reached a node won't start in a ring by itself (CASSANDRA-5768)
 * add cassandra.unsafesystem property (CASSANDRA-5704)
 * (Hadoop) quote identifiers in CqlPagingRecordReader (CASSANDRA-5763)
 * Add replace_node functionality for vnodes (CASSANDRA-5337)
 * Add timeout events to query traces (CASSANDRA-5520)
 * Fix serialization of the LEFT gossip value (CASSANDRA-5696)
 * Pig: support for cql3 tables (CASSANDRA-5234)
 * Fix skipping range tombstones with reverse queries (CASSANDRA-5712)
 * Expire entries out of ThriftSessionManager (CASSANDRA-5719)
 * Don't keep ancestor information in memory (CASSANDRA-5342)
 * Expose native protocol server status in nodetool info (CASSANDRA-5735)
 * Fix pathetic performance of range tombstones (CASSANDRA-5677)
 * Fix querying with an empty (impossible) range (CASSANDRA-5573)
 * cqlsh: handle CUSTOM 2i in DESCRIBE output (CASSANDRA-5760)
 * Fix minor bug in Range.intersects(Bound) (CASSANDRA-5771)
 * cqlsh: handle disabled compression in DESCRIBE output (CASSANDRA-5766)
 * Ensure all UP events are notified on the native protocol (CASSANDRA-5769)
 * Fix formatting of sstable2json with multiple -k arguments (CASSANDRA-5781)
 * Don't rely on row marker for queries in general to hide lost markers
   after TTL expires (CASSANDRA-5762)
 * Sort nodetool help output (CASSANDRA-5776)
 * Fix column expiring during 2 phases compaction (CASSANDRA-5799)
 * now() is being rejected in INSERTs when inside collections (CASSANDRA-5795)


2.0.0-beta1
 * Add support for indexing clustered columns (CASSANDRA-5125)
 * Removed on-heap row cache (CASSANDRA-5348)
 * use nanotime consistently for node-local timeouts (CASSANDRA-5581)
 * Avoid unnecessary second pass on name-based queries (CASSANDRA-5577)
 * Experimental triggers (CASSANDRA-1311)
 * JEMalloc support for off-heap allocation (CASSANDRA-3997)
 * Single-pass compaction (CASSANDRA-4180)
 * Removed token range bisection (CASSANDRA-5518)
 * Removed compatibility with pre-1.2.5 sstables and network messages
   (CASSANDRA-5511)
 * removed PBSPredictor (CASSANDRA-5455)
 * CAS support (CASSANDRA-5062, 5441, 5442, 5443, 5619, 5667)
 * Leveled compaction performs size-tiered compactions in L0 
   (CASSANDRA-5371, 5439)
 * Add yaml network topology snitch for mixed ec2/other envs (CASSANDRA-5339)
 * Log when a node is down longer than the hint window (CASSANDRA-4554)
 * Optimize tombstone creation for ExpiringColumns (CASSANDRA-4917)
 * Improve LeveledScanner work estimation (CASSANDRA-5250, 5407)
 * Replace compaction lock with runWithCompactionsDisabled (CASSANDRA-3430)
 * Change Message IDs to ints (CASSANDRA-5307)
 * Move sstable level information into the Stats component, removing the
   need for a separate Manifest file (CASSANDRA-4872)
 * avoid serializing to byte[] on commitlog append (CASSANDRA-5199)
 * make index_interval configurable per columnfamily (CASSANDRA-3961, CASSANDRA-5650)
 * add default_time_to_live (CASSANDRA-3974)
 * add memtable_flush_period_in_ms (CASSANDRA-4237)
 * replace supercolumns internally by composites (CASSANDRA-3237, 5123)
 * upgrade thrift to 0.9.0 (CASSANDRA-3719)
 * drop unnecessary keyspace parameter from user-defined compaction API 
   (CASSANDRA-5139)
 * more robust solution to incomplete compactions + counters (CASSANDRA-5151)
 * Change order of directory searching for c*.in.sh (CASSANDRA-3983)
 * Add tool to reset SSTable compaction level for LCS (CASSANDRA-5271)
 * Allow custom configuration loader (CASSANDRA-5045)
 * Remove memory emergency pressure valve logic (CASSANDRA-3534)
 * Reduce request latency with eager retry (CASSANDRA-4705)
 * cqlsh: Remove ASSUME command (CASSANDRA-5331)
 * Rebuild BF when loading sstables if bloom_filter_fp_chance
   has changed since compaction (CASSANDRA-5015)
 * remove row-level bloom filters (CASSANDRA-4885)
 * Change Kernel Page Cache skipping into row preheating (disabled by default)
   (CASSANDRA-4937)
 * Improve repair by deciding on a gcBefore before sending
   out TreeRequests (CASSANDRA-4932)
 * Add an official way to disable compactions (CASSANDRA-5074)
 * Reenable ALTER TABLE DROP with new semantics (CASSANDRA-3919)
 * Add binary protocol versioning (CASSANDRA-5436)
 * Swap THshaServer for TThreadedSelectorServer (CASSANDRA-5530)
 * Add alias support to SELECT statement (CASSANDRA-5075)
 * Don't create empty RowMutations in CommitLogReplayer (CASSANDRA-5541)
 * Use range tombstones when dropping cfs/columns from schema (CASSANDRA-5579)
 * cqlsh: drop CQL2/CQL3-beta support (CASSANDRA-5585)
 * Track max/min column names in sstables to be able to optimize slice
   queries (CASSANDRA-5514, CASSANDRA-5595, CASSANDRA-5600)
 * Binary protocol: allow batching already prepared statements (CASSANDRA-4693)
 * Allow preparing timestamp, ttl and limit in CQL3 queries (CASSANDRA-4450)
 * Support native link w/o JNA in Java7 (CASSANDRA-3734)
 * Use SASL authentication in binary protocol v2 (CASSANDRA-5545)
 * Replace Thrift HsHa with LMAX Disruptor based implementation (CASSANDRA-5582)
 * cqlsh: Add row count to SELECT output (CASSANDRA-5636)
 * Include a timestamp with all read commands to determine column expiration
   (CASSANDRA-5149)
 * Streaming 2.0 (CASSANDRA-5286, 5699)
 * Conditional create/drop ks/table/index statements in CQL3 (CASSANDRA-2737)
 * more pre-table creation property validation (CASSANDRA-5693)
 * Redesign repair messages (CASSANDRA-5426)
 * Fix ALTER RENAME post-5125 (CASSANDRA-5702)
 * Disallow renaming a 2ndary indexed column (CASSANDRA-5705)
 * Rename Table to Keyspace (CASSANDRA-5613)
 * Ensure changing column_index_size_in_kb on different nodes don't corrupt the
   sstable (CASSANDRA-5454)
 * Move resultset type information into prepare, not execute (CASSANDRA-5649)
 * Auto paging in binary protocol (CASSANDRA-4415, 5714)
 * Don't tie client side use of AbstractType to JDBC (CASSANDRA-4495)
 * Adds new TimestampType to replace DateType (CASSANDRA-5723, CASSANDRA-5729)
Merged from 1.2:
 * make starting native protocol server idempotent (CASSANDRA-5728)
 * Fix loading key cache when a saved entry is no longer valid (CASSANDRA-5706)
 * Fix serialization of the LEFT gossip value (CASSANDRA-5696)
 * cqlsh: Don't show 'null' in place of empty values (CASSANDRA-5675)
 * Race condition in detecting version on a mixed 1.1/1.2 cluster
   (CASSANDRA-5692)
 * Fix skipping range tombstones with reverse queries (CASSANDRA-5712)
 * Expire entries out of ThriftSessionManager (CASSANRDA-5719)
 * Don't keep ancestor information in memory (CASSANDRA-5342)
 * cqlsh: fix handling of semicolons inside BATCH queries (CASSANDRA-5697)


1.2.6
 * Fix tracing when operation completes before all responses arrive 
   (CASSANDRA-5668)
 * Fix cross-DC mutation forwarding (CASSANDRA-5632)
 * Reduce SSTableLoader memory usage (CASSANDRA-5555)
 * Scale hinted_handoff_throttle_in_kb to cluster size (CASSANDRA-5272)
 * (Hadoop) Add CQL3 input/output formats (CASSANDRA-4421, 5622)
 * (Hadoop) Fix InputKeyRange in CFIF (CASSANDRA-5536)
 * Fix dealing with ridiculously large max sstable sizes in LCS (CASSANDRA-5589)
 * Ignore pre-truncate hints (CASSANDRA-4655)
 * Move System.exit on OOM into a separate thread (CASSANDRA-5273)
 * Write row markers when serializing schema (CASSANDRA-5572)
 * Check only SSTables for the requested range when streaming (CASSANDRA-5569)
 * Improve batchlog replay behavior and hint ttl handling (CASSANDRA-5314)
 * Exclude localTimestamp from validation for tombstones (CASSANDRA-5398)
 * cqlsh: add custom prompt support (CASSANDRA-5539)
 * Reuse prepared statements in hot auth queries (CASSANDRA-5594)
 * cqlsh: add vertical output option (see EXPAND) (CASSANDRA-5597)
 * Add a rate limit option to stress (CASSANDRA-5004)
 * have BulkLoader ignore snapshots directories (CASSANDRA-5587) 
 * fix SnitchProperties logging context (CASSANDRA-5602)
 * Expose whether jna is enabled and memory is locked via JMX (CASSANDRA-5508)
 * cqlsh: fix COPY FROM with ReversedType (CASSANDRA-5610)
 * Allow creating CUSTOM indexes on collections (CASSANDRA-5615)
 * Evaluate now() function at execution time (CASSANDRA-5616)
 * Expose detailed read repair metrics (CASSANDRA-5618)
 * Correct blob literal + ReversedType parsing (CASSANDRA-5629)
 * Allow GPFS to prefer the internal IP like EC2MRS (CASSANDRA-5630)
 * fix help text for -tspw cassandra-cli (CASSANDRA-5643)
 * don't throw away initial causes exceptions for internode encryption issues 
   (CASSANDRA-5644)
 * Fix message spelling errors for cql select statements (CASSANDRA-5647)
 * Suppress custom exceptions thru jmx (CASSANDRA-5652)
 * Update CREATE CUSTOM INDEX syntax (CASSANDRA-5639)
 * Fix PermissionDetails.equals() method (CASSANDRA-5655)
 * Never allow partition key ranges in CQL3 without token() (CASSANDRA-5666)
 * Gossiper incorrectly drops AppState for an upgrading node (CASSANDRA-5660)
 * Connection thrashing during multi-region ec2 during upgrade, due to 
   messaging version (CASSANDRA-5669)
 * Avoid over reconnecting in EC2MRS (CASSANDRA-5678)
 * Fix ReadResponseSerializer.serializedSize() for digest reads (CASSANDRA-5476)
 * allow sstable2json on 2i CFs (CASSANDRA-5694)
Merged from 1.1:
 * Remove buggy thrift max message length option (CASSANDRA-5529)
 * Fix NPE in Pig's widerow mode (CASSANDRA-5488)
 * Add split size parameter to Pig and disable split combination (CASSANDRA-5544)


1.2.5
 * make BytesToken.toString only return hex bytes (CASSANDRA-5566)
 * Ensure that submitBackground enqueues at least one task (CASSANDRA-5554)
 * fix 2i updates with identical values and timestamps (CASSANDRA-5540)
 * fix compaction throttling bursty-ness (CASSANDRA-4316)
 * reduce memory consumption of IndexSummary (CASSANDRA-5506)
 * remove per-row column name bloom filters (CASSANDRA-5492)
 * Include fatal errors in trace events (CASSANDRA-5447)
 * Ensure that PerRowSecondaryIndex is notified of row-level deletes
   (CASSANDRA-5445)
 * Allow empty blob literals in CQL3 (CASSANDRA-5452)
 * Fix streaming RangeTombstones at column index boundary (CASSANDRA-5418)
 * Fix preparing statements when current keyspace is not set (CASSANDRA-5468)
 * Fix SemanticVersion.isSupportedBy minor/patch handling (CASSANDRA-5496)
 * Don't provide oldCfId for post-1.1 system cfs (CASSANDRA-5490)
 * Fix primary range ignores replication strategy (CASSANDRA-5424)
 * Fix shutdown of binary protocol server (CASSANDRA-5507)
 * Fix repair -snapshot not working (CASSANDRA-5512)
 * Set isRunning flag later in binary protocol server (CASSANDRA-5467)
 * Fix use of CQL3 functions with descending clustering order (CASSANDRA-5472)
 * Disallow renaming columns one at a time for thrift table in CQL3
   (CASSANDRA-5531)
 * cqlsh: add CLUSTERING ORDER BY support to DESCRIBE (CASSANDRA-5528)
 * Add custom secondary index support to CQL3 (CASSANDRA-5484)
 * Fix repair hanging silently on unexpected error (CASSANDRA-5229)
 * Fix Ec2Snitch regression introduced by CASSANDRA-5171 (CASSANDRA-5432)
 * Add nodetool enablebackup/disablebackup (CASSANDRA-5556)
 * cqlsh: fix DESCRIBE after case insensitive USE (CASSANDRA-5567)
Merged from 1.1
 * Add retry mechanism to OTC for non-droppable_verbs (CASSANDRA-5393)
 * Use allocator information to improve memtable memory usage estimate
   (CASSANDRA-5497)
 * Fix trying to load deleted row into row cache on startup (CASSANDRA-4463)
 * fsync leveled manifest to avoid corruption (CASSANDRA-5535)
 * Fix Bound intersection computation (CASSANDRA-5551)
 * sstablescrub now respects max memory size in cassandra.in.sh (CASSANDRA-5562)


1.2.4
 * Ensure that PerRowSecondaryIndex updates see the most recent values
   (CASSANDRA-5397)
 * avoid duplicate index entries ind PrecompactedRow and 
   ParallelCompactionIterable (CASSANDRA-5395)
 * remove the index entry on oldColumn when new column is a tombstone 
   (CASSANDRA-5395)
 * Change default stream throughput from 400 to 200 mbps (CASSANDRA-5036)
 * Gossiper logs DOWN for symmetry with UP (CASSANDRA-5187)
 * Fix mixing prepared statements between keyspaces (CASSANDRA-5352)
 * Fix consistency level during bootstrap - strike 3 (CASSANDRA-5354)
 * Fix transposed arguments in AlreadyExistsException (CASSANDRA-5362)
 * Improve asynchronous hint delivery (CASSANDRA-5179)
 * Fix Guava dependency version (12.0 -> 13.0.1) for Maven (CASSANDRA-5364)
 * Validate that provided CQL3 collection value are < 64K (CASSANDRA-5355)
 * Make upgradeSSTable skip current version sstables by default (CASSANDRA-5366)
 * Optimize min/max timestamp collection (CASSANDRA-5373)
 * Invalid streamId in cql binary protocol when using invalid CL 
   (CASSANDRA-5164)
 * Fix validation for IN where clauses with collections (CASSANDRA-5376)
 * Copy resultSet on count query to avoid ConcurrentModificationException 
   (CASSANDRA-5382)
 * Correctly typecheck in CQL3 even with ReversedType (CASSANDRA-5386)
 * Fix streaming compressed files when using encryption (CASSANDRA-5391)
 * cassandra-all 1.2.0 pom missing netty dependency (CASSANDRA-5392)
 * Fix writetime/ttl functions on null values (CASSANDRA-5341)
 * Fix NPE during cql3 select with token() (CASSANDRA-5404)
 * IndexHelper.skipBloomFilters won't skip non-SHA filters (CASSANDRA-5385)
 * cqlsh: Print maps ordered by key, sort sets (CASSANDRA-5413)
 * Add null syntax support in CQL3 for inserts (CASSANDRA-3783)
 * Allow unauthenticated set_keyspace() calls (CASSANDRA-5423)
 * Fix potential incremental backups race (CASSANDRA-5410)
 * Fix prepared BATCH statements with batch-level timestamps (CASSANDRA-5415)
 * Allow overriding superuser setup delay (CASSANDRA-5430)
 * cassandra-shuffle with JMX usernames and passwords (CASSANDRA-5431)
Merged from 1.1:
 * cli: Quote ks and cf names in schema output when needed (CASSANDRA-5052)
 * Fix bad default for min/max timestamp in SSTableMetadata (CASSANDRA-5372)
 * Fix cf name extraction from manifest in Directories.migrateFile() 
   (CASSANDRA-5242)
 * Support pluggable internode authentication (CASSANDRA-5401)


1.2.3
 * add check for sstable overlap within a level on startup (CASSANDRA-5327)
 * replace ipv6 colons in jmx object names (CASSANDRA-5298, 5328)
 * Avoid allocating SSTableBoundedScanner during repair when the range does 
   not intersect the sstable (CASSANDRA-5249)
 * Don't lowercase property map keys (this breaks NTS) (CASSANDRA-5292)
 * Fix composite comparator with super columns (CASSANDRA-5287)
 * Fix insufficient validation of UPDATE queries against counter cfs
   (CASSANDRA-5300)
 * Fix PropertyFileSnitch default DC/Rack behavior (CASSANDRA-5285)
 * Handle null values when executing prepared statement (CASSANDRA-5081)
 * Add netty to pom dependencies (CASSANDRA-5181)
 * Include type arguments in Thrift CQLPreparedResult (CASSANDRA-5311)
 * Fix compaction not removing columns when bf_fp_ratio is 1 (CASSANDRA-5182)
 * cli: Warn about missing CQL3 tables in schema descriptions (CASSANDRA-5309)
 * Re-enable unknown option in replication/compaction strategies option for
   backward compatibility (CASSANDRA-4795)
 * Add binary protocol support to stress (CASSANDRA-4993)
 * cqlsh: Fix COPY FROM value quoting and null handling (CASSANDRA-5305)
 * Fix repair -pr for vnodes (CASSANDRA-5329)
 * Relax CL for auth queries for non-default users (CASSANDRA-5310)
 * Fix AssertionError during repair (CASSANDRA-5245)
 * Don't announce migrations to pre-1.2 nodes (CASSANDRA-5334)
Merged from 1.1:
 * Update offline scrub for 1.0 -> 1.1 directory structure (CASSANDRA-5195)
 * add tmp flag to Descriptor hashcode (CASSANDRA-4021)
 * fix logging of "Found table data in data directories" when only system tables
   are present (CASSANDRA-5289)
 * cli: Add JMX authentication support (CASSANDRA-5080)
 * nodetool: ability to repair specific range (CASSANDRA-5280)
 * Fix possible assertion triggered in SliceFromReadCommand (CASSANDRA-5284)
 * cqlsh: Add inet type support on Windows (ipv4-only) (CASSANDRA-4801)
 * Fix race when initializing ColumnFamilyStore (CASSANDRA-5350)
 * Add UseTLAB JVM flag (CASSANDRA-5361)


1.2.2
 * fix potential for multiple concurrent compactions of the same sstables
   (CASSANDRA-5256)
 * avoid no-op caching of byte[] on commitlog append (CASSANDRA-5199)
 * fix symlinks under data dir not working (CASSANDRA-5185)
 * fix bug in compact storage metadata handling (CASSANDRA-5189)
 * Validate login for USE queries (CASSANDRA-5207)
 * cli: remove default username and password (CASSANDRA-5208)
 * configure populate_io_cache_on_flush per-CF (CASSANDRA-4694)
 * allow configuration of internode socket buffer (CASSANDRA-3378)
 * Make sstable directory picking blacklist-aware again (CASSANDRA-5193)
 * Correctly expire gossip states for edge cases (CASSANDRA-5216)
 * Improve handling of directory creation failures (CASSANDRA-5196)
 * Expose secondary indicies to the rest of nodetool (CASSANDRA-4464)
 * Binary protocol: avoid sending notification for 0.0.0.0 (CASSANDRA-5227)
 * add UseCondCardMark XX jvm settings on jdk 1.7 (CASSANDRA-4366)
 * CQL3 refactor to allow conversion function (CASSANDRA-5226)
 * Fix drop of sstables in some circumstance (CASSANDRA-5232)
 * Implement caching of authorization results (CASSANDRA-4295)
 * Add support for LZ4 compression (CASSANDRA-5038)
 * Fix missing columns in wide rows queries (CASSANDRA-5225)
 * Simplify auth setup and make system_auth ks alterable (CASSANDRA-5112)
 * Stop compactions from hanging during bootstrap (CASSANDRA-5244)
 * fix compressed streaming sending extra chunk (CASSANDRA-5105)
 * Add CQL3-based implementations of IAuthenticator and IAuthorizer
   (CASSANDRA-4898)
 * Fix timestamp-based tomstone removal logic (CASSANDRA-5248)
 * cli: Add JMX authentication support (CASSANDRA-5080)
 * Fix forceFlush behavior (CASSANDRA-5241)
 * cqlsh: Add username autocompletion (CASSANDRA-5231)
 * Fix CQL3 composite partition key error (CASSANDRA-5240)
 * Allow IN clause on last clustering key (CASSANDRA-5230)
Merged from 1.1:
 * fix start key/end token validation for wide row iteration (CASSANDRA-5168)
 * add ConfigHelper support for Thrift frame and max message sizes (CASSANDRA-5188)
 * fix nodetool repair not fail on node down (CASSANDRA-5203)
 * always collect tombstone hints (CASSANDRA-5068)
 * Fix error when sourcing file in cqlsh (CASSANDRA-5235)


1.2.1
 * stream undelivered hints on decommission (CASSANDRA-5128)
 * GossipingPropertyFileSnitch loads saved dc/rack info if needed (CASSANDRA-5133)
 * drain should flush system CFs too (CASSANDRA-4446)
 * add inter_dc_tcp_nodelay setting (CASSANDRA-5148)
 * re-allow wrapping ranges for start_token/end_token range pairitspwng (CASSANDRA-5106)
 * fix validation compaction of empty rows (CASSANDRA-5136)
 * nodetool methods to enable/disable hint storage/delivery (CASSANDRA-4750)
 * disallow bloom filter false positive chance of 0 (CASSANDRA-5013)
 * add threadpool size adjustment methods to JMXEnabledThreadPoolExecutor and 
   CompactionManagerMBean (CASSANDRA-5044)
 * fix hinting for dropped local writes (CASSANDRA-4753)
 * off-heap cache doesn't need mutable column container (CASSANDRA-5057)
 * apply disk_failure_policy to bad disks on initial directory creation 
   (CASSANDRA-4847)
 * Optimize name-based queries to use ArrayBackedSortedColumns (CASSANDRA-5043)
 * Fall back to old manifest if most recent is unparseable (CASSANDRA-5041)
 * pool [Compressed]RandomAccessReader objects on the partitioned read path
   (CASSANDRA-4942)
 * Add debug logging to list filenames processed by Directories.migrateFile 
   method (CASSANDRA-4939)
 * Expose black-listed directories via JMX (CASSANDRA-4848)
 * Log compaction merge counts (CASSANDRA-4894)
 * Minimize byte array allocation by AbstractData{Input,Output} (CASSANDRA-5090)
 * Add SSL support for the binary protocol (CASSANDRA-5031)
 * Allow non-schema system ks modification for shuffle to work (CASSANDRA-5097)
 * cqlsh: Add default limit to SELECT statements (CASSANDRA-4972)
 * cqlsh: fix DESCRIBE for 1.1 cfs in CQL3 (CASSANDRA-5101)
 * Correctly gossip with nodes >= 1.1.7 (CASSANDRA-5102)
 * Ensure CL guarantees on digest mismatch (CASSANDRA-5113)
 * Validate correctly selects on composite partition key (CASSANDRA-5122)
 * Fix exception when adding collection (CASSANDRA-5117)
 * Handle states for non-vnode clusters correctly (CASSANDRA-5127)
 * Refuse unrecognized replication and compaction strategy options (CASSANDRA-4795)
 * Pick the correct value validator in sstable2json for cql3 tables (CASSANDRA-5134)
 * Validate login for describe_keyspace, describe_keyspaces and set_keyspace
   (CASSANDRA-5144)
 * Fix inserting empty maps (CASSANDRA-5141)
 * Don't remove tokens from System table for node we know (CASSANDRA-5121)
 * fix streaming progress report for compresed files (CASSANDRA-5130)
 * Coverage analysis for low-CL queries (CASSANDRA-4858)
 * Stop interpreting dates as valid timeUUID value (CASSANDRA-4936)
 * Adds E notation for floating point numbers (CASSANDRA-4927)
 * Detect (and warn) unintentional use of the cql2 thrift methods when cql3 was
   intended (CASSANDRA-5172)
 * cli: Quote ks and cf names in schema output when needed (CASSANDRA-5052)
 * Fix cf name extraction from manifest in Directories.migrateFile() (CASSANDRA-5242)
 * Replace mistaken usage of commons-logging with slf4j (CASSANDRA-5464)
 * Ensure Jackson dependency matches lib (CASSANDRA-5126)
 * Expose droppable tombstone ratio stats over JMX (CASSANDRA-5159)
Merged from 1.1:
 * Simplify CompressedRandomAccessReader to work around JDK FD bug (CASSANDRA-5088)
 * Improve handling a changing target throttle rate mid-compaction (CASSANDRA-5087)
 * Pig: correctly decode row keys in widerow mode (CASSANDRA-5098)
 * nodetool repair command now prints progress (CASSANDRA-4767)
 * fix user defined compaction to run against 1.1 data directory (CASSANDRA-5118)
 * Fix CQL3 BATCH authorization caching (CASSANDRA-5145)
 * fix get_count returns incorrect value with TTL (CASSANDRA-5099)
 * better handling for mid-compaction failure (CASSANDRA-5137)
 * convert default marshallers list to map for better readability (CASSANDRA-5109)
 * fix ConcurrentModificationException in getBootstrapSource (CASSANDRA-5170)
 * fix sstable maxtimestamp for row deletes and pre-1.1.1 sstables (CASSANDRA-5153)
 * Fix thread growth on node removal (CASSANDRA-5175)
 * Make Ec2Region's datacenter name configurable (CASSANDRA-5155)


1.2.0
 * Disallow counters in collections (CASSANDRA-5082)
 * cqlsh: add unit tests (CASSANDRA-3920)
 * fix default bloom_filter_fp_chance for LeveledCompactionStrategy (CASSANDRA-5093)
Merged from 1.1:
 * add validation for get_range_slices with start_key and end_token (CASSANDRA-5089)


1.2.0-rc2
 * fix nodetool ownership display with vnodes (CASSANDRA-5065)
 * cqlsh: add DESCRIBE KEYSPACES command (CASSANDRA-5060)
 * Fix potential infinite loop when reloading CFS (CASSANDRA-5064)
 * Fix SimpleAuthorizer example (CASSANDRA-5072)
 * cqlsh: force CL.ONE for tracing and system.schema* queries (CASSANDRA-5070)
 * Includes cassandra-shuffle in the debian package (CASSANDRA-5058)
Merged from 1.1:
 * fix multithreaded compaction deadlock (CASSANDRA-4492)
 * fix temporarily missing schema after upgrade from pre-1.1.5 (CASSANDRA-5061)
 * Fix ALTER TABLE overriding compression options with defaults
   (CASSANDRA-4996, 5066)
 * fix specifying and altering crc_check_chance (CASSANDRA-5053)
 * fix Murmur3Partitioner ownership% calculation (CASSANDRA-5076)
 * Don't expire columns sooner than they should in 2ndary indexes (CASSANDRA-5079)


1.2-rc1
 * rename rpc_timeout settings to request_timeout (CASSANDRA-5027)
 * add BF with 0.1 FP to LCS by default (CASSANDRA-5029)
 * Fix preparing insert queries (CASSANDRA-5016)
 * Fix preparing queries with counter increment (CASSANDRA-5022)
 * Fix preparing updates with collections (CASSANDRA-5017)
 * Don't generate UUID based on other node address (CASSANDRA-5002)
 * Fix message when trying to alter a clustering key type (CASSANDRA-5012)
 * Update IAuthenticator to match the new IAuthorizer (CASSANDRA-5003)
 * Fix inserting only a key in CQL3 (CASSANDRA-5040)
 * Fix CQL3 token() function when used with strings (CASSANDRA-5050)
Merged from 1.1:
 * reduce log spam from invalid counter shards (CASSANDRA-5026)
 * Improve schema propagation performance (CASSANDRA-5025)
 * Fix for IndexHelper.IndexFor throws OOB Exception (CASSANDRA-5030)
 * cqlsh: make it possible to describe thrift CFs (CASSANDRA-4827)
 * cqlsh: fix timestamp formatting on some platforms (CASSANDRA-5046)


1.2-beta3
 * make consistency level configurable in cqlsh (CASSANDRA-4829)
 * fix cqlsh rendering of blob fields (CASSANDRA-4970)
 * fix cqlsh DESCRIBE command (CASSANDRA-4913)
 * save truncation position in system table (CASSANDRA-4906)
 * Move CompressionMetadata off-heap (CASSANDRA-4937)
 * allow CLI to GET cql3 columnfamily data (CASSANDRA-4924)
 * Fix rare race condition in getExpireTimeForEndpoint (CASSANDRA-4402)
 * acquire references to overlapping sstables during compaction so bloom filter
   doesn't get free'd prematurely (CASSANDRA-4934)
 * Don't share slice query filter in CQL3 SelectStatement (CASSANDRA-4928)
 * Separate tracing from Log4J (CASSANDRA-4861)
 * Exclude gcable tombstones from merkle-tree computation (CASSANDRA-4905)
 * Better printing of AbstractBounds for tracing (CASSANDRA-4931)
 * Optimize mostRecentTombstone check in CC.collectAllData (CASSANDRA-4883)
 * Change stream session ID to UUID to avoid collision from same node (CASSANDRA-4813)
 * Use Stats.db when bulk loading if present (CASSANDRA-4957)
 * Skip repair on system_trace and keyspaces with RF=1 (CASSANDRA-4956)
 * (cql3) Remove arbitrary SELECT limit (CASSANDRA-4918)
 * Correctly handle prepared operation on collections (CASSANDRA-4945)
 * Fix CQL3 LIMIT (CASSANDRA-4877)
 * Fix Stress for CQL3 (CASSANDRA-4979)
 * Remove cassandra specific exceptions from JMX interface (CASSANDRA-4893)
 * (CQL3) Force using ALLOW FILTERING on potentially inefficient queries (CASSANDRA-4915)
 * (cql3) Fix adding column when the table has collections (CASSANDRA-4982)
 * (cql3) Fix allowing collections with compact storage (CASSANDRA-4990)
 * (cql3) Refuse ttl/writetime function on collections (CASSANDRA-4992)
 * Replace IAuthority with new IAuthorizer (CASSANDRA-4874)
 * clqsh: fix KEY pseudocolumn escaping when describing Thrift tables
   in CQL3 mode (CASSANDRA-4955)
 * add basic authentication support for Pig CassandraStorage (CASSANDRA-3042)
 * fix CQL2 ALTER TABLE compaction_strategy_class altering (CASSANDRA-4965)
Merged from 1.1:
 * Fall back to old describe_splits if d_s_ex is not available (CASSANDRA-4803)
 * Improve error reporting when streaming ranges fail (CASSANDRA-5009)
 * Fix cqlsh timestamp formatting of timezone info (CASSANDRA-4746)
 * Fix assertion failure with leveled compaction (CASSANDRA-4799)
 * Check for null end_token in get_range_slice (CASSANDRA-4804)
 * Remove all remnants of removed nodes (CASSANDRA-4840)
 * Add aut-reloading of the log4j file in debian package (CASSANDRA-4855)
 * Fix estimated row cache entry size (CASSANDRA-4860)
 * reset getRangeSlice filter after finishing a row for get_paged_slice
   (CASSANDRA-4919)
 * expunge row cache post-truncate (CASSANDRA-4940)
 * Allow static CF definition with compact storage (CASSANDRA-4910)
 * Fix endless loop/compaction of schema_* CFs due to broken timestamps (CASSANDRA-4880)
 * Fix 'wrong class type' assertion in CounterColumn (CASSANDRA-4976)


1.2-beta2
 * fp rate of 1.0 disables BF entirely; LCS defaults to 1.0 (CASSANDRA-4876)
 * off-heap bloom filters for row keys (CASSANDRA_4865)
 * add extension point for sstable components (CASSANDRA-4049)
 * improve tracing output (CASSANDRA-4852, 4862)
 * make TRACE verb droppable (CASSANDRA-4672)
 * fix BulkLoader recognition of CQL3 columnfamilies (CASSANDRA-4755)
 * Sort commitlog segments for replay by id instead of mtime (CASSANDRA-4793)
 * Make hint delivery asynchronous (CASSANDRA-4761)
 * Pluggable Thrift transport factories for CLI and cqlsh (CASSANDRA-4609, 4610)
 * cassandra-cli: allow Double value type to be inserted to a column (CASSANDRA-4661)
 * Add ability to use custom TServerFactory implementations (CASSANDRA-4608)
 * optimize batchlog flushing to skip successful batches (CASSANDRA-4667)
 * include metadata for system keyspace itself in schema tables (CASSANDRA-4416)
 * add check to PropertyFileSnitch to verify presence of location for
   local node (CASSANDRA-4728)
 * add PBSPredictor consistency modeler (CASSANDRA-4261)
 * remove vestiges of Thrift unframed mode (CASSANDRA-4729)
 * optimize single-row PK lookups (CASSANDRA-4710)
 * adjust blockFor calculation to account for pending ranges due to node 
   movement (CASSANDRA-833)
 * Change CQL version to 3.0.0 and stop accepting 3.0.0-beta1 (CASSANDRA-4649)
 * (CQL3) Make prepared statement global instead of per connection 
   (CASSANDRA-4449)
 * Fix scrubbing of CQL3 created tables (CASSANDRA-4685)
 * (CQL3) Fix validation when using counter and regular columns in the same 
   table (CASSANDRA-4706)
 * Fix bug starting Cassandra with simple authentication (CASSANDRA-4648)
 * Add support for batchlog in CQL3 (CASSANDRA-4545, 4738)
 * Add support for multiple column family outputs in CFOF (CASSANDRA-4208)
 * Support repairing only the local DC nodes (CASSANDRA-4747)
 * Use rpc_address for binary protocol and change default port (CASSANDRA-4751)
 * Fix use of collections in prepared statements (CASSANDRA-4739)
 * Store more information into peers table (CASSANDRA-4351, 4814)
 * Configurable bucket size for size tiered compaction (CASSANDRA-4704)
 * Run leveled compaction in parallel (CASSANDRA-4310)
 * Fix potential NPE during CFS reload (CASSANDRA-4786)
 * Composite indexes may miss results (CASSANDRA-4796)
 * Move consistency level to the protocol level (CASSANDRA-4734, 4824)
 * Fix Subcolumn slice ends not respected (CASSANDRA-4826)
 * Fix Assertion error in cql3 select (CASSANDRA-4783)
 * Fix list prepend logic (CQL3) (CASSANDRA-4835)
 * Add booleans as literals in CQL3 (CASSANDRA-4776)
 * Allow renaming PK columns in CQL3 (CASSANDRA-4822)
 * Fix binary protocol NEW_NODE event (CASSANDRA-4679)
 * Fix potential infinite loop in tombstone compaction (CASSANDRA-4781)
 * Remove system tables accounting from schema (CASSANDRA-4850)
 * (cql3) Force provided columns in clustering key order in 
   'CLUSTERING ORDER BY' (CASSANDRA-4881)
 * Fix composite index bug (CASSANDRA-4884)
 * Fix short read protection for CQL3 (CASSANDRA-4882)
 * Add tracing support to the binary protocol (CASSANDRA-4699)
 * (cql3) Don't allow prepared marker inside collections (CASSANDRA-4890)
 * Re-allow order by on non-selected columns (CASSANDRA-4645)
 * Bug when composite index is created in a table having collections (CASSANDRA-4909)
 * log index scan subject in CompositesSearcher (CASSANDRA-4904)
Merged from 1.1:
 * add get[Row|Key]CacheEntries to CacheServiceMBean (CASSANDRA-4859)
 * fix get_paged_slice to wrap to next row correctly (CASSANDRA-4816)
 * fix indexing empty column values (CASSANDRA-4832)
 * allow JdbcDate to compose null Date objects (CASSANDRA-4830)
 * fix possible stackoverflow when compacting 1000s of sstables
   (CASSANDRA-4765)
 * fix wrong leveled compaction progress calculation (CASSANDRA-4807)
 * add a close() method to CRAR to prevent leaking file descriptors (CASSANDRA-4820)
 * fix potential infinite loop in get_count (CASSANDRA-4833)
 * fix compositeType.{get/from}String methods (CASSANDRA-4842)
 * (CQL) fix CREATE COLUMNFAMILY permissions check (CASSANDRA-4864)
 * Fix DynamicCompositeType same type comparison (CASSANDRA-4711)
 * Fix duplicate SSTable reference when stream session failed (CASSANDRA-3306)
 * Allow static CF definition with compact storage (CASSANDRA-4910)
 * Fix endless loop/compaction of schema_* CFs due to broken timestamps (CASSANDRA-4880)
 * Fix 'wrong class type' assertion in CounterColumn (CASSANDRA-4976)


1.2-beta1
 * add atomic_batch_mutate (CASSANDRA-4542, -4635)
 * increase default max_hint_window_in_ms to 3h (CASSANDRA-4632)
 * include message initiation time to replicas so they can more
   accurately drop timed-out requests (CASSANDRA-2858)
 * fix clientutil.jar dependencies (CASSANDRA-4566)
 * optimize WriteResponse (CASSANDRA-4548)
 * new metrics (CASSANDRA-4009)
 * redesign KEYS indexes to avoid read-before-write (CASSANDRA-2897)
 * debug tracing (CASSANDRA-1123)
 * parallelize row cache loading (CASSANDRA-4282)
 * Make compaction, flush JBOD-aware (CASSANDRA-4292)
 * run local range scans on the read stage (CASSANDRA-3687)
 * clean up ioexceptions (CASSANDRA-2116)
 * add disk_failure_policy (CASSANDRA-2118)
 * Introduce new json format with row level deletion (CASSANDRA-4054)
 * remove redundant "name" column from schema_keyspaces (CASSANDRA-4433)
 * improve "nodetool ring" handling of multi-dc clusters (CASSANDRA-3047)
 * update NTS calculateNaturalEndpoints to be O(N log N) (CASSANDRA-3881)
 * split up rpc timeout by operation type (CASSANDRA-2819)
 * rewrite key cache save/load to use only sequential i/o (CASSANDRA-3762)
 * update MS protocol with a version handshake + broadcast address id
   (CASSANDRA-4311)
 * multithreaded hint replay (CASSANDRA-4189)
 * add inter-node message compression (CASSANDRA-3127)
 * remove COPP (CASSANDRA-2479)
 * Track tombstone expiration and compact when tombstone content is
   higher than a configurable threshold, default 20% (CASSANDRA-3442, 4234)
 * update MurmurHash to version 3 (CASSANDRA-2975)
 * (CLI) track elapsed time for `delete' operation (CASSANDRA-4060)
 * (CLI) jline version is bumped to 1.0 to properly  support
   'delete' key function (CASSANDRA-4132)
 * Save IndexSummary into new SSTable 'Summary' component (CASSANDRA-2392, 4289)
 * Add support for range tombstones (CASSANDRA-3708)
 * Improve MessagingService efficiency (CASSANDRA-3617)
 * Avoid ID conflicts from concurrent schema changes (CASSANDRA-3794)
 * Set thrift HSHA server thread limit to unlimited by default (CASSANDRA-4277)
 * Avoids double serialization of CF id in RowMutation messages
   (CASSANDRA-4293)
 * stream compressed sstables directly with java nio (CASSANDRA-4297)
 * Support multiple ranges in SliceQueryFilter (CASSANDRA-3885)
 * Add column metadata to system column families (CASSANDRA-4018)
 * (cql3) Always use composite types by default (CASSANDRA-4329)
 * (cql3) Add support for set, map and list (CASSANDRA-3647)
 * Validate date type correctly (CASSANDRA-4441)
 * (cql3) Allow definitions with only a PK (CASSANDRA-4361)
 * (cql3) Add support for row key composites (CASSANDRA-4179)
 * improve DynamicEndpointSnitch by using reservoir sampling (CASSANDRA-4038)
 * (cql3) Add support for 2ndary indexes (CASSANDRA-3680)
 * (cql3) fix defining more than one PK to be invalid (CASSANDRA-4477)
 * remove schema agreement checking from all external APIs (Thrift, CQL and CQL3) (CASSANDRA-4487)
 * add Murmur3Partitioner and make it default for new installations (CASSANDRA-3772, 4621)
 * (cql3) update pseudo-map syntax to use map syntax (CASSANDRA-4497)
 * Finer grained exceptions hierarchy and provides error code with exceptions (CASSANDRA-3979)
 * Adds events push to binary protocol (CASSANDRA-4480)
 * Rewrite nodetool help (CASSANDRA-2293)
 * Make CQL3 the default for CQL (CASSANDRA-4640)
 * update stress tool to be able to use CQL3 (CASSANDRA-4406)
 * Accept all thrift update on CQL3 cf but don't expose their metadata (CASSANDRA-4377)
 * Replace Throttle with Guava's RateLimiter for HintedHandOff (CASSANDRA-4541)
 * fix counter add/get using CQL2 and CQL3 in stress tool (CASSANDRA-4633)
 * Add sstable count per level to cfstats (CASSANDRA-4537)
 * (cql3) Add ALTER KEYSPACE statement (CASSANDRA-4611)
 * (cql3) Allow defining default consistency levels (CASSANDRA-4448)
 * (cql3) Fix queries using LIMIT missing results (CASSANDRA-4579)
 * fix cross-version gossip messaging (CASSANDRA-4576)
 * added inet data type (CASSANDRA-4627)


1.1.6
 * Wait for writes on synchronous read digest mismatch (CASSANDRA-4792)
 * fix commitlog replay for nanotime-infected sstables (CASSANDRA-4782)
 * preflight check ttl for maximum of 20 years (CASSANDRA-4771)
 * (Pig) fix widerow input with single column rows (CASSANDRA-4789)
 * Fix HH to compact with correct gcBefore, which avoids wiping out
   undelivered hints (CASSANDRA-4772)
 * LCS will merge up to 32 L0 sstables as intended (CASSANDRA-4778)
 * NTS will default unconfigured DC replicas to zero (CASSANDRA-4675)
 * use default consistency level in counter validation if none is
   explicitly provide (CASSANDRA-4700)
 * Improve IAuthority interface by introducing fine-grained
   access permissions and grant/revoke commands (CASSANDRA-4490, 4644)
 * fix assumption error in CLI when updating/describing keyspace 
   (CASSANDRA-4322)
 * Adds offline sstablescrub to debian packaging (CASSANDRA-4642)
 * Automatic fixing of overlapping leveled sstables (CASSANDRA-4644)
 * fix error when using ORDER BY with extended selections (CASSANDRA-4689)
 * (CQL3) Fix validation for IN queries for non-PK cols (CASSANDRA-4709)
 * fix re-created keyspace disappering after 1.1.5 upgrade 
   (CASSANDRA-4698, 4752)
 * (CLI) display elapsed time in 2 fraction digits (CASSANDRA-3460)
 * add authentication support to sstableloader (CASSANDRA-4712)
 * Fix CQL3 'is reversed' logic (CASSANDRA-4716, 4759)
 * (CQL3) Don't return ReversedType in result set metadata (CASSANDRA-4717)
 * Backport adding AlterKeyspace statement (CASSANDRA-4611)
 * (CQL3) Correcty accept upper-case data types (CASSANDRA-4770)
 * Add binary protocol events for schema changes (CASSANDRA-4684)
Merged from 1.0:
 * Switch from NBHM to CHM in MessagingService's callback map, which
   prevents OOM in long-running instances (CASSANDRA-4708)


1.1.5
 * add SecondaryIndex.reload API (CASSANDRA-4581)
 * use millis + atomicint for commitlog segment creation instead of
   nanotime, which has issues under some hypervisors (CASSANDRA-4601)
 * fix FD leak in slice queries (CASSANDRA-4571)
 * avoid recursion in leveled compaction (CASSANDRA-4587)
 * increase stack size under Java7 to 180K
 * Log(info) schema changes (CASSANDRA-4547)
 * Change nodetool setcachecapcity to manipulate global caches (CASSANDRA-4563)
 * (cql3) fix setting compaction strategy (CASSANDRA-4597)
 * fix broken system.schema_* timestamps on system startup (CASSANDRA-4561)
 * fix wrong skip of cache saving (CASSANDRA-4533)
 * Avoid NPE when lost+found is in data dir (CASSANDRA-4572)
 * Respect five-minute flush moratorium after initial CL replay (CASSANDRA-4474)
 * Adds ntp as recommended in debian packaging (CASSANDRA-4606)
 * Configurable transport in CF Record{Reader|Writer} (CASSANDRA-4558)
 * (cql3) fix potential NPE with both equal and unequal restriction (CASSANDRA-4532)
 * (cql3) improves ORDER BY validation (CASSANDRA-4624)
 * Fix potential deadlock during counter writes (CASSANDRA-4578)
 * Fix cql error with ORDER BY when using IN (CASSANDRA-4612)
Merged from 1.0:
 * increase Xss to 160k to accomodate latest 1.6 JVMs (CASSANDRA-4602)
 * fix toString of hint destination tokens (CASSANDRA-4568)
 * Fix multiple values for CurrentLocal NodeID (CASSANDRA-4626)


1.1.4
 * fix offline scrub to catch >= out of order rows (CASSANDRA-4411)
 * fix cassandra-env.sh on RHEL and other non-dash-based systems 
   (CASSANDRA-4494)
Merged from 1.0:
 * (Hadoop) fix setting key length for old-style mapred api (CASSANDRA-4534)
 * (Hadoop) fix iterating through a resultset consisting entirely
   of tombstoned rows (CASSANDRA-4466)


1.1.3
 * (cqlsh) add COPY TO (CASSANDRA-4434)
 * munmap commitlog segments before rename (CASSANDRA-4337)
 * (JMX) rename getRangeKeySample to sampleKeyRange to avoid returning
   multi-MB results as an attribute (CASSANDRA-4452)
 * flush based on data size, not throughput; overwritten columns no 
   longer artificially inflate liveRatio (CASSANDRA-4399)
 * update default commitlog segment size to 32MB and total commitlog
   size to 32/1024 MB for 32/64 bit JVMs, respectively (CASSANDRA-4422)
 * avoid using global partitioner to estimate ranges in index sstables
   (CASSANDRA-4403)
 * restore pre-CASSANDRA-3862 approach to removing expired tombstones
   from row cache during compaction (CASSANDRA-4364)
 * (stress) support for CQL prepared statements (CASSANDRA-3633)
 * Correctly catch exception when Snappy cannot be loaded (CASSANDRA-4400)
 * (cql3) Support ORDER BY when IN condition is given in WHERE clause (CASSANDRA-4327)
 * (cql3) delete "component_index" column on DROP TABLE call (CASSANDRA-4420)
 * change nanoTime() to currentTimeInMillis() in schema related code (CASSANDRA-4432)
 * add a token generation tool (CASSANDRA-3709)
 * Fix LCS bug with sstable containing only 1 row (CASSANDRA-4411)
 * fix "Can't Modify Index Name" problem on CF update (CASSANDRA-4439)
 * Fix assertion error in getOverlappingSSTables during repair (CASSANDRA-4456)
 * fix nodetool's setcompactionthreshold command (CASSANDRA-4455)
 * Ensure compacted files are never used, to avoid counter overcount (CASSANDRA-4436)
Merged from 1.0:
 * Push the validation of secondary index values to the SecondaryIndexManager (CASSANDRA-4240)
 * allow dropping columns shadowed by not-yet-expired supercolumn or row
   tombstones in PrecompactedRow (CASSANDRA-4396)


1.1.2
 * Fix cleanup not deleting index entries (CASSANDRA-4379)
 * Use correct partitioner when saving + loading caches (CASSANDRA-4331)
 * Check schema before trying to export sstable (CASSANDRA-2760)
 * Raise a meaningful exception instead of NPE when PFS encounters
   an unconfigured node + no default (CASSANDRA-4349)
 * fix bug in sstable blacklisting with LCS (CASSANDRA-4343)
 * LCS no longer promotes tiny sstables out of L0 (CASSANDRA-4341)
 * skip tombstones during hint replay (CASSANDRA-4320)
 * fix NPE in compactionstats (CASSANDRA-4318)
 * enforce 1m min keycache for auto (CASSANDRA-4306)
 * Have DeletedColumn.isMFD always return true (CASSANDRA-4307)
 * (cql3) exeption message for ORDER BY constraints said primary filter can be
    an IN clause, which is misleading (CASSANDRA-4319)
 * (cql3) Reject (not yet supported) creation of 2ndardy indexes on tables with
   composite primary keys (CASSANDRA-4328)
 * Set JVM stack size to 160k for java 7 (CASSANDRA-4275)
 * cqlsh: add COPY command to load data from CSV flat files (CASSANDRA-4012)
 * CFMetaData.fromThrift to throw ConfigurationException upon error (CASSANDRA-4353)
 * Use CF comparator to sort indexed columns in SecondaryIndexManager
   (CASSANDRA-4365)
 * add strategy_options to the KSMetaData.toString() output (CASSANDRA-4248)
 * (cql3) fix range queries containing unqueried results (CASSANDRA-4372)
 * (cql3) allow updating column_alias types (CASSANDRA-4041)
 * (cql3) Fix deletion bug (CASSANDRA-4193)
 * Fix computation of overlapping sstable for leveled compaction (CASSANDRA-4321)
 * Improve scrub and allow to run it offline (CASSANDRA-4321)
 * Fix assertionError in StorageService.bulkLoad (CASSANDRA-4368)
 * (cqlsh) add option to authenticate to a keyspace at startup (CASSANDRA-4108)
 * (cqlsh) fix ASSUME functionality (CASSANDRA-4352)
 * Fix ColumnFamilyRecordReader to not return progress > 100% (CASSANDRA-3942)
Merged from 1.0:
 * Set gc_grace on index CF to 0 (CASSANDRA-4314)


1.1.1
 * add populate_io_cache_on_flush option (CASSANDRA-2635)
 * allow larger cache capacities than 2GB (CASSANDRA-4150)
 * add getsstables command to nodetool (CASSANDRA-4199)
 * apply parent CF compaction settings to secondary index CFs (CASSANDRA-4280)
 * preserve commitlog size cap when recycling segments at startup
   (CASSANDRA-4201)
 * (Hadoop) fix split generation regression (CASSANDRA-4259)
 * ignore min/max compactions settings in LCS, while preserving
   behavior that min=max=0 disables autocompaction (CASSANDRA-4233)
 * log number of rows read from saved cache (CASSANDRA-4249)
 * calculate exact size required for cleanup operations (CASSANDRA-1404)
 * avoid blocking additional writes during flush when the commitlog
   gets behind temporarily (CASSANDRA-1991)
 * enable caching on index CFs based on data CF cache setting (CASSANDRA-4197)
 * warn on invalid replication strategy creation options (CASSANDRA-4046)
 * remove [Freeable]Memory finalizers (CASSANDRA-4222)
 * include tombstone size in ColumnFamily.size, which can prevent OOM
   during sudden mass delete operations by yielding a nonzero liveRatio
   (CASSANDRA-3741)
 * Open 1 sstableScanner per level for leveled compaction (CASSANDRA-4142)
 * Optimize reads when row deletion timestamps allow us to restrict
   the set of sstables we check (CASSANDRA-4116)
 * add support for commitlog archiving and point-in-time recovery
   (CASSANDRA-3690)
 * avoid generating redundant compaction tasks during streaming
   (CASSANDRA-4174)
 * add -cf option to nodetool snapshot, and takeColumnFamilySnapshot to
   StorageService mbean (CASSANDRA-556)
 * optimize cleanup to drop entire sstables where possible (CASSANDRA-4079)
 * optimize truncate when autosnapshot is disabled (CASSANDRA-4153)
 * update caches to use byte[] keys to reduce memory overhead (CASSANDRA-3966)
 * add column limit to cli (CASSANDRA-3012, 4098)
 * clean up and optimize DataOutputBuffer, used by CQL compression and
   CompositeType (CASSANDRA-4072)
 * optimize commitlog checksumming (CASSANDRA-3610)
 * identify and blacklist corrupted SSTables from future compactions 
   (CASSANDRA-2261)
 * Move CfDef and KsDef validation out of thrift (CASSANDRA-4037)
 * Expose API to repair a user provided range (CASSANDRA-3912)
 * Add way to force the cassandra-cli to refresh its schema (CASSANDRA-4052)
 * Avoid having replicate on write tasks stacking up at CL.ONE (CASSANDRA-2889)
 * (cql3) Backwards compatibility for composite comparators in non-cql3-aware
   clients (CASSANDRA-4093)
 * (cql3) Fix order by for reversed queries (CASSANDRA-4160)
 * (cql3) Add ReversedType support (CASSANDRA-4004)
 * (cql3) Add timeuuid type (CASSANDRA-4194)
 * (cql3) Minor fixes (CASSANDRA-4185)
 * (cql3) Fix prepared statement in BATCH (CASSANDRA-4202)
 * (cql3) Reduce the list of reserved keywords (CASSANDRA-4186)
 * (cql3) Move max/min compaction thresholds to compaction strategy options
   (CASSANDRA-4187)
 * Fix exception during move when localhost is the only source (CASSANDRA-4200)
 * (cql3) Allow paging through non-ordered partitioner results (CASSANDRA-3771)
 * (cql3) Fix drop index (CASSANDRA-4192)
 * (cql3) Don't return range ghosts anymore (CASSANDRA-3982)
 * fix re-creating Keyspaces/ColumnFamilies with the same name as dropped
   ones (CASSANDRA-4219)
 * fix SecondaryIndex LeveledManifest save upon snapshot (CASSANDRA-4230)
 * fix missing arrayOffset in FBUtilities.hash (CASSANDRA-4250)
 * (cql3) Add name of parameters in CqlResultSet (CASSANDRA-4242)
 * (cql3) Correctly validate order by queries (CASSANDRA-4246)
 * rename stress to cassandra-stress for saner packaging (CASSANDRA-4256)
 * Fix exception on colum metadata with non-string comparator (CASSANDRA-4269)
 * Check for unknown/invalid compression options (CASSANDRA-4266)
 * (cql3) Adds simple access to column timestamp and ttl (CASSANDRA-4217)
 * (cql3) Fix range queries with secondary indexes (CASSANDRA-4257)
 * Better error messages from improper input in cli (CASSANDRA-3865)
 * Try to stop all compaction upon Keyspace or ColumnFamily drop (CASSANDRA-4221)
 * (cql3) Allow keyspace properties to contain hyphens (CASSANDRA-4278)
 * (cql3) Correctly validate keyspace access in create table (CASSANDRA-4296)
 * Avoid deadlock in migration stage (CASSANDRA-3882)
 * Take supercolumn names and deletion info into account in memtable throughput
   (CASSANDRA-4264)
 * Add back backward compatibility for old style replication factor (CASSANDRA-4294)
 * Preserve compatibility with pre-1.1 index queries (CASSANDRA-4262)
Merged from 1.0:
 * Fix super columns bug where cache is not updated (CASSANDRA-4190)
 * fix maxTimestamp to include row tombstones (CASSANDRA-4116)
 * (CLI) properly handle quotes in create/update keyspace commands (CASSANDRA-4129)
 * Avoids possible deadlock during bootstrap (CASSANDRA-4159)
 * fix stress tool that hangs forever on timeout or error (CASSANDRA-4128)
 * stress tool to return appropriate exit code on failure (CASSANDRA-4188)
 * fix compaction NPE when out of disk space and assertions disabled
   (CASSANDRA-3985)
 * synchronize LCS getEstimatedTasks to avoid CME (CASSANDRA-4255)
 * ensure unique streaming session id's (CASSANDRA-4223)
 * kick off background compaction when min/max thresholds change 
   (CASSANDRA-4279)
 * improve ability of STCS.getBuckets to deal with 100s of 1000s of
   sstables, such as when convertinb back from LCS (CASSANDRA-4287)
 * Oversize integer in CQL throws NumberFormatException (CASSANDRA-4291)
 * fix 1.0.x node join to mixed version cluster, other nodes >= 1.1 (CASSANDRA-4195)
 * Fix LCS splitting sstable base on uncompressed size (CASSANDRA-4419)
 * Push the validation of secondary index values to the SecondaryIndexManager (CASSANDRA-4240)
 * Don't purge columns during upgradesstables (CASSANDRA-4462)
 * Make cqlsh work with piping (CASSANDRA-4113)
 * Validate arguments for nodetool decommission (CASSANDRA-4061)
 * Report thrift status in nodetool info (CASSANDRA-4010)


1.1.0-final
 * average a reduced liveRatio estimate with the previous one (CASSANDRA-4065)
 * Allow KS and CF names up to 48 characters (CASSANDRA-4157)
 * fix stress build (CASSANDRA-4140)
 * add time remaining estimate to nodetool compactionstats (CASSANDRA-4167)
 * (cql) fix NPE in cql3 ALTER TABLE (CASSANDRA-4163)
 * (cql) Add support for CL.TWO and CL.THREE in CQL (CASSANDRA-4156)
 * (cql) Fix type in CQL3 ALTER TABLE preventing update (CASSANDRA-4170)
 * (cql) Throw invalid exception from CQL3 on obsolete options (CASSANDRA-4171)
 * (cqlsh) fix recognizing uppercase SELECT keyword (CASSANDRA-4161)
 * Pig: wide row support (CASSANDRA-3909)
Merged from 1.0:
 * avoid streaming empty files with bulk loader if sstablewriter errors out
   (CASSANDRA-3946)


1.1-rc1
 * Include stress tool in binary builds (CASSANDRA-4103)
 * (Hadoop) fix wide row iteration when last row read was deleted
   (CASSANDRA-4154)
 * fix read_repair_chance to really default to 0.1 in the cli (CASSANDRA-4114)
 * Adds caching and bloomFilterFpChange to CQL options (CASSANDRA-4042)
 * Adds posibility to autoconfigure size of the KeyCache (CASSANDRA-4087)
 * fix KEYS index from skipping results (CASSANDRA-3996)
 * Remove sliced_buffer_size_in_kb dead option (CASSANDRA-4076)
 * make loadNewSStable preserve sstable version (CASSANDRA-4077)
 * Respect 1.0 cache settings as much as possible when upgrading 
   (CASSANDRA-4088)
 * relax path length requirement for sstable files when upgrading on 
   non-Windows platforms (CASSANDRA-4110)
 * fix terminination of the stress.java when errors were encountered
   (CASSANDRA-4128)
 * Move CfDef and KsDef validation out of thrift (CASSANDRA-4037)
 * Fix get_paged_slice (CASSANDRA-4136)
 * CQL3: Support slice with exclusive start and stop (CASSANDRA-3785)
Merged from 1.0:
 * support PropertyFileSnitch in bulk loader (CASSANDRA-4145)
 * add auto_snapshot option allowing disabling snapshot before drop/truncate
   (CASSANDRA-3710)
 * allow short snitch names (CASSANDRA-4130)


1.1-beta2
 * rename loaded sstables to avoid conflicts with local snapshots
   (CASSANDRA-3967)
 * start hint replay as soon as FD notifies that the target is back up
   (CASSANDRA-3958)
 * avoid unproductive deserializing of cached rows during compaction
   (CASSANDRA-3921)
 * fix concurrency issues with CQL keyspace creation (CASSANDRA-3903)
 * Show Effective Owership via Nodetool ring <keyspace> (CASSANDRA-3412)
 * Update ORDER BY syntax for CQL3 (CASSANDRA-3925)
 * Fix BulkRecordWriter to not throw NPE if reducer gets no map data from Hadoop (CASSANDRA-3944)
 * Fix bug with counters in super columns (CASSANDRA-3821)
 * Remove deprecated merge_shard_chance (CASSANDRA-3940)
 * add a convenient way to reset a node's schema (CASSANDRA-2963)
 * fix for intermittent SchemaDisagreementException (CASSANDRA-3884)
 * CLI `list <CF>` to limit number of columns and their order (CASSANDRA-3012)
 * ignore deprecated KsDef/CfDef/ColumnDef fields in native schema (CASSANDRA-3963)
 * CLI to report when unsupported column_metadata pair was given (CASSANDRA-3959)
 * reincarnate removed and deprecated KsDef/CfDef attributes (CASSANDRA-3953)
 * Fix race between writes and read for cache (CASSANDRA-3862)
 * perform static initialization of StorageProxy on start-up (CASSANDRA-3797)
 * support trickling fsync() on writes (CASSANDRA-3950)
 * expose counters for unavailable/timeout exceptions given to thrift clients (CASSANDRA-3671)
 * avoid quadratic startup time in LeveledManifest (CASSANDRA-3952)
 * Add type information to new schema_ columnfamilies and remove thrift
   serialization for schema (CASSANDRA-3792)
 * add missing column validator options to the CLI help (CASSANDRA-3926)
 * skip reading saved key cache if CF's caching strategy is NONE or ROWS_ONLY (CASSANDRA-3954)
 * Unify migration code (CASSANDRA-4017)
Merged from 1.0:
 * cqlsh: guess correct version of Python for Arch Linux (CASSANDRA-4090)
 * (CLI) properly handle quotes in create/update keyspace commands (CASSANDRA-4129)
 * Avoids possible deadlock during bootstrap (CASSANDRA-4159)
 * fix stress tool that hangs forever on timeout or error (CASSANDRA-4128)
 * Fix super columns bug where cache is not updated (CASSANDRA-4190)
 * stress tool to return appropriate exit code on failure (CASSANDRA-4188)


1.0.9
 * improve index sampling performance (CASSANDRA-4023)
 * always compact away deleted hints immediately after handoff (CASSANDRA-3955)
 * delete hints from dropped ColumnFamilies on handoff instead of
   erroring out (CASSANDRA-3975)
 * add CompositeType ref to the CLI doc for create/update column family (CASSANDRA-3980)
 * Pig: support Counter ColumnFamilies (CASSANDRA-3973)
 * Pig: Composite column support (CASSANDRA-3684)
 * Avoid NPE during repair when a keyspace has no CFs (CASSANDRA-3988)
 * Fix division-by-zero error on get_slice (CASSANDRA-4000)
 * don't change manifest level for cleanup, scrub, and upgradesstables
   operations under LeveledCompactionStrategy (CASSANDRA-3989, 4112)
 * fix race leading to super columns assertion failure (CASSANDRA-3957)
 * fix NPE on invalid CQL delete command (CASSANDRA-3755)
 * allow custom types in CLI's assume command (CASSANDRA-4081)
 * fix totalBytes count for parallel compactions (CASSANDRA-3758)
 * fix intermittent NPE in get_slice (CASSANDRA-4095)
 * remove unnecessary asserts in native code interfaces (CASSANDRA-4096)
 * Validate blank keys in CQL to avoid assertion errors (CASSANDRA-3612)
 * cqlsh: fix bad decoding of some column names (CASSANDRA-4003)
 * cqlsh: fix incorrect padding with unicode chars (CASSANDRA-4033)
 * Fix EC2 snitch incorrectly reporting region (CASSANDRA-4026)
 * Shut down thrift during decommission (CASSANDRA-4086)
 * Expose nodetool cfhistograms for 2ndary indexes (CASSANDRA-4063)
Merged from 0.8:
 * Fix ConcurrentModificationException in gossiper (CASSANDRA-4019)


1.1-beta1
 * (cqlsh)
   + add SOURCE and CAPTURE commands, and --file option (CASSANDRA-3479)
   + add ALTER COLUMNFAMILY WITH (CASSANDRA-3523)
   + bundle Python dependencies with Cassandra (CASSANDRA-3507)
   + added to Debian package (CASSANDRA-3458)
   + display byte data instead of erroring out on decode failure 
     (CASSANDRA-3874)
 * add nodetool rebuild_index (CASSANDRA-3583)
 * add nodetool rangekeysample (CASSANDRA-2917)
 * Fix streaming too much data during move operations (CASSANDRA-3639)
 * Nodetool and CLI connect to localhost by default (CASSANDRA-3568)
 * Reduce memory used by primary index sample (CASSANDRA-3743)
 * (Hadoop) separate input/output configurations (CASSANDRA-3197, 3765)
 * avoid returning internal Cassandra classes over JMX (CASSANDRA-2805)
 * add row-level isolation via SnapTree (CASSANDRA-2893)
 * Optimize key count estimation when opening sstable on startup
   (CASSANDRA-2988)
 * multi-dc replication optimization supporting CL > ONE (CASSANDRA-3577)
 * add command to stop compactions (CASSANDRA-1740, 3566, 3582)
 * multithreaded streaming (CASSANDRA-3494)
 * removed in-tree redhat spec (CASSANDRA-3567)
 * "defragment" rows for name-based queries under STCS, again (CASSANDRA-2503)
 * Recycle commitlog segments for improved performance 
   (CASSANDRA-3411, 3543, 3557, 3615)
 * update size-tiered compaction to prioritize small tiers (CASSANDRA-2407)
 * add message expiration logic to OutboundTcpConnection (CASSANDRA-3005)
 * off-heap cache to use sun.misc.Unsafe instead of JNA (CASSANDRA-3271)
 * EACH_QUORUM is only supported for writes (CASSANDRA-3272)
 * replace compactionlock use in schema migration by checking CFS.isValid
   (CASSANDRA-3116)
 * recognize that "SELECT first ... *" isn't really "SELECT *" (CASSANDRA-3445)
 * Use faster bytes comparison (CASSANDRA-3434)
 * Bulk loader is no longer a fat client, (HADOOP) bulk load output format
   (CASSANDRA-3045)
 * (Hadoop) add support for KeyRange.filter
 * remove assumption that keys and token are in bijection
   (CASSANDRA-1034, 3574, 3604)
 * always remove endpoints from delevery queue in HH (CASSANDRA-3546)
 * fix race between cf flush and its 2ndary indexes flush (CASSANDRA-3547)
 * fix potential race in AES when a repair fails (CASSANDRA-3548)
 * Remove columns shadowed by a deleted container even when we cannot purge
   (CASSANDRA-3538)
 * Improve memtable slice iteration performance (CASSANDRA-3545)
 * more efficient allocation of small bloom filters (CASSANDRA-3618)
 * Use separate writer thread in SSTableSimpleUnsortedWriter (CASSANDRA-3619)
 * fsync the directory after new sstable or commitlog segment are created (CASSANDRA-3250)
 * fix minor issues reported by FindBugs (CASSANDRA-3658)
 * global key/row caches (CASSANDRA-3143, 3849)
 * optimize memtable iteration during range scan (CASSANDRA-3638)
 * introduce 'crc_check_chance' in CompressionParameters to support
   a checksum percentage checking chance similarly to read-repair (CASSANDRA-3611)
 * a way to deactivate global key/row cache on per-CF basis (CASSANDRA-3667)
 * fix LeveledCompactionStrategy broken because of generation pre-allocation
   in LeveledManifest (CASSANDRA-3691)
 * finer-grained control over data directories (CASSANDRA-2749)
 * Fix ClassCastException during hinted handoff (CASSANDRA-3694)
 * Upgrade Thrift to 0.7 (CASSANDRA-3213)
 * Make stress.java insert operation to use microseconds (CASSANDRA-3725)
 * Allows (internally) doing a range query with a limit of columns instead of
   rows (CASSANDRA-3742)
 * Allow rangeSlice queries to be start/end inclusive/exclusive (CASSANDRA-3749)
 * Fix BulkLoader to support new SSTable layout and add stream
   throttling to prevent an NPE when there is no yaml config (CASSANDRA-3752)
 * Allow concurrent schema migrations (CASSANDRA-1391, 3832)
 * Add SnapshotCommand to trigger snapshot on remote node (CASSANDRA-3721)
 * Make CFMetaData conversions to/from thrift/native schema inverses
   (CASSANDRA_3559)
 * Add initial code for CQL 3.0-beta (CASSANDRA-2474, 3781, 3753)
 * Add wide row support for ColumnFamilyInputFormat (CASSANDRA-3264)
 * Allow extending CompositeType comparator (CASSANDRA-3657)
 * Avoids over-paging during get_count (CASSANDRA-3798)
 * Add new command to rebuild a node without (repair) merkle tree calculations
   (CASSANDRA-3483, 3922)
 * respect not only row cache capacity but caching mode when
   trying to read data (CASSANDRA-3812)
 * fix system tests (CASSANDRA-3827)
 * CQL support for altering row key type in ALTER TABLE (CASSANDRA-3781)
 * turn compression on by default (CASSANDRA-3871)
 * make hexToBytes refuse invalid input (CASSANDRA-2851)
 * Make secondary indexes CF inherit compression and compaction from their
   parent CF (CASSANDRA-3877)
 * Finish cleanup up tombstone purge code (CASSANDRA-3872)
 * Avoid NPE on aboarted stream-out sessions (CASSANDRA-3904)
 * BulkRecordWriter throws NPE for counter columns (CASSANDRA-3906)
 * Support compression using BulkWriter (CASSANDRA-3907)


1.0.8
 * fix race between cleanup and flush on secondary index CFSes (CASSANDRA-3712)
 * avoid including non-queried nodes in rangeslice read repair
   (CASSANDRA-3843)
 * Only snapshot CF being compacted for snapshot_before_compaction 
   (CASSANDRA-3803)
 * Log active compactions in StatusLogger (CASSANDRA-3703)
 * Compute more accurate compaction score per level (CASSANDRA-3790)
 * Return InvalidRequest when using a keyspace that doesn't exist
   (CASSANDRA-3764)
 * disallow user modification of System keyspace (CASSANDRA-3738)
 * allow using sstable2json on secondary index data (CASSANDRA-3738)
 * (cqlsh) add DESCRIBE COLUMNFAMILIES (CASSANDRA-3586)
 * (cqlsh) format blobs correctly and use colors to improve output
   readability (CASSANDRA-3726)
 * synchronize BiMap of bootstrapping tokens (CASSANDRA-3417)
 * show index options in CLI (CASSANDRA-3809)
 * add optional socket timeout for streaming (CASSANDRA-3838)
 * fix truncate not to leave behind non-CFS backed secondary indexes
   (CASSANDRA-3844)
 * make CLI `show schema` to use output stream directly instead
   of StringBuilder (CASSANDRA-3842)
 * remove the wait on hint future during write (CASSANDRA-3870)
 * (cqlsh) ignore missing CfDef opts (CASSANDRA-3933)
 * (cqlsh) look for cqlshlib relative to realpath (CASSANDRA-3767)
 * Fix short read protection (CASSANDRA-3934)
 * Make sure infered and actual schema match (CASSANDRA-3371)
 * Fix NPE during HH delivery (CASSANDRA-3677)
 * Don't put boostrapping node in 'hibernate' status (CASSANDRA-3737)
 * Fix double quotes in windows bat files (CASSANDRA-3744)
 * Fix bad validator lookup (CASSANDRA-3789)
 * Fix soft reset in EC2MultiRegionSnitch (CASSANDRA-3835)
 * Don't leave zombie connections with THSHA thrift server (CASSANDRA-3867)
 * (cqlsh) fix deserialization of data (CASSANDRA-3874)
 * Fix removetoken force causing an inconsistent state (CASSANDRA-3876)
 * Fix ahndling of some types with Pig (CASSANDRA-3886)
 * Don't allow to drop the system keyspace (CASSANDRA-3759)
 * Make Pig deletes disabled by default and configurable (CASSANDRA-3628)
Merged from 0.8:
 * (Pig) fix CassandraStorage to use correct comparator in Super ColumnFamily
   case (CASSANDRA-3251)
 * fix thread safety issues in commitlog replay, primarily affecting
   systems with many (100s) of CF definitions (CASSANDRA-3751)
 * Fix relevant tombstone ignored with super columns (CASSANDRA-3875)


1.0.7
 * fix regression in HH page size calculation (CASSANDRA-3624)
 * retry failed stream on IOException (CASSANDRA-3686)
 * allow configuring bloom_filter_fp_chance (CASSANDRA-3497)
 * attempt hint delivery every ten minutes, or when failure detector
   notifies us that a node is back up, whichever comes first.  hint
   handoff throttle delay default changed to 1ms, from 50 (CASSANDRA-3554)
 * add nodetool setstreamthroughput (CASSANDRA-3571)
 * fix assertion when dropping a columnfamily with no sstables (CASSANDRA-3614)
 * more efficient allocation of small bloom filters (CASSANDRA-3618)
 * CLibrary.createHardLinkWithExec() to check for errors (CASSANDRA-3101)
 * Avoid creating empty and non cleaned writer during compaction (CASSANDRA-3616)
 * stop thrift service in shutdown hook so we can quiesce MessagingService
   (CASSANDRA-3335)
 * (CQL) compaction_strategy_options and compression_parameters for
   CREATE COLUMNFAMILY statement (CASSANDRA-3374)
 * Reset min/max compaction threshold when creating size tiered compaction
   strategy (CASSANDRA-3666)
 * Don't ignore IOException during compaction (CASSANDRA-3655)
 * Fix assertion error for CF with gc_grace=0 (CASSANDRA-3579)
 * Shutdown ParallelCompaction reducer executor after use (CASSANDRA-3711)
 * Avoid < 0 value for pending tasks in leveled compaction (CASSANDRA-3693)
 * (Hadoop) Support TimeUUID in Pig CassandraStorage (CASSANDRA-3327)
 * Check schema is ready before continuing boostrapping (CASSANDRA-3629)
 * Catch overflows during parsing of chunk_length_kb (CASSANDRA-3644)
 * Improve stream protocol mismatch errors (CASSANDRA-3652)
 * Avoid multiple thread doing HH to the same target (CASSANDRA-3681)
 * Add JMX property for rp_timeout_in_ms (CASSANDRA-2940)
 * Allow DynamicCompositeType to compare component of different types
   (CASSANDRA-3625)
 * Flush non-cfs backed secondary indexes (CASSANDRA-3659)
 * Secondary Indexes should report memory consumption (CASSANDRA-3155)
 * fix for SelectStatement start/end key are not set correctly
   when a key alias is involved (CASSANDRA-3700)
 * fix CLI `show schema` command insert of an extra comma in
   column_metadata (CASSANDRA-3714)
Merged from 0.8:
 * avoid logging (harmless) exception when GC takes < 1ms (CASSANDRA-3656)
 * prevent new nodes from thinking down nodes are up forever (CASSANDRA-3626)
 * use correct list of replicas for LOCAL_QUORUM reads when read repair
   is disabled (CASSANDRA-3696)
 * block on flush before compacting hints (may prevent OOM) (CASSANDRA-3733)


1.0.6
 * (CQL) fix cqlsh support for replicate_on_write (CASSANDRA-3596)
 * fix adding to leveled manifest after streaming (CASSANDRA-3536)
 * filter out unavailable cipher suites when using encryption (CASSANDRA-3178)
 * (HADOOP) add old-style api support for CFIF and CFRR (CASSANDRA-2799)
 * Support TimeUUIDType column names in Stress.java tool (CASSANDRA-3541)
 * (CQL) INSERT/UPDATE/DELETE/TRUNCATE commands should allow CF names to
   be qualified by keyspace (CASSANDRA-3419)
 * always remove endpoints from delevery queue in HH (CASSANDRA-3546)
 * fix race between cf flush and its 2ndary indexes flush (CASSANDRA-3547)
 * fix potential race in AES when a repair fails (CASSANDRA-3548)
 * fix default value validation usage in CLI SET command (CASSANDRA-3553)
 * Optimize componentsFor method for compaction and startup time
   (CASSANDRA-3532)
 * (CQL) Proper ColumnFamily metadata validation on CREATE COLUMNFAMILY 
   (CASSANDRA-3565)
 * fix compression "chunk_length_kb" option to set correct kb value for 
   thrift/avro (CASSANDRA-3558)
 * fix missing response during range slice repair (CASSANDRA-3551)
 * 'describe ring' moved from CLI to nodetool and available through JMX (CASSANDRA-3220)
 * add back partitioner to sstable metadata (CASSANDRA-3540)
 * fix NPE in get_count for counters (CASSANDRA-3601)
Merged from 0.8:
 * remove invalid assertion that table was opened before dropping it
   (CASSANDRA-3580)
 * range and index scans now only send requests to enough replicas to
   satisfy requested CL + RR (CASSANDRA-3598)
 * use cannonical host for local node in nodetool info (CASSANDRA-3556)
 * remove nonlocal DC write optimization since it only worked with
   CL.ONE or CL.LOCAL_QUORUM (CASSANDRA-3577, 3585)
 * detect misuses of CounterColumnType (CASSANDRA-3422)
 * turn off string interning in json2sstable, take 2 (CASSANDRA-2189)
 * validate compression parameters on add/update of the ColumnFamily 
   (CASSANDRA-3573)
 * Check for 0.0.0.0 is incorrect in CFIF (CASSANDRA-3584)
 * Increase vm.max_map_count in debian packaging (CASSANDRA-3563)
 * gossiper will never add itself to saved endpoints (CASSANDRA-3485)


1.0.5
 * revert CASSANDRA-3407 (see CASSANDRA-3540)
 * fix assertion error while forwarding writes to local nodes (CASSANDRA-3539)


1.0.4
 * fix self-hinting of timed out read repair updates and make hinted handoff
   less prone to OOMing a coordinator (CASSANDRA-3440)
 * expose bloom filter sizes via JMX (CASSANDRA-3495)
 * enforce RP tokens 0..2**127 (CASSANDRA-3501)
 * canonicalize paths exposed through JMX (CASSANDRA-3504)
 * fix "liveSize" stat when sstables are removed (CASSANDRA-3496)
 * add bloom filter FP rates to nodetool cfstats (CASSANDRA-3347)
 * record partitioner in sstable metadata component (CASSANDRA-3407)
 * add new upgradesstables nodetool command (CASSANDRA-3406)
 * skip --debug requirement to see common exceptions in CLI (CASSANDRA-3508)
 * fix incorrect query results due to invalid max timestamp (CASSANDRA-3510)
 * make sstableloader recognize compressed sstables (CASSANDRA-3521)
 * avoids race in OutboundTcpConnection in multi-DC setups (CASSANDRA-3530)
 * use SETLOCAL in cassandra.bat (CASSANDRA-3506)
 * fix ConcurrentModificationException in Table.all() (CASSANDRA-3529)
Merged from 0.8:
 * fix concurrence issue in the FailureDetector (CASSANDRA-3519)
 * fix array out of bounds error in counter shard removal (CASSANDRA-3514)
 * avoid dropping tombstones when they might still be needed to shadow
   data in a different sstable (CASSANDRA-2786)


1.0.3
 * revert name-based query defragmentation aka CASSANDRA-2503 (CASSANDRA-3491)
 * fix invalidate-related test failures (CASSANDRA-3437)
 * add next-gen cqlsh to bin/ (CASSANDRA-3188, 3131, 3493)
 * (CQL) fix handling of rows with no columns (CASSANDRA-3424, 3473)
 * fix querying supercolumns by name returning only a subset of
   subcolumns or old subcolumn versions (CASSANDRA-3446)
 * automatically compute sha1 sum for uncompressed data files (CASSANDRA-3456)
 * fix reading metadata/statistics component for version < h (CASSANDRA-3474)
 * add sstable forward-compatibility (CASSANDRA-3478)
 * report compression ratio in CFSMBean (CASSANDRA-3393)
 * fix incorrect size exception during streaming of counters (CASSANDRA-3481)
 * (CQL) fix for counter decrement syntax (CASSANDRA-3418)
 * Fix race introduced by CASSANDRA-2503 (CASSANDRA-3482)
 * Fix incomplete deletion of delivered hints (CASSANDRA-3466)
 * Avoid rescheduling compactions when no compaction was executed 
   (CASSANDRA-3484)
 * fix handling of the chunk_length_kb compression options (CASSANDRA-3492)
Merged from 0.8:
 * fix updating CF row_cache_provider (CASSANDRA-3414)
 * CFMetaData.convertToThrift method to set RowCacheProvider (CASSANDRA-3405)
 * acquire compactionlock during truncate (CASSANDRA-3399)
 * fix displaying cfdef entries for super columnfamilies (CASSANDRA-3415)
 * Make counter shard merging thread safe (CASSANDRA-3178)
 * Revert CASSANDRA-2855
 * Fix bug preventing the use of efficient cross-DC writes (CASSANDRA-3472)
 * `describe ring` command for CLI (CASSANDRA-3220)
 * (Hadoop) skip empty rows when entire row is requested, redux (CASSANDRA-2855)


1.0.2
 * "defragment" rows for name-based queries under STCS (CASSANDRA-2503)
 * Add timing information to cassandra-cli GET/SET/LIST queries (CASSANDRA-3326)
 * Only create one CompressionMetadata object per sstable (CASSANDRA-3427)
 * cleanup usage of StorageService.setMode() (CASSANDRA-3388)
 * Avoid large array allocation for compressed chunk offsets (CASSANDRA-3432)
 * fix DecimalType bytebuffer marshalling (CASSANDRA-3421)
 * fix bug that caused first column in per row indexes to be ignored 
   (CASSANDRA-3441)
 * add JMX call to clean (failed) repair sessions (CASSANDRA-3316)
 * fix sstableloader reference acquisition bug (CASSANDRA-3438)
 * fix estimated row size regression (CASSANDRA-3451)
 * make sure we don't return more columns than asked (CASSANDRA-3303, 3395)
Merged from 0.8:
 * acquire compactionlock during truncate (CASSANDRA-3399)
 * fix displaying cfdef entries for super columnfamilies (CASSANDRA-3415)


1.0.1
 * acquire references during index build to prevent delete problems
   on Windows (CASSANDRA-3314)
 * describe_ring should include datacenter/topology information (CASSANDRA-2882)
 * Thrift sockets are not properly buffered (CASSANDRA-3261)
 * performance improvement for bytebufferutil compare function (CASSANDRA-3286)
 * add system.versions ColumnFamily (CASSANDRA-3140)
 * reduce network copies (CASSANDRA-3333, 3373)
 * limit nodetool to 32MB of heap (CASSANDRA-3124)
 * (CQL) update parser to accept "timestamp" instead of "date" (CASSANDRA-3149)
 * Fix CLI `show schema` to include "compression_options" (CASSANDRA-3368)
 * Snapshot to include manifest under LeveledCompactionStrategy (CASSANDRA-3359)
 * (CQL) SELECT query should allow CF name to be qualified by keyspace (CASSANDRA-3130)
 * (CQL) Fix internal application error specifying 'using consistency ...'
   in lower case (CASSANDRA-3366)
 * fix Deflate compression when compression actually makes the data bigger
   (CASSANDRA-3370)
 * optimize UUIDGen to avoid lock contention on InetAddress.getLocalHost 
   (CASSANDRA-3387)
 * tolerate index being dropped mid-mutation (CASSANDRA-3334, 3313)
 * CompactionManager is now responsible for checking for new candidates
   post-task execution, enabling more consistent leveled compaction 
   (CASSANDRA-3391)
 * Cache HSHA threads (CASSANDRA-3372)
 * use CF/KS names as snapshot prefix for drop + truncate operations
   (CASSANDRA-2997)
 * Break bloom filters up to avoid heap fragmentation (CASSANDRA-2466)
 * fix cassandra hanging on jsvc stop (CASSANDRA-3302)
 * Avoid leveled compaction getting blocked on errors (CASSANDRA-3408)
 * Make reloading the compaction strategy safe (CASSANDRA-3409)
 * ignore 0.8 hints even if compaction begins before we try to purge
   them (CASSANDRA-3385)
 * remove procrun (bin\daemon) from Cassandra source tree and 
   artifacts (CASSANDRA-3331)
 * make cassandra compile under JDK7 (CASSANDRA-3275)
 * remove dependency of clientutil.jar to FBUtilities (CASSANDRA-3299)
 * avoid truncation errors by using long math on long values (CASSANDRA-3364)
 * avoid clock drift on some Windows machine (CASSANDRA-3375)
 * display cache provider in cli 'describe keyspace' command (CASSANDRA-3384)
 * fix incomplete topology information in describe_ring (CASSANDRA-3403)
 * expire dead gossip states based on time (CASSANDRA-2961)
 * improve CompactionTask extensibility (CASSANDRA-3330)
 * Allow one leveled compaction task to kick off another (CASSANDRA-3363)
 * allow encryption only between datacenters (CASSANDRA-2802)
Merged from 0.8:
 * fix truncate allowing data to be replayed post-restart (CASSANDRA-3297)
 * make iwriter final in IndexWriter to avoid NPE (CASSANDRA-2863)
 * (CQL) update grammar to require key clause in DELETE statement
   (CASSANDRA-3349)
 * (CQL) allow numeric keyspace names in USE statement (CASSANDRA-3350)
 * (Hadoop) skip empty rows when slicing the entire row (CASSANDRA-2855)
 * Fix handling of tombstone by SSTableExport/Import (CASSANDRA-3357)
 * fix ColumnIndexer to use long offsets (CASSANDRA-3358)
 * Improved CLI exceptions (CASSANDRA-3312)
 * Fix handling of tombstone by SSTableExport/Import (CASSANDRA-3357)
 * Only count compaction as active (for throttling) when they have
   successfully acquired the compaction lock (CASSANDRA-3344)
 * Display CLI version string on startup (CASSANDRA-3196)
 * (Hadoop) make CFIF try rpc_address or fallback to listen_address
   (CASSANDRA-3214)
 * (Hadoop) accept comma delimited lists of initial thrift connections
   (CASSANDRA-3185)
 * ColumnFamily min_compaction_threshold should be >= 2 (CASSANDRA-3342)
 * (Pig) add 0.8+ types and key validation type in schema (CASSANDRA-3280)
 * Fix completely removing column metadata using CLI (CASSANDRA-3126)
 * CLI `describe cluster;` output should be on separate lines for separate versions
   (CASSANDRA-3170)
 * fix changing durable_writes keyspace option during CF creation
   (CASSANDRA-3292)
 * avoid locking on update when no indexes are involved (CASSANDRA-3386)
 * fix assertionError during repair with ordered partitioners (CASSANDRA-3369)
 * correctly serialize key_validation_class for avro (CASSANDRA-3391)
 * don't expire counter tombstone after streaming (CASSANDRA-3394)
 * prevent nodes that failed to join from hanging around forever 
   (CASSANDRA-3351)
 * remove incorrect optimization from slice read path (CASSANDRA-3390)
 * Fix race in AntiEntropyService (CASSANDRA-3400)


1.0.0-final
 * close scrubbed sstable fd before deleting it (CASSANDRA-3318)
 * fix bug preventing obsolete commitlog segments from being removed
   (CASSANDRA-3269)
 * tolerate whitespace in seed CDL (CASSANDRA-3263)
 * Change default heap thresholds to max(min(1/2 ram, 1G), min(1/4 ram, 8GB))
   (CASSANDRA-3295)
 * Fix broken CompressedRandomAccessReaderTest (CASSANDRA-3298)
 * (CQL) fix type information returned for wildcard queries (CASSANDRA-3311)
 * add estimated tasks to LeveledCompactionStrategy (CASSANDRA-3322)
 * avoid including compaction cache-warming in keycache stats (CASSANDRA-3325)
 * run compaction and hinted handoff threads at MIN_PRIORITY (CASSANDRA-3308)
 * default hsha thrift server to cpu core count in rpc pool (CASSANDRA-3329)
 * add bin\daemon to binary tarball for Windows service (CASSANDRA-3331)
 * Fix places where uncompressed size of sstables was use in place of the
   compressed one (CASSANDRA-3338)
 * Fix hsha thrift server (CASSANDRA-3346)
 * Make sure repair only stream needed sstables (CASSANDRA-3345)


1.0.0-rc2
 * Log a meaningful warning when a node receives a message for a repair session
   that doesn't exist anymore (CASSANDRA-3256)
 * test for NUMA policy support as well as numactl presence (CASSANDRA-3245)
 * Fix FD leak when internode encryption is enabled (CASSANDRA-3257)
 * Remove incorrect assertion in mergeIterator (CASSANDRA-3260)
 * FBUtilities.hexToBytes(String) to throw NumberFormatException when string
   contains non-hex characters (CASSANDRA-3231)
 * Keep SimpleSnitch proximity ordering unchanged from what the Strategy
   generates, as intended (CASSANDRA-3262)
 * remove Scrub from compactionstats when finished (CASSANDRA-3255)
 * fix counter entry in jdbc TypesMap (CASSANDRA-3268)
 * fix full queue scenario for ParallelCompactionIterator (CASSANDRA-3270)
 * fix bootstrap process (CASSANDRA-3285)
 * don't try delivering hints if when there isn't any (CASSANDRA-3176)
 * CLI documentation change for ColumnFamily `compression_options` (CASSANDRA-3282)
 * ignore any CF ids sent by client for adding CF/KS (CASSANDRA-3288)
 * remove obsolete hints on first startup (CASSANDRA-3291)
 * use correct ISortedColumns for time-optimized reads (CASSANDRA-3289)
 * Evict gossip state immediately when a token is taken over by a new IP 
   (CASSANDRA-3259)


1.0.0-rc1
 * Update CQL to generate microsecond timestamps by default (CASSANDRA-3227)
 * Fix counting CFMetadata towards Memtable liveRatio (CASSANDRA-3023)
 * Kill server on wrapped OOME such as from FileChannel.map (CASSANDRA-3201)
 * remove unnecessary copy when adding to row cache (CASSANDRA-3223)
 * Log message when a full repair operation completes (CASSANDRA-3207)
 * Fix streamOutSession keeping sstables references forever if the remote end
   dies (CASSANDRA-3216)
 * Remove dynamic_snitch boolean from example configuration (defaulting to 
   true) and set default badness threshold to 0.1 (CASSANDRA-3229)
 * Base choice of random or "balanced" token on bootstrap on whether
   schema definitions were found (CASSANDRA-3219)
 * Fixes for LeveledCompactionStrategy score computation, prioritization,
   scheduling, and performance (CASSANDRA-3224, 3234)
 * parallelize sstable open at server startup (CASSANDRA-2988)
 * fix handling of exceptions writing to OutboundTcpConnection (CASSANDRA-3235)
 * Allow using quotes in "USE <keyspace>;" CLI command (CASSANDRA-3208)
 * Don't allow any cache loading exceptions to halt startup (CASSANDRA-3218)
 * Fix sstableloader --ignores option (CASSANDRA-3247)
 * File descriptor limit increased in packaging (CASSANDRA-3206)
 * Fix deadlock in commit log during flush (CASSANDRA-3253) 


1.0.0-beta1
 * removed binarymemtable (CASSANDRA-2692)
 * add commitlog_total_space_in_mb to prevent fragmented logs (CASSANDRA-2427)
 * removed commitlog_rotation_threshold_in_mb configuration (CASSANDRA-2771)
 * make AbstractBounds.normalize de-overlapp overlapping ranges (CASSANDRA-2641)
 * replace CollatingIterator, ReducingIterator with MergeIterator 
   (CASSANDRA-2062)
 * Fixed the ability to set compaction strategy in cli using create column 
   family command (CASSANDRA-2778)
 * clean up tmp files after failed compaction (CASSANDRA-2468)
 * restrict repair streaming to specific columnfamilies (CASSANDRA-2280)
 * don't bother persisting columns shadowed by a row tombstone (CASSANDRA-2589)
 * reset CF and SC deletion times after gc_grace (CASSANDRA-2317)
 * optimize away seek when compacting wide rows (CASSANDRA-2879)
 * single-pass streaming (CASSANDRA-2677, 2906, 2916, 3003)
 * use reference counting for deleting sstables instead of relying on GC
   (CASSANDRA-2521, 3179)
 * store hints as serialized mutations instead of pointers to data row
   (CASSANDRA-2045)
 * store hints in the coordinator node instead of in the closest replica 
   (CASSANDRA-2914)
 * add row_cache_keys_to_save CF option (CASSANDRA-1966)
 * check column family validity in nodetool repair (CASSANDRA-2933)
 * use lazy initialization instead of class initialization in NodeId
   (CASSANDRA-2953)
 * add paging to get_count (CASSANDRA-2894)
 * fix "short reads" in [multi]get (CASSANDRA-2643, 3157, 3192)
 * add optional compression for sstables (CASSANDRA-47, 2994, 3001, 3128)
 * add scheduler JMX metrics (CASSANDRA-2962)
 * add block level checksum for compressed data (CASSANDRA-1717)
 * make column family backed column map pluggable and introduce unsynchronized
   ArrayList backed one to speedup reads (CASSANDRA-2843, 3165, 3205)
 * refactoring of the secondary index api (CASSANDRA-2982)
 * make CL > ONE reads wait for digest reconciliation before returning
   (CASSANDRA-2494)
 * fix missing logging for some exceptions (CASSANDRA-2061)
 * refactor and optimize ColumnFamilyStore.files(...) and Descriptor.fromFilename(String)
   and few other places responsible for work with SSTable files (CASSANDRA-3040)
 * Stop reading from sstables once we know we have the most recent columns,
   for query-by-name requests (CASSANDRA-2498)
 * Add query-by-column mode to stress.java (CASSANDRA-3064)
 * Add "install" command to cassandra.bat (CASSANDRA-292)
 * clean up KSMetadata, CFMetadata from unnecessary
   Thrift<->Avro conversion methods (CASSANDRA-3032)
 * Add timeouts to client request schedulers (CASSANDRA-3079, 3096)
 * Cli to use hashes rather than array of hashes for strategy options (CASSANDRA-3081)
 * LeveledCompactionStrategy (CASSANDRA-1608, 3085, 3110, 3087, 3145, 3154, 3182)
 * Improvements of the CLI `describe` command (CASSANDRA-2630)
 * reduce window where dropped CF sstables may not be deleted (CASSANDRA-2942)
 * Expose gossip/FD info to JMX (CASSANDRA-2806)
 * Fix streaming over SSL when compressed SSTable involved (CASSANDRA-3051)
 * Add support for pluggable secondary index implementations (CASSANDRA-3078)
 * remove compaction_thread_priority setting (CASSANDRA-3104)
 * generate hints for replicas that timeout, not just replicas that are known
   to be down before starting (CASSANDRA-2034)
 * Add throttling for internode streaming (CASSANDRA-3080)
 * make the repair of a range repair all replica (CASSANDRA-2610, 3194)
 * expose the ability to repair the first range (as returned by the
   partitioner) of a node (CASSANDRA-2606)
 * Streams Compression (CASSANDRA-3015)
 * add ability to use multiple threads during a single compaction
   (CASSANDRA-2901)
 * make AbstractBounds.normalize support overlapping ranges (CASSANDRA-2641)
 * fix of the CQL count() behavior (CASSANDRA-3068)
 * use TreeMap backed column families for the SSTable simple writers
   (CASSANDRA-3148)
 * fix inconsistency of the CLI syntax when {} should be used instead of [{}]
   (CASSANDRA-3119)
 * rename CQL type names to match expected SQL behavior (CASSANDRA-3149, 3031)
 * Arena-based allocation for memtables (CASSANDRA-2252, 3162, 3163, 3168)
 * Default RR chance to 0.1 (CASSANDRA-3169)
 * Add RowLevel support to secondary index API (CASSANDRA-3147)
 * Make SerializingCacheProvider the default if JNA is available (CASSANDRA-3183)
 * Fix backwards compatibilty for CQL memtable properties (CASSANDRA-3190)
 * Add five-minute delay before starting compactions on a restarted server
   (CASSANDRA-3181)
 * Reduce copies done for intra-host messages (CASSANDRA-1788, 3144)
 * support of compaction strategy option for stress.java (CASSANDRA-3204)
 * make memtable throughput and column count thresholds no-ops (CASSANDRA-2449)
 * Return schema information along with the resultSet in CQL (CASSANDRA-2734)
 * Add new DecimalType (CASSANDRA-2883)
 * Fix assertion error in RowRepairResolver (CASSANDRA-3156)
 * Reduce unnecessary high buffer sizes (CASSANDRA-3171)
 * Pluggable compaction strategy (CASSANDRA-1610)
 * Add new broadcast_address config option (CASSANDRA-2491)


0.8.7
 * Kill server on wrapped OOME such as from FileChannel.map (CASSANDRA-3201)
 * Allow using quotes in "USE <keyspace>;" CLI command (CASSANDRA-3208)
 * Log message when a full repair operation completes (CASSANDRA-3207)
 * Don't allow any cache loading exceptions to halt startup (CASSANDRA-3218)
 * Fix sstableloader --ignores option (CASSANDRA-3247)
 * File descriptor limit increased in packaging (CASSANDRA-3206)
 * Log a meaningfull warning when a node receive a message for a repair session
   that doesn't exist anymore (CASSANDRA-3256)
 * Fix FD leak when internode encryption is enabled (CASSANDRA-3257)
 * FBUtilities.hexToBytes(String) to throw NumberFormatException when string
   contains non-hex characters (CASSANDRA-3231)
 * Keep SimpleSnitch proximity ordering unchanged from what the Strategy
   generates, as intended (CASSANDRA-3262)
 * remove Scrub from compactionstats when finished (CASSANDRA-3255)
 * Fix tool .bat files when CASSANDRA_HOME contains spaces (CASSANDRA-3258)
 * Force flush of status table when removing/updating token (CASSANDRA-3243)
 * Evict gossip state immediately when a token is taken over by a new IP (CASSANDRA-3259)
 * Fix bug where the failure detector can take too long to mark a host
   down (CASSANDRA-3273)
 * (Hadoop) allow wrapping ranges in queries (CASSANDRA-3137)
 * (Hadoop) check all interfaces for a match with split location
   before falling back to random replica (CASSANDRA-3211)
 * (Hadoop) Make Pig storage handle implements LoadMetadata (CASSANDRA-2777)
 * (Hadoop) Fix exception during PIG 'dump' (CASSANDRA-2810)
 * Fix stress COUNTER_GET option (CASSANDRA-3301)
 * Fix missing fields in CLI `show schema` output (CASSANDRA-3304)
 * Nodetool no longer leaks threads and closes JMX connections (CASSANDRA-3309)
 * fix truncate allowing data to be replayed post-restart (CASSANDRA-3297)
 * Move SimpleAuthority and SimpleAuthenticator to examples (CASSANDRA-2922)
 * Fix handling of tombstone by SSTableExport/Import (CASSANDRA-3357)
 * Fix transposition in cfHistograms (CASSANDRA-3222)
 * Allow using number as DC name when creating keyspace in CQL (CASSANDRA-3239)
 * Force flush of system table after updating/removing a token (CASSANDRA-3243)


0.8.6
 * revert CASSANDRA-2388
 * change TokenRange.endpoints back to listen/broadcast address to match
   pre-1777 behavior, and add TokenRange.rpc_endpoints instead (CASSANDRA-3187)
 * avoid trying to watch cassandra-topology.properties when loaded from jar
   (CASSANDRA-3138)
 * prevent users from creating keyspaces with LocalStrategy replication
   (CASSANDRA-3139)
 * fix CLI `show schema;` to output correct keyspace definition statement
   (CASSANDRA-3129)
 * CustomTThreadPoolServer to log TTransportException at DEBUG level
   (CASSANDRA-3142)
 * allow topology sort to work with non-unique rack names between 
   datacenters (CASSANDRA-3152)
 * Improve caching of same-version Messages on digest and repair paths
   (CASSANDRA-3158)
 * Randomize choice of first replica for counter increment (CASSANDRA-2890)
 * Fix using read_repair_chance instead of merge_shard_change (CASSANDRA-3202)
 * Avoid streaming data to nodes that already have it, on move as well as
   decommission (CASSANDRA-3041)
 * Fix divide by zero error in GCInspector (CASSANDRA-3164)
 * allow quoting of the ColumnFamily name in CLI `create column family`
   statement (CASSANDRA-3195)
 * Fix rolling upgrade from 0.7 to 0.8 problem (CASSANDRA-3166)
 * Accomodate missing encryption_options in IncomingTcpConnection.stream
   (CASSANDRA-3212)


0.8.5
 * fix NPE when encryption_options is unspecified (CASSANDRA-3007)
 * include column name in validation failure exceptions (CASSANDRA-2849)
 * make sure truncate clears out the commitlog so replay won't re-
   populate with truncated data (CASSANDRA-2950)
 * fix NPE when debug logging is enabled and dropped CF is present
   in a commitlog segment (CASSANDRA-3021)
 * fix cassandra.bat when CASSANDRA_HOME contains spaces (CASSANDRA-2952)
 * fix to SSTableSimpleUnsortedWriter bufferSize calculation (CASSANDRA-3027)
 * make cleanup and normal compaction able to skip empty rows
   (rows containing nothing but expired tombstones) (CASSANDRA-3039)
 * work around native memory leak in com.sun.management.GarbageCollectorMXBean
   (CASSANDRA-2868)
 * validate that column names in column_metadata are not equal to key_alias
   on create/update of the ColumnFamily and CQL 'ALTER' statement (CASSANDRA-3036)
 * return an InvalidRequestException if an indexed column is assigned
   a value larger than 64KB (CASSANDRA-3057)
 * fix of numeric-only and string column names handling in CLI "drop index" 
   (CASSANDRA-3054)
 * prune index scan resultset back to original request for lazy
   resultset expansion case (CASSANDRA-2964)
 * (Hadoop) fail jobs when Cassandra node has failed but TaskTracker
   has not (CASSANDRA-2388)
 * fix dynamic snitch ignoring nodes when read_repair_chance is zero
   (CASSANDRA-2662)
 * avoid retaining references to dropped CFS objects in 
   CompactionManager.estimatedCompactions (CASSANDRA-2708)
 * expose rpc timeouts per host in MessagingServiceMBean (CASSANDRA-2941)
 * avoid including cwd in classpath for deb and rpm packages (CASSANDRA-2881)
 * remove gossip state when a new IP takes over a token (CASSANDRA-3071)
 * allow sstable2json to work on index sstable files (CASSANDRA-3059)
 * always hint counters (CASSANDRA-3099)
 * fix log4j initialization in EmbeddedCassandraService (CASSANDRA-2857)
 * remove gossip state when a new IP takes over a token (CASSANDRA-3071)
 * work around native memory leak in com.sun.management.GarbageCollectorMXBean
    (CASSANDRA-2868)
 * fix UnavailableException with writes at CL.EACH_QUORM (CASSANDRA-3084)
 * fix parsing of the Keyspace and ColumnFamily names in numeric
   and string representations in CLI (CASSANDRA-3075)
 * fix corner cases in Range.differenceToFetch (CASSANDRA-3084)
 * fix ip address String representation in the ring cache (CASSANDRA-3044)
 * fix ring cache compatibility when mixing pre-0.8.4 nodes with post-
   in the same cluster (CASSANDRA-3023)
 * make repair report failure when a node participating dies (instead of
   hanging forever) (CASSANDRA-2433)
 * fix handling of the empty byte buffer by ReversedType (CASSANDRA-3111)
 * Add validation that Keyspace names are case-insensitively unique (CASSANDRA-3066)
 * catch invalid key_validation_class before instantiating UpdateColumnFamily (CASSANDRA-3102)
 * make Range and Bounds objects client-safe (CASSANDRA-3108)
 * optionally skip log4j configuration (CASSANDRA-3061)
 * bundle sstableloader with the debian package (CASSANDRA-3113)
 * don't try to build secondary indexes when there is none (CASSANDRA-3123)
 * improve SSTableSimpleUnsortedWriter speed for large rows (CASSANDRA-3122)
 * handle keyspace arguments correctly in nodetool snapshot (CASSANDRA-3038)
 * Fix SSTableImportTest on windows (CASSANDRA-3043)
 * expose compactionThroughputMbPerSec through JMX (CASSANDRA-3117)
 * log keyspace and CF of large rows being compacted


0.8.4
 * change TokenRing.endpoints to be a list of rpc addresses instead of 
   listen/broadcast addresses (CASSANDRA-1777)
 * include files-to-be-streamed in StreamInSession.getSources (CASSANDRA-2972)
 * use JAVA env var in cassandra-env.sh (CASSANDRA-2785, 2992)
 * avoid doing read for no-op replicate-on-write at CL=1 (CASSANDRA-2892)
 * refuse counter write for CL.ANY (CASSANDRA-2990)
 * switch back to only logging recent dropped messages (CASSANDRA-3004)
 * always deserialize RowMutation for counters (CASSANDRA-3006)
 * ignore saved replication_factor strategy_option for NTS (CASSANDRA-3011)
 * make sure pre-truncate CL segments are discarded (CASSANDRA-2950)


0.8.3
 * add ability to drop local reads/writes that are going to timeout
   (CASSANDRA-2943)
 * revamp token removal process, keep gossip states for 3 days (CASSANDRA-2496)
 * don't accept extra args for 0-arg nodetool commands (CASSANDRA-2740)
 * log unavailableexception details at debug level (CASSANDRA-2856)
 * expose data_dir though jmx (CASSANDRA-2770)
 * don't include tmp files as sstable when create cfs (CASSANDRA-2929)
 * log Java classpath on startup (CASSANDRA-2895)
 * keep gossipped version in sync with actual on migration coordinator 
   (CASSANDRA-2946)
 * use lazy initialization instead of class initialization in NodeId
   (CASSANDRA-2953)
 * check column family validity in nodetool repair (CASSANDRA-2933)
 * speedup bytes to hex conversions dramatically (CASSANDRA-2850)
 * Flush memtables on shutdown when durable writes are disabled 
   (CASSANDRA-2958)
 * improved POSIX compatibility of start scripts (CASsANDRA-2965)
 * add counter support to Hadoop InputFormat (CASSANDRA-2981)
 * fix bug where dirty commitlog segments were removed (and avoid keeping 
   segments with no post-flush activity permanently dirty) (CASSANDRA-2829)
 * fix throwing exception with batch mutation of counter super columns
   (CASSANDRA-2949)
 * ignore system tables during repair (CASSANDRA-2979)
 * throw exception when NTS is given replication_factor as an option
   (CASSANDRA-2960)
 * fix assertion error during compaction of counter CFs (CASSANDRA-2968)
 * avoid trying to create index names, when no index exists (CASSANDRA-2867)
 * don't sample the system table when choosing a bootstrap token
   (CASSANDRA-2825)
 * gossiper notifies of local state changes (CASSANDRA-2948)
 * add asynchronous and half-sync/half-async (hsha) thrift servers 
   (CASSANDRA-1405)
 * fix potential use of free'd native memory in SerializingCache 
   (CASSANDRA-2951)
 * prune index scan resultset back to original request for lazy
   resultset expansion case (CASSANDRA-2964)
 * (Hadoop) fail jobs when Cassandra node has failed but TaskTracker
    has not (CASSANDRA-2388)


0.8.2
 * CQL: 
   - include only one row per unique key for IN queries (CASSANDRA-2717)
   - respect client timestamp on full row deletions (CASSANDRA-2912)
 * improve thread-safety in StreamOutSession (CASSANDRA-2792)
 * allow deleting a row and updating indexed columns in it in the
   same mutation (CASSANDRA-2773)
 * Expose number of threads blocked on submitting memtable to flush
   in JMX (CASSANDRA-2817)
 * add ability to return "endpoints" to nodetool (CASSANDRA-2776)
 * Add support for multiple (comma-delimited) coordinator addresses
   to ColumnFamilyInputFormat (CASSANDRA-2807)
 * fix potential NPE while scheduling read repair for range slice
   (CASSANDRA-2823)
 * Fix race in SystemTable.getCurrentLocalNodeId (CASSANDRA-2824)
 * Correctly set default for replicate_on_write (CASSANDRA-2835)
 * improve nodetool compactionstats formatting (CASSANDRA-2844)
 * fix index-building status display (CASSANDRA-2853)
 * fix CLI perpetuating obsolete KsDef.replication_factor (CASSANDRA-2846)
 * improve cli treatment of multiline comments (CASSANDRA-2852)
 * handle row tombstones correctly in EchoedRow (CASSANDRA-2786)
 * add MessagingService.get[Recently]DroppedMessages and
   StorageService.getExceptionCount (CASSANDRA-2804)
 * fix possibility of spurious UnavailableException for LOCAL_QUORUM
   reads with dynamic snitch + read repair disabled (CASSANDRA-2870)
 * add ant-optional as dependence for the debian package (CASSANDRA-2164)
 * add option to specify limit for get_slice in the CLI (CASSANDRA-2646)
 * decrease HH page size (CASSANDRA-2832)
 * reset cli keyspace after dropping the current one (CASSANDRA-2763)
 * add KeyRange option to Hadoop inputformat (CASSANDRA-1125)
 * fix protocol versioning (CASSANDRA-2818, 2860)
 * support spaces in path to log4j configuration (CASSANDRA-2383)
 * avoid including inferred types in CF update (CASSANDRA-2809)
 * fix JMX bulkload call (CASSANDRA-2908)
 * fix updating KS with durable_writes=false (CASSANDRA-2907)
 * add simplified facade to SSTableWriter for bulk loading use
   (CASSANDRA-2911)
 * fix re-using index CF sstable names after drop/recreate (CASSANDRA-2872)
 * prepend CF to default index names (CASSANDRA-2903)
 * fix hint replay (CASSANDRA-2928)
 * Properly synchronize repair's merkle tree computation (CASSANDRA-2816)


0.8.1
 * CQL:
   - support for insert, delete in BATCH (CASSANDRA-2537)
   - support for IN to SELECT, UPDATE (CASSANDRA-2553)
   - timestamp support for INSERT, UPDATE, and BATCH (CASSANDRA-2555)
   - TTL support (CASSANDRA-2476)
   - counter support (CASSANDRA-2473)
   - ALTER COLUMNFAMILY (CASSANDRA-1709)
   - DROP INDEX (CASSANDRA-2617)
   - add SCHEMA/TABLE as aliases for KS/CF (CASSANDRA-2743)
   - server handles wait-for-schema-agreement (CASSANDRA-2756)
   - key alias support (CASSANDRA-2480)
 * add support for comparator parameters and a generic ReverseType
   (CASSANDRA-2355)
 * add CompositeType and DynamicCompositeType (CASSANDRA-2231)
 * optimize batches containing multiple updates to the same row
   (CASSANDRA-2583)
 * adjust hinted handoff page size to avoid OOM with large columns 
   (CASSANDRA-2652)
 * mark BRAF buffer invalid post-flush so we don't re-flush partial
   buffers again, especially on CL writes (CASSANDRA-2660)
 * add DROP INDEX support to CLI (CASSANDRA-2616)
 * don't perform HH to client-mode [storageproxy] nodes (CASSANDRA-2668)
 * Improve forceDeserialize/getCompactedRow encapsulation (CASSANDRA-2659)
 * Don't write CounterUpdateColumn to disk in tests (CASSANDRA-2650)
 * Add sstable bulk loading utility (CASSANDRA-1278)
 * avoid replaying hints to dropped columnfamilies (CASSANDRA-2685)
 * add placeholders for missing rows in range query pseudo-RR (CASSANDRA-2680)
 * remove no-op HHOM.renameHints (CASSANDRA-2693)
 * clone super columns to avoid modifying them during flush (CASSANDRA-2675)
 * allow writes to bypass the commitlog for certain keyspaces (CASSANDRA-2683)
 * avoid NPE when bypassing commitlog during memtable flush (CASSANDRA-2781)
 * Added support for making bootstrap retry if nodes flap (CASSANDRA-2644)
 * Added statusthrift to nodetool to report if thrift server is running (CASSANDRA-2722)
 * Fixed rows being cached if they do not exist (CASSANDRA-2723)
 * Support passing tableName and cfName to RowCacheProviders (CASSANDRA-2702)
 * close scrub file handles (CASSANDRA-2669)
 * throttle migration replay (CASSANDRA-2714)
 * optimize column serializer creation (CASSANDRA-2716)
 * Added support for making bootstrap retry if nodes flap (CASSANDRA-2644)
 * Added statusthrift to nodetool to report if thrift server is running
   (CASSANDRA-2722)
 * Fixed rows being cached if they do not exist (CASSANDRA-2723)
 * fix truncate/compaction race (CASSANDRA-2673)
 * workaround large resultsets causing large allocation retention
   by nio sockets (CASSANDRA-2654)
 * fix nodetool ring use with Ec2Snitch (CASSANDRA-2733)
 * fix removing columns and subcolumns that are supressed by a row or
   supercolumn tombstone during replica resolution (CASSANDRA-2590)
 * support sstable2json against snapshot sstables (CASSANDRA-2386)
 * remove active-pull schema requests (CASSANDRA-2715)
 * avoid marking entire list of sstables as actively being compacted
   in multithreaded compaction (CASSANDRA-2765)
 * seek back after deserializing a row to update cache with (CASSANDRA-2752)
 * avoid skipping rows in scrub for counter column family (CASSANDRA-2759)
 * fix ConcurrentModificationException in repair when dealing with 0.7 node
   (CASSANDRA-2767)
 * use threadsafe collections for StreamInSession (CASSANDRA-2766)
 * avoid infinite loop when creating merkle tree (CASSANDRA-2758)
 * avoids unmarking compacting sstable prematurely in cleanup (CASSANDRA-2769)
 * fix NPE when the commit log is bypassed (CASSANDRA-2718)
 * don't throw an exception in SS.isRPCServerRunning (CASSANDRA-2721)
 * make stress.jar executable (CASSANDRA-2744)
 * add daemon mode to java stress (CASSANDRA-2267)
 * expose the DC and rack of a node through JMX and nodetool ring (CASSANDRA-2531)
 * fix cache mbean getSize (CASSANDRA-2781)
 * Add Date, Float, Double, and Boolean types (CASSANDRA-2530)
 * Add startup flag to renew counter node id (CASSANDRA-2788)
 * add jamm agent to cassandra.bat (CASSANDRA-2787)
 * fix repair hanging if a neighbor has nothing to send (CASSANDRA-2797)
 * purge tombstone even if row is in only one sstable (CASSANDRA-2801)
 * Fix wrong purge of deleted cf during compaction (CASSANDRA-2786)
 * fix race that could result in Hadoop writer failing to throw an
   exception encountered after close() (CASSANDRA-2755)
 * fix scan wrongly throwing assertion error (CASSANDRA-2653)
 * Always use even distribution for merkle tree with RandomPartitionner
   (CASSANDRA-2841)
 * fix describeOwnership for OPP (CASSANDRA-2800)
 * ensure that string tokens do not contain commas (CASSANDRA-2762)


0.8.0-final
 * fix CQL grammar warning and cqlsh regression from CASSANDRA-2622
 * add ant generate-cql-html target (CASSANDRA-2526)
 * update CQL consistency levels (CASSANDRA-2566)
 * debian packaging fixes (CASSANDRA-2481, 2647)
 * fix UUIDType, IntegerType for direct buffers (CASSANDRA-2682, 2684)
 * switch to native Thrift for Hadoop map/reduce (CASSANDRA-2667)
 * fix StackOverflowError when building from eclipse (CASSANDRA-2687)
 * only provide replication_factor to strategy_options "help" for
   SimpleStrategy, OldNetworkTopologyStrategy (CASSANDRA-2678, 2713)
 * fix exception adding validators to non-string columns (CASSANDRA-2696)
 * avoid instantiating DatabaseDescriptor in JDBC (CASSANDRA-2694)
 * fix potential stack overflow during compaction (CASSANDRA-2626)
 * clone super columns to avoid modifying them during flush (CASSANDRA-2675)
 * reset underlying iterator in EchoedRow constructor (CASSANDRA-2653)


0.8.0-rc1
 * faster flushes and compaction from fixing excessively pessimistic 
   rebuffering in BRAF (CASSANDRA-2581)
 * fix returning null column values in the python cql driver (CASSANDRA-2593)
 * fix merkle tree splitting exiting early (CASSANDRA-2605)
 * snapshot_before_compaction directory name fix (CASSANDRA-2598)
 * Disable compaction throttling during bootstrap (CASSANDRA-2612) 
 * fix CQL treatment of > and < operators in range slices (CASSANDRA-2592)
 * fix potential double-application of counter updates on commitlog replay
   by moving replay position from header to sstable metadata (CASSANDRA-2419)
 * JDBC CQL driver exposes getColumn for access to timestamp
 * JDBC ResultSetMetadata properties added to AbstractType
 * r/m clustertool (CASSANDRA-2607)
 * add support for presenting row key as a column in CQL result sets 
   (CASSANDRA-2622)
 * Don't allow {LOCAL|EACH}_QUORUM unless strategy is NTS (CASSANDRA-2627)
 * validate keyspace strategy_options during CQL create (CASSANDRA-2624)
 * fix empty Result with secondary index when limit=1 (CASSANDRA-2628)
 * Fix regression where bootstrapping a node with no schema fails
   (CASSANDRA-2625)
 * Allow removing LocationInfo sstables (CASSANDRA-2632)
 * avoid attempting to replay mutations from dropped keyspaces (CASSANDRA-2631)
 * avoid using cached position of a key when GT is requested (CASSANDRA-2633)
 * fix counting bloom filter true positives (CASSANDRA-2637)
 * initialize local ep state prior to gossip startup if needed (CASSANDRA-2638)
 * fix counter increment lost after restart (CASSANDRA-2642)
 * add quote-escaping via backslash to CLI (CASSANDRA-2623)
 * fix pig example script (CASSANDRA-2487)
 * fix dynamic snitch race in adding latencies (CASSANDRA-2618)
 * Start/stop cassandra after more important services such as mdadm in
   debian packaging (CASSANDRA-2481)


0.8.0-beta2
 * fix NPE compacting index CFs (CASSANDRA-2528)
 * Remove checking all column families on startup for compaction candidates 
   (CASSANDRA-2444)
 * validate CQL create keyspace options (CASSANDRA-2525)
 * fix nodetool setcompactionthroughput (CASSANDRA-2550)
 * move	gossip heartbeat back to its own thread (CASSANDRA-2554)
 * validate cql TRUNCATE columnfamily before truncating (CASSANDRA-2570)
 * fix batch_mutate for mixed standard-counter mutations (CASSANDRA-2457)
 * disallow making schema changes to system keyspace (CASSANDRA-2563)
 * fix sending mutation messages multiple times (CASSANDRA-2557)
 * fix incorrect use of NBHM.size in ReadCallback that could cause
   reads to time out even when responses were received (CASSANDRA-2552)
 * trigger read repair correctly for LOCAL_QUORUM reads (CASSANDRA-2556)
 * Allow configuring the number of compaction thread (CASSANDRA-2558)
 * forceUserDefinedCompaction will attempt to compact what it is given
   even if the pessimistic estimate is that there is not enough disk space;
   automatic compactions will only compact 2 or more sstables (CASSANDRA-2575)
 * refuse to apply migrations with older timestamps than the current 
   schema (CASSANDRA-2536)
 * remove unframed Thrift transport option
 * include indexes in snapshots (CASSANDRA-2596)
 * improve ignoring of obsolete mutations in index maintenance (CASSANDRA-2401)
 * recognize attempt to drop just the index while leaving the column
   definition alone (CASSANDRA-2619)
  

0.8.0-beta1
 * remove Avro RPC support (CASSANDRA-926)
 * support for columns that act as incr/decr counters 
   (CASSANDRA-1072, 1937, 1944, 1936, 2101, 2093, 2288, 2105, 2384, 2236, 2342,
   2454)
 * CQL (CASSANDRA-1703, 1704, 1705, 1706, 1707, 1708, 1710, 1711, 1940, 
   2124, 2302, 2277, 2493)
 * avoid double RowMutation serialization on write path (CASSANDRA-1800)
 * make NetworkTopologyStrategy the default (CASSANDRA-1960)
 * configurable internode encryption (CASSANDRA-1567, 2152)
 * human readable column names in sstable2json output (CASSANDRA-1933)
 * change default JMX port to 7199 (CASSANDRA-2027)
 * backwards compatible internal messaging (CASSANDRA-1015)
 * atomic switch of memtables and sstables (CASSANDRA-2284)
 * add pluggable SeedProvider (CASSANDRA-1669)
 * Fix clustertool to not throw exception when calling get_endpoints (CASSANDRA-2437)
 * upgrade to thrift 0.6 (CASSANDRA-2412) 
 * repair works on a token range instead of full ring (CASSANDRA-2324)
 * purge tombstones from row cache (CASSANDRA-2305)
 * push replication_factor into strategy_options (CASSANDRA-1263)
 * give snapshots the same name on each node (CASSANDRA-1791)
 * remove "nodetool loadbalance" (CASSANDRA-2448)
 * multithreaded compaction (CASSANDRA-2191)
 * compaction throttling (CASSANDRA-2156)
 * add key type information and alias (CASSANDRA-2311, 2396)
 * cli no longer divides read_repair_chance by 100 (CASSANDRA-2458)
 * made CompactionInfo.getTaskType return an enum (CASSANDRA-2482)
 * add a server-wide cap on measured memtable memory usage and aggressively
   flush to keep under that threshold (CASSANDRA-2006)
 * add unified UUIDType (CASSANDRA-2233)
 * add off-heap row cache support (CASSANDRA-1969)


0.7.5
 * improvements/fixes to PIG driver (CASSANDRA-1618, CASSANDRA-2387,
   CASSANDRA-2465, CASSANDRA-2484)
 * validate index names (CASSANDRA-1761)
 * reduce contention on Table.flusherLock (CASSANDRA-1954)
 * try harder to detect failures during streaming, cleaning up temporary
   files more reliably (CASSANDRA-2088)
 * shut down server for OOM on a Thrift thread (CASSANDRA-2269)
 * fix tombstone handling in repair and sstable2json (CASSANDRA-2279)
 * preserve version when streaming data from old sstables (CASSANDRA-2283)
 * don't start repair if a neighboring node is marked as dead (CASSANDRA-2290)
 * purge tombstones from row cache (CASSANDRA-2305)
 * Avoid seeking when sstable2json exports the entire file (CASSANDRA-2318)
 * clear Built flag in system table when dropping an index (CASSANDRA-2320)
 * don't allow arbitrary argument for stress.java (CASSANDRA-2323)
 * validate values for index predicates in get_indexed_slice (CASSANDRA-2328)
 * queue secondary indexes for flush before the parent (CASSANDRA-2330)
 * allow job configuration to set the CL used in Hadoop jobs (CASSANDRA-2331)
 * add memtable_flush_queue_size defaulting to 4 (CASSANDRA-2333)
 * Allow overriding of initial_token, storage_port and rpc_port from system
   properties (CASSANDRA-2343)
 * fix comparator used for non-indexed secondary expressions in index scan
   (CASSANDRA-2347)
 * ensure size calculation and write phase of large-row compaction use
   the same threshold for TTL expiration (CASSANDRA-2349)
 * fix race when iterating CFs during add/drop (CASSANDRA-2350)
 * add ConsistencyLevel command to CLI (CASSANDRA-2354)
 * allow negative numbers in the cli (CASSANDRA-2358)
 * hard code serialVersionUID for tokens class (CASSANDRA-2361)
 * fix potential infinite loop in ByteBufferUtil.inputStream (CASSANDRA-2365)
 * fix encoding bugs in HintedHandoffManager, SystemTable when default
   charset is not UTF8 (CASSANDRA-2367)
 * avoids having removed node reappearing in Gossip (CASSANDRA-2371)
 * fix incorrect truncation of long to int when reading columns via block
   index (CASSANDRA-2376)
 * fix NPE during stream session (CASSANDRA-2377)
 * fix race condition that could leave orphaned data files when dropping CF or
   KS (CASSANDRA-2381)
 * fsync statistics component on write (CASSANDRA-2382)
 * fix duplicate results from CFS.scan (CASSANDRA-2406)
 * add IntegerType to CLI help (CASSANDRA-2414)
 * avoid caching token-only decoratedkeys (CASSANDRA-2416)
 * convert mmap assertion to if/throw so scrub can catch it (CASSANDRA-2417)
 * don't overwrite gc log (CASSANDR-2418)
 * invalidate row cache for streamed row to avoid inconsitencies
   (CASSANDRA-2420)
 * avoid copies in range/index scans (CASSANDRA-2425)
 * make sure we don't wipe data during cleanup if the node has not join
   the ring (CASSANDRA-2428)
 * Try harder to close files after compaction (CASSANDRA-2431)
 * re-set bootstrapped flag after move finishes (CASSANDRA-2435)
 * display validation_class in CLI 'describe keyspace' (CASSANDRA-2442)
 * make cleanup compactions cleanup the row cache (CASSANDRA-2451)
 * add column fields validation to scrub (CASSANDRA-2460)
 * use 64KB flush buffer instead of in_memory_compaction_limit (CASSANDRA-2463)
 * fix backslash substitutions in CLI (CASSANDRA-2492)
 * disable cache saving for system CFS (CASSANDRA-2502)
 * fixes for verifying destination availability under hinted conditions
   so UE can be thrown intead of timing out (CASSANDRA-2514)
 * fix update of validation class in column metadata (CASSANDRA-2512)
 * support LOCAL_QUORUM, EACH_QUORUM CLs outside of NTS (CASSANDRA-2516)
 * preserve version when streaming data from old sstables (CASSANDRA-2283)
 * fix backslash substitutions in CLI (CASSANDRA-2492)
 * count a row deletion as one operation towards memtable threshold 
   (CASSANDRA-2519)
 * support LOCAL_QUORUM, EACH_QUORUM CLs outside of NTS (CASSANDRA-2516)


0.7.4
 * add nodetool join command (CASSANDRA-2160)
 * fix secondary indexes on pre-existing or streamed data (CASSANDRA-2244)
 * initialize endpoint in gossiper earlier (CASSANDRA-2228)
 * add ability to write to Cassandra from Pig (CASSANDRA-1828)
 * add rpc_[min|max]_threads (CASSANDRA-2176)
 * add CL.TWO, CL.THREE (CASSANDRA-2013)
 * avoid exporting an un-requested row in sstable2json, when exporting 
   a key that does not exist (CASSANDRA-2168)
 * add incremental_backups option (CASSANDRA-1872)
 * add configurable row limit to Pig loadfunc (CASSANDRA-2276)
 * validate column values in batches as well as single-Column inserts
   (CASSANDRA-2259)
 * move sample schema from cassandra.yaml to schema-sample.txt,
   a cli scripts (CASSANDRA-2007)
 * avoid writing empty rows when scrubbing tombstoned rows (CASSANDRA-2296)
 * fix assertion error in range and index scans for CL < ALL
   (CASSANDRA-2282)
 * fix commitlog replay when flush position refers to data that didn't
   get synced before server died (CASSANDRA-2285)
 * fix fd leak in sstable2json with non-mmap'd i/o (CASSANDRA-2304)
 * reduce memory use during streaming of multiple sstables (CASSANDRA-2301)
 * purge tombstoned rows from cache after GCGraceSeconds (CASSANDRA-2305)
 * allow zero replicas in a NTS datacenter (CASSANDRA-1924)
 * make range queries respect snitch for local replicas (CASSANDRA-2286)
 * fix HH delivery when column index is larger than 2GB (CASSANDRA-2297)
 * make 2ary indexes use parent CF flush thresholds during initial build
   (CASSANDRA-2294)
 * update memtable_throughput to be a long (CASSANDRA-2158)


0.7.3
 * Keep endpoint state until aVeryLongTime (CASSANDRA-2115)
 * lower-latency read repair (CASSANDRA-2069)
 * add hinted_handoff_throttle_delay_in_ms option (CASSANDRA-2161)
 * fixes for cache save/load (CASSANDRA-2172, -2174)
 * Handle whole-row deletions in CFOutputFormat (CASSANDRA-2014)
 * Make memtable_flush_writers flush in parallel (CASSANDRA-2178)
 * Add compaction_preheat_key_cache option (CASSANDRA-2175)
 * refactor stress.py to have only one copy of the format string 
   used for creating row keys (CASSANDRA-2108)
 * validate index names for \w+ (CASSANDRA-2196)
 * Fix Cassandra cli to respect timeout if schema does not settle 
   (CASSANDRA-2187)
 * fix for compaction and cleanup writing old-format data into new-version 
   sstable (CASSANDRA-2211, -2216)
 * add nodetool scrub (CASSANDRA-2217, -2240)
 * fix sstable2json large-row pagination (CASSANDRA-2188)
 * fix EOFing on requests for the last bytes in a file (CASSANDRA-2213)
 * fix BufferedRandomAccessFile bugs (CASSANDRA-2218, -2241)
 * check for memtable flush_after_mins exceeded every 10s (CASSANDRA-2183)
 * fix cache saving on Windows (CASSANDRA-2207)
 * add validateSchemaAgreement call + synchronization to schema
   modification operations (CASSANDRA-2222)
 * fix for reversed slice queries on large rows (CASSANDRA-2212)
 * fat clients were writing local data (CASSANDRA-2223)
 * set DEFAULT_MEMTABLE_LIFETIME_IN_MINS to 24h
 * improve detection and cleanup of partially-written sstables 
   (CASSANDRA-2206)
 * fix supercolumn de/serialization when subcolumn comparator is different
   from supercolumn's (CASSANDRA-2104)
 * fix starting up on Windows when CASSANDRA_HOME contains whitespace
   (CASSANDRA-2237)
 * add [get|set][row|key]cacheSavePeriod to JMX (CASSANDRA-2100)
 * fix Hadoop ColumnFamilyOutputFormat dropping of mutations
   when batch fills up (CASSANDRA-2255)
 * move file deletions off of scheduledtasks executor (CASSANDRA-2253)


0.7.2
 * copy DecoratedKey.key when inserting into caches to avoid retaining
   a reference to the underlying buffer (CASSANDRA-2102)
 * format subcolumn names with subcomparator (CASSANDRA-2136)
 * fix column bloom filter deserialization (CASSANDRA-2165)


0.7.1
 * refactor MessageDigest creation code. (CASSANDRA-2107)
 * buffer network stack to avoid inefficient small TCP messages while avoiding
   the nagle/delayed ack problem (CASSANDRA-1896)
 * check log4j configuration for changes every 10s (CASSANDRA-1525, 1907)
 * more-efficient cross-DC replication (CASSANDRA-1530, -2051, -2138)
 * avoid polluting page cache with commitlog or sstable writes
   and seq scan operations (CASSANDRA-1470)
 * add RMI authentication options to nodetool (CASSANDRA-1921)
 * make snitches configurable at runtime (CASSANDRA-1374)
 * retry hadoop split requests on connection failure (CASSANDRA-1927)
 * implement describeOwnership for BOP, COPP (CASSANDRA-1928)
 * make read repair behave as expected for ConsistencyLevel > ONE
   (CASSANDRA-982, 2038)
 * distributed test harness (CASSANDRA-1859, 1964)
 * reduce flush lock contention (CASSANDRA-1930)
 * optimize supercolumn deserialization (CASSANDRA-1891)
 * fix CFMetaData.apply to only compare objects of the same class 
   (CASSANDRA-1962)
 * allow specifying specific SSTables to compact from JMX (CASSANDRA-1963)
 * fix race condition in MessagingService.targets (CASSANDRA-1959, 2094, 2081)
 * refuse to open sstables from a future version (CASSANDRA-1935)
 * zero-copy reads (CASSANDRA-1714)
 * fix copy bounds for word Text in wordcount demo (CASSANDRA-1993)
 * fixes for contrib/javautils (CASSANDRA-1979)
 * check more frequently for memtable expiration (CASSANDRA-2000)
 * fix writing SSTable column count statistics (CASSANDRA-1976)
 * fix streaming of multiple CFs during bootstrap (CASSANDRA-1992)
 * explicitly set JVM GC new generation size with -Xmn (CASSANDRA-1968)
 * add short options for CLI flags (CASSANDRA-1565)
 * make keyspace argument to "describe keyspace" in CLI optional
   when authenticated to keyspace already (CASSANDRA-2029)
 * added option to specify -Dcassandra.join_ring=false on startup
   to allow "warm spare" nodes or performing JMX maintenance before
   joining the ring (CASSANDRA-526)
 * log migrations at INFO (CASSANDRA-2028)
 * add CLI verbose option in file mode (CASSANDRA-2030)
 * add single-line "--" comments to CLI (CASSANDRA-2032)
 * message serialization tests (CASSANDRA-1923)
 * switch from ivy to maven-ant-tasks (CASSANDRA-2017)
 * CLI attempts to block for new schema to propagate (CASSANDRA-2044)
 * fix potential overflow in nodetool cfstats (CASSANDRA-2057)
 * add JVM shutdownhook to sync commitlog (CASSANDRA-1919)
 * allow nodes to be up without being part of  normal traffic (CASSANDRA-1951)
 * fix CLI "show keyspaces" with null options on NTS (CASSANDRA-2049)
 * fix possible ByteBuffer race conditions (CASSANDRA-2066)
 * reduce garbage generated by MessagingService to prevent load spikes
   (CASSANDRA-2058)
 * fix math in RandomPartitioner.describeOwnership (CASSANDRA-2071)
 * fix deletion of sstable non-data components (CASSANDRA-2059)
 * avoid blocking gossip while deleting handoff hints (CASSANDRA-2073)
 * ignore messages from newer versions, keep track of nodes in gossip 
   regardless of version (CASSANDRA-1970)
 * cache writing moved to CompactionManager to reduce i/o contention and
   updated to use non-cache-polluting writes (CASSANDRA-2053)
 * page through large rows when exporting to JSON (CASSANDRA-2041)
 * add flush_largest_memtables_at and reduce_cache_sizes_at options
   (CASSANDRA-2142)
 * add cli 'describe cluster' command (CASSANDRA-2127)
 * add cli support for setting username/password at 'connect' command 
   (CASSANDRA-2111)
 * add -D option to Stress.java to allow reading hosts from a file 
   (CASSANDRA-2149)
 * bound hints CF throughput between 32M and 256M (CASSANDRA-2148)
 * continue starting when invalid saved cache entries are encountered
   (CASSANDRA-2076)
 * add max_hint_window_in_ms option (CASSANDRA-1459)


0.7.0-final
 * fix offsets to ByteBuffer.get (CASSANDRA-1939)


0.7.0-rc4
 * fix cli crash after backgrounding (CASSANDRA-1875)
 * count timeouts in storageproxy latencies, and include latency 
   histograms in StorageProxyMBean (CASSANDRA-1893)
 * fix CLI get recognition of supercolumns (CASSANDRA-1899)
 * enable keepalive on intra-cluster sockets (CASSANDRA-1766)
 * count timeouts towards dynamicsnitch latencies (CASSANDRA-1905)
 * Expose index-building status in JMX + cli schema description
   (CASSANDRA-1871)
 * allow [LOCAL|EACH]_QUORUM to be used with non-NetworkTopology 
   replication Strategies
 * increased amount of index locks for faster commitlog replay
 * collect secondary index tombstones immediately (CASSANDRA-1914)
 * revert commitlog changes from #1780 (CASSANDRA-1917)
 * change RandomPartitioner min token to -1 to avoid collision w/
   tokens on actual nodes (CASSANDRA-1901)
 * examine the right nibble when validating TimeUUID (CASSANDRA-1910)
 * include secondary indexes in cleanup (CASSANDRA-1916)
 * CFS.scrubDataDirectories should also cleanup invalid secondary indexes
   (CASSANDRA-1904)
 * ability to disable/enable gossip on nodes to force them down
   (CASSANDRA-1108)


0.7.0-rc3
 * expose getNaturalEndpoints in StorageServiceMBean taking byte[]
   key; RMI cannot serialize ByteBuffer (CASSANDRA-1833)
 * infer org.apache.cassandra.locator for replication strategy classes
   when not otherwise specified
 * validation that generates less garbage (CASSANDRA-1814)
 * add TTL support to CLI (CASSANDRA-1838)
 * cli defaults to bytestype for subcomparator when creating
   column families (CASSANDRA-1835)
 * unregister index MBeans when index is dropped (CASSANDRA-1843)
 * make ByteBufferUtil.clone thread-safe (CASSANDRA-1847)
 * change exception for read requests during bootstrap from 
   InvalidRequest to Unavailable (CASSANDRA-1862)
 * respect row-level tombstones post-flush in range scans
   (CASSANDRA-1837)
 * ReadResponseResolver check digests against each other (CASSANDRA-1830)
 * return InvalidRequest when remove of subcolumn without supercolumn
   is requested (CASSANDRA-1866)
 * flush before repair (CASSANDRA-1748)
 * SSTableExport validates key order (CASSANDRA-1884)
 * large row support for SSTableExport (CASSANDRA-1867)
 * Re-cache hot keys post-compaction without hitting disk (CASSANDRA-1878)
 * manage read repair in coordinator instead of data source, to
   provide latency information to dynamic snitch (CASSANDRA-1873)


0.7.0-rc2
 * fix live-column-count of slice ranges including tombstoned supercolumn 
   with live subcolumn (CASSANDRA-1591)
 * rename o.a.c.internal.AntientropyStage -> AntiEntropyStage,
   o.a.c.request.Request_responseStage -> RequestResponseStage,
   o.a.c.internal.Internal_responseStage -> InternalResponseStage
 * add AbstractType.fromString (CASSANDRA-1767)
 * require index_type to be present when specifying index_name
   on ColumnDef (CASSANDRA-1759)
 * fix add/remove index bugs in CFMetadata (CASSANDRA-1768)
 * rebuild Strategy during system_update_keyspace (CASSANDRA-1762)
 * cli updates prompt to ... in continuation lines (CASSANDRA-1770)
 * support multiple Mutations per key in hadoop ColumnFamilyOutputFormat
   (CASSANDRA-1774)
 * improvements to Debian init script (CASSANDRA-1772)
 * use local classloader to check for version.properties (CASSANDRA-1778)
 * Validate that column names in column_metadata are valid for the
   defined comparator, and decode properly in cli (CASSANDRA-1773)
 * use cross-platform newlines in cli (CASSANDRA-1786)
 * add ExpiringColumn support to sstable import/export (CASSANDRA-1754)
 * add flush for each append to periodic commitlog mode; added
   periodic_without_flush option to disable this (CASSANDRA-1780)
 * close file handle used for post-flush truncate (CASSANDRA-1790)
 * various code cleanup (CASSANDRA-1793, -1794, -1795)
 * fix range queries against wrapped range (CASSANDRA-1781)
 * fix consistencylevel calculations for NetworkTopologyStrategy
   (CASSANDRA-1804)
 * cli support index type enum names (CASSANDRA-1810)
 * improved validation of column_metadata (CASSANDRA-1813)
 * reads at ConsistencyLevel > 1 throw UnavailableException
   immediately if insufficient live nodes exist (CASSANDRA-1803)
 * copy bytebuffers for local writes to avoid retaining the entire
   Thrift frame (CASSANDRA-1801)
 * fix NPE adding index to column w/o prior metadata (CASSANDRA-1764)
 * reduce fat client timeout (CASSANDRA-1730)
 * fix botched merge of CASSANDRA-1316


0.7.0-rc1
 * fix compaction and flush races with schema updates (CASSANDRA-1715)
 * add clustertool, config-converter, sstablekeys, and schematool 
   Windows .bat files (CASSANDRA-1723)
 * reject range queries received during bootstrap (CASSANDRA-1739)
 * fix wrapping-range queries on non-minimum token (CASSANDRA-1700)
 * add nodetool cfhistogram (CASSANDRA-1698)
 * limit repaired ranges to what the nodes have in common (CASSANDRA-1674)
 * index scan treats missing columns as not matching secondary
   expressions (CASSANDRA-1745)
 * Fix misuse of DataOutputBuffer.getData in AntiEntropyService
   (CASSANDRA-1729)
 * detect and warn when obsolete version of JNA is present (CASSANDRA-1760)
 * reduce fat client timeout (CASSANDRA-1730)
 * cleanup smallest CFs first to increase free temp space for larger ones
   (CASSANDRA-1811)
 * Update windows .bat files to work outside of main Cassandra
   directory (CASSANDRA-1713)
 * fix read repair regression from 0.6.7 (CASSANDRA-1727)
 * more-efficient read repair (CASSANDRA-1719)
 * fix hinted handoff replay (CASSANDRA-1656)
 * log type of dropped messages (CASSANDRA-1677)
 * upgrade to SLF4J 1.6.1
 * fix ByteBuffer bug in ExpiringColumn.updateDigest (CASSANDRA-1679)
 * fix IntegerType.getString (CASSANDRA-1681)
 * make -Djava.net.preferIPv4Stack=true the default (CASSANDRA-628)
 * add INTERNAL_RESPONSE verb to differentiate from responses related
   to client requests (CASSANDRA-1685)
 * log tpstats when dropping messages (CASSANDRA-1660)
 * include unreachable nodes in describeSchemaVersions (CASSANDRA-1678)
 * Avoid dropping messages off the client request path (CASSANDRA-1676)
 * fix jna errno reporting (CASSANDRA-1694)
 * add friendlier error for UnknownHostException on startup (CASSANDRA-1697)
 * include jna dependency in RPM package (CASSANDRA-1690)
 * add --skip-keys option to stress.py (CASSANDRA-1696)
 * improve cli handling of non-string keys and column names 
   (CASSANDRA-1701, -1693)
 * r/m extra subcomparator line in cli keyspaces output (CASSANDRA-1712)
 * add read repair chance to cli "show keyspaces"
 * upgrade to ConcurrentLinkedHashMap 1.1 (CASSANDRA-975)
 * fix index scan routing (CASSANDRA-1722)
 * fix tombstoning of supercolumns in range queries (CASSANDRA-1734)
 * clear endpoint cache after updating keyspace metadata (CASSANDRA-1741)
 * fix wrapping-range queries on non-minimum token (CASSANDRA-1700)
 * truncate includes secondary indexes (CASSANDRA-1747)
 * retain reference to PendingFile sstables (CASSANDRA-1749)
 * fix sstableimport regression (CASSANDRA-1753)
 * fix for bootstrap when no non-system tables are defined (CASSANDRA-1732)
 * handle replica unavailability in index scan (CASSANDRA-1755)
 * fix service initialization order deadlock (CASSANDRA-1756)
 * multi-line cli commands (CASSANDRA-1742)
 * fix race between snapshot and compaction (CASSANDRA-1736)
 * add listEndpointsPendingHints, deleteHintsForEndpoint JMX methods 
   (CASSANDRA-1551)


0.7.0-beta3
 * add strategy options to describe_keyspace output (CASSANDRA-1560)
 * log warning when using randomly generated token (CASSANDRA-1552)
 * re-organize JMX into .db, .net, .internal, .request (CASSANDRA-1217)
 * allow nodes to change IPs between restarts (CASSANDRA-1518)
 * remember ring state between restarts by default (CASSANDRA-1518)
 * flush index built flag so we can read it before log replay (CASSANDRA-1541)
 * lock row cache updates to prevent race condition (CASSANDRA-1293)
 * remove assertion causing rare (and harmless) error messages in
   commitlog (CASSANDRA-1330)
 * fix moving nodes with no keyspaces defined (CASSANDRA-1574)
 * fix unbootstrap when no data is present in a transfer range (CASSANDRA-1573)
 * take advantage of AVRO-495 to simplify our avro IDL (CASSANDRA-1436)
 * extend authorization hierarchy to column family (CASSANDRA-1554)
 * deletion support in secondary indexes (CASSANDRA-1571)
 * meaningful error message for invalid replication strategy class 
   (CASSANDRA-1566)
 * allow keyspace creation with RF > N (CASSANDRA-1428)
 * improve cli error handling (CASSANDRA-1580)
 * add cache save/load ability (CASSANDRA-1417, 1606, 1647)
 * add StorageService.getDrainProgress (CASSANDRA-1588)
 * Disallow bootstrap to an in-use token (CASSANDRA-1561)
 * Allow dynamic secondary index creation and destruction (CASSANDRA-1532)
 * log auto-guessed memtable thresholds (CASSANDRA-1595)
 * add ColumnDef support to cli (CASSANDRA-1583)
 * reduce index sample time by 75% (CASSANDRA-1572)
 * add cli support for column, strategy metadata (CASSANDRA-1578, 1612)
 * add cli support for schema modification (CASSANDRA-1584)
 * delete temp files on failed compactions (CASSANDRA-1596)
 * avoid blocking for dead nodes during removetoken (CASSANDRA-1605)
 * remove ConsistencyLevel.ZERO (CASSANDRA-1607)
 * expose in-progress compaction type in jmx (CASSANDRA-1586)
 * removed IClock & related classes from internals (CASSANDRA-1502)
 * fix removing tokens from SystemTable on decommission and removetoken
   (CASSANDRA-1609)
 * include CF metadata in cli 'show keyspaces' (CASSANDRA-1613)
 * switch from Properties to HashMap in PropertyFileSnitch to
   avoid synchronization bottleneck (CASSANDRA-1481)
 * PropertyFileSnitch configuration file renamed to 
   cassandra-topology.properties
 * add cli support for get_range_slices (CASSANDRA-1088, CASSANDRA-1619)
 * Make memtable flush thresholds per-CF instead of global 
   (CASSANDRA-1007, 1637)
 * add cli support for binary data without CfDef hints (CASSANDRA-1603)
 * fix building SSTable statistics post-stream (CASSANDRA-1620)
 * fix potential infinite loop in 2ary index queries (CASSANDRA-1623)
 * allow creating NTS keyspaces with no replicas configured (CASSANDRA-1626)
 * add jmx histogram of sstables accessed per read (CASSANDRA-1624)
 * remove system_rename_column_family and system_rename_keyspace from the
   client API until races can be fixed (CASSANDRA-1630, CASSANDRA-1585)
 * add cli sanity tests (CASSANDRA-1582)
 * update GC settings in cassandra.bat (CASSANDRA-1636)
 * cli support for index queries (CASSANDRA-1635)
 * cli support for updating schema memtable settings (CASSANDRA-1634)
 * cli --file option (CASSANDRA-1616)
 * reduce automatically chosen memtable sizes by 50% (CASSANDRA-1641)
 * move endpoint cache from snitch to strategy (CASSANDRA-1643)
 * fix commitlog recovery deleting the newly-created segment as well as
   the old ones (CASSANDRA-1644)
 * upgrade to Thrift 0.5 (CASSANDRA-1367)
 * renamed CL.DCQUORUM to LOCAL_QUORUM and DCQUORUMSYNC to EACH_QUORUM
 * cli truncate support (CASSANDRA-1653)
 * update GC settings in cassandra.bat (CASSANDRA-1636)
 * avoid logging when a node's ip/token is gossipped back to it (CASSANDRA-1666)


0.7-beta2
 * always use UTF-8 for hint keys (CASSANDRA-1439)
 * remove cassandra.yaml dependency from Hadoop and Pig (CASSADRA-1322)
 * expose CfDef metadata in describe_keyspaces (CASSANDRA-1363)
 * restore use of mmap_index_only option (CASSANDRA-1241)
 * dropping a keyspace with no column families generated an error 
   (CASSANDRA-1378)
 * rename RackAwareStrategy to OldNetworkTopologyStrategy, RackUnawareStrategy 
   to SimpleStrategy, DatacenterShardStrategy to NetworkTopologyStrategy,
   AbstractRackAwareSnitch to AbstractNetworkTopologySnitch (CASSANDRA-1392)
 * merge StorageProxy.mutate, mutateBlocking (CASSANDRA-1396)
 * faster UUIDType, LongType comparisons (CASSANDRA-1386, 1393)
 * fix setting read_repair_chance from CLI addColumnFamily (CASSANDRA-1399)
 * fix updates to indexed columns (CASSANDRA-1373)
 * fix race condition leaving to FileNotFoundException (CASSANDRA-1382)
 * fix sharded lock hash on index write path (CASSANDRA-1402)
 * add support for GT/E, LT/E in subordinate index clauses (CASSANDRA-1401)
 * cfId counter got out of sync when CFs were added (CASSANDRA-1403)
 * less chatty schema updates (CASSANDRA-1389)
 * rename column family mbeans. 'type' will now include either 
   'IndexColumnFamilies' or 'ColumnFamilies' depending on the CFS type.
   (CASSANDRA-1385)
 * disallow invalid keyspace and column family names. This includes name that
   matches a '^\w+' regex. (CASSANDRA-1377)
 * use JNA, if present, to take snapshots (CASSANDRA-1371)
 * truncate hints if starting 0.7 for the first time (CASSANDRA-1414)
 * fix FD leak in single-row slicepredicate queries (CASSANDRA-1416)
 * allow index expressions against columns that are not part of the 
   SlicePredicate (CASSANDRA-1410)
 * config-converter properly handles snitches and framed support 
   (CASSANDRA-1420)
 * remove keyspace argument from multiget_count (CASSANDRA-1422)
 * allow specifying cassandra.yaml location as (local or remote) URL
   (CASSANDRA-1126)
 * fix using DynamicEndpointSnitch with NetworkTopologyStrategy
   (CASSANDRA-1429)
 * Add CfDef.default_validation_class (CASSANDRA-891)
 * fix EstimatedHistogram.max (CASSANDRA-1413)
 * quorum read optimization (CASSANDRA-1622)
 * handle zero-length (or missing) rows during HH paging (CASSANDRA-1432)
 * include secondary indexes during schema migrations (CASSANDRA-1406)
 * fix commitlog header race during schema change (CASSANDRA-1435)
 * fix ColumnFamilyStoreMBeanIterator to use new type name (CASSANDRA-1433)
 * correct filename generated by xml->yaml converter (CASSANDRA-1419)
 * add CMSInitiatingOccupancyFraction=75 and UseCMSInitiatingOccupancyOnly
   to default JVM options
 * decrease jvm heap for cassandra-cli (CASSANDRA-1446)
 * ability to modify keyspaces and column family definitions on a live cluster
   (CASSANDRA-1285)
 * support for Hadoop Streaming [non-jvm map/reduce via stdin/out]
   (CASSANDRA-1368)
 * Move persistent sstable stats from the system table to an sstable component
   (CASSANDRA-1430)
 * remove failed bootstrap attempt from pending ranges when gossip times
   it out after 1h (CASSANDRA-1463)
 * eager-create tcp connections to other cluster members (CASSANDRA-1465)
 * enumerate stages and derive stage from message type instead of 
   transmitting separately (CASSANDRA-1465)
 * apply reversed flag during collation from different data sources
   (CASSANDRA-1450)
 * make failure to remove commitlog segment non-fatal (CASSANDRA-1348)
 * correct ordering of drain operations so CL.recover is no longer 
   necessary (CASSANDRA-1408)
 * removed keyspace from describe_splits method (CASSANDRA-1425)
 * rename check_schema_agreement to describe_schema_versions
   (CASSANDRA-1478)
 * fix QUORUM calculation for RF > 3 (CASSANDRA-1487)
 * remove tombstones during non-major compactions when bloom filter
   verifies that row does not exist in other sstables (CASSANDRA-1074)
 * nodes that coordinated a loadbalance in the past could not be seen by
   newly added nodes (CASSANDRA-1467)
 * exposed endpoint states (gossip details) via jmx (CASSANDRA-1467)
 * ensure that compacted sstables are not included when new readers are
   instantiated (CASSANDRA-1477)
 * by default, calculate heap size and memtable thresholds at runtime (CASSANDRA-1469)
 * fix races dealing with adding/dropping keyspaces and column families in
   rapid succession (CASSANDRA-1477)
 * clean up of Streaming system (CASSANDRA-1503, 1504, 1506)
 * add options to configure Thrift socket keepalive and buffer sizes (CASSANDRA-1426)
 * make contrib CassandraServiceDataCleaner recursive (CASSANDRA-1509)
 * min, max compaction threshold are configurable and persistent 
   per-ColumnFamily (CASSANDRA-1468)
 * fix replaying the last mutation in a commitlog unnecessarily 
   (CASSANDRA-1512)
 * invoke getDefaultUncaughtExceptionHandler from DTPE with the original
   exception rather than the ExecutionException wrapper (CASSANDRA-1226)
 * remove Clock from the Thrift (and Avro) API (CASSANDRA-1501)
 * Close intra-node sockets when connection is broken (CASSANDRA-1528)
 * RPM packaging spec file (CASSANDRA-786)
 * weighted request scheduler (CASSANDRA-1485)
 * treat expired columns as deleted (CASSANDRA-1539)
 * make IndexInterval configurable (CASSANDRA-1488)
 * add describe_snitch to Thrift API (CASSANDRA-1490)
 * MD5 authenticator compares plain text submitted password with MD5'd
   saved property, instead of vice versa (CASSANDRA-1447)
 * JMX MessagingService pending and completed counts (CASSANDRA-1533)
 * fix race condition processing repair responses (CASSANDRA-1511)
 * make repair blocking (CASSANDRA-1511)
 * create EndpointSnitchInfo and MBean to expose rack and DC (CASSANDRA-1491)
 * added option to contrib/word_count to output results back to Cassandra
   (CASSANDRA-1342)
 * rewrite Hadoop ColumnFamilyRecordWriter to pool connections, retry to
   multiple Cassandra nodes, and smooth impact on the Cassandra cluster
   by using smaller batch sizes (CASSANDRA-1434)
 * fix setting gc_grace_seconds via CLI (CASSANDRA-1549)
 * support TTL'd index values (CASSANDRA-1536)
 * make removetoken work like decommission (CASSANDRA-1216)
 * make cli comparator-aware and improve quote rules (CASSANDRA-1523,-1524)
 * make nodetool compact and cleanup blocking (CASSANDRA-1449)
 * add memtable, cache information to GCInspector logs (CASSANDRA-1558)
 * enable/disable HintedHandoff via JMX (CASSANDRA-1550)
 * Ignore stray files in the commit log directory (CASSANDRA-1547)
 * Disallow bootstrap to an in-use token (CASSANDRA-1561)


0.7-beta1
 * sstable versioning (CASSANDRA-389)
 * switched to slf4j logging (CASSANDRA-625)
 * add (optional) expiration time for column (CASSANDRA-699)
 * access levels for authentication/authorization (CASSANDRA-900)
 * add ReadRepairChance to CF definition (CASSANDRA-930)
 * fix heisenbug in system tests, especially common on OS X (CASSANDRA-944)
 * convert to byte[] keys internally and all public APIs (CASSANDRA-767)
 * ability to alter schema definitions on a live cluster (CASSANDRA-44)
 * renamed configuration file to cassandra.xml, and log4j.properties to
   log4j-server.properties, which must now be loaded from
   the classpath (which is how our scripts in bin/ have always done it)
   (CASSANDRA-971)
 * change get_count to require a SlicePredicate. create multi_get_count
   (CASSANDRA-744)
 * re-organized endpointsnitch implementations and added SimpleSnitch
   (CASSANDRA-994)
 * Added preload_row_cache option (CASSANDRA-946)
 * add CRC to commitlog header (CASSANDRA-999)
 * removed deprecated batch_insert and get_range_slice methods (CASSANDRA-1065)
 * add truncate thrift method (CASSANDRA-531)
 * http mini-interface using mx4j (CASSANDRA-1068)
 * optimize away copy of sliced row on memtable read path (CASSANDRA-1046)
 * replace constant-size 2GB mmaped segments and special casing for index 
   entries spanning segment boundaries, with SegmentedFile that computes 
   segments that always contain entire entries/rows (CASSANDRA-1117)
 * avoid reading large rows into memory during compaction (CASSANDRA-16)
 * added hadoop OutputFormat (CASSANDRA-1101)
 * efficient Streaming (no more anticompaction) (CASSANDRA-579)
 * split commitlog header into separate file and add size checksum to
   mutations (CASSANDRA-1179)
 * avoid allocating a new byte[] for each mutation on replay (CASSANDRA-1219)
 * revise HH schema to be per-endpoint (CASSANDRA-1142)
 * add joining/leaving status to nodetool ring (CASSANDRA-1115)
 * allow multiple repair sessions per node (CASSANDRA-1190)
 * optimize away MessagingService for local range queries (CASSANDRA-1261)
 * make framed transport the default so malformed requests can't OOM the 
   server (CASSANDRA-475)
 * significantly faster reads from row cache (CASSANDRA-1267)
 * take advantage of row cache during range queries (CASSANDRA-1302)
 * make GCGraceSeconds a per-ColumnFamily value (CASSANDRA-1276)
 * keep persistent row size and column count statistics (CASSANDRA-1155)
 * add IntegerType (CASSANDRA-1282)
 * page within a single row during hinted handoff (CASSANDRA-1327)
 * push DatacenterShardStrategy configuration into keyspace definition,
   eliminating datacenter.properties. (CASSANDRA-1066)
 * optimize forward slices starting with '' and single-index-block name 
   queries by skipping the column index (CASSANDRA-1338)
 * streaming refactor (CASSANDRA-1189)
 * faster comparison for UUID types (CASSANDRA-1043)
 * secondary index support (CASSANDRA-749 and subtasks)
 * make compaction buckets deterministic (CASSANDRA-1265)


0.6.6
 * Allow using DynamicEndpointSnitch with RackAwareStrategy (CASSANDRA-1429)
 * remove the remaining vestiges of the unfinished DatacenterShardStrategy 
   (replaced by NetworkTopologyStrategy in 0.7)
   

0.6.5
 * fix key ordering in range query results with RandomPartitioner
   and ConsistencyLevel > ONE (CASSANDRA-1145)
 * fix for range query starting with the wrong token range (CASSANDRA-1042)
 * page within a single row during hinted handoff (CASSANDRA-1327)
 * fix compilation on non-sun JDKs (CASSANDRA-1061)
 * remove String.trim() call on row keys in batch mutations (CASSANDRA-1235)
 * Log summary of dropped messages instead of spamming log (CASSANDRA-1284)
 * add dynamic endpoint snitch (CASSANDRA-981)
 * fix streaming for keyspaces with hyphens in their name (CASSANDRA-1377)
 * fix errors in hard-coded bloom filter optKPerBucket by computing it
   algorithmically (CASSANDRA-1220
 * remove message deserialization stage, and uncap read/write stages
   so slow reads/writes don't block gossip processing (CASSANDRA-1358)
 * add jmx port configuration to Debian package (CASSANDRA-1202)
 * use mlockall via JNA, if present, to prevent Linux from swapping
   out parts of the JVM (CASSANDRA-1214)


0.6.4
 * avoid queuing multiple hint deliveries for the same endpoint
   (CASSANDRA-1229)
 * better performance for and stricter checking of UTF8 column names
   (CASSANDRA-1232)
 * extend option to lower compaction priority to hinted handoff
   as well (CASSANDRA-1260)
 * log errors in gossip instead of re-throwing (CASSANDRA-1289)
 * avoid aborting commitlog replay prematurely if a flushed-but-
   not-removed commitlog segment is encountered (CASSANDRA-1297)
 * fix duplicate rows being read during mapreduce (CASSANDRA-1142)
 * failure detection wasn't closing command sockets (CASSANDRA-1221)
 * cassandra-cli.bat works on windows (CASSANDRA-1236)
 * pre-emptively drop requests that cannot be processed within RPCTimeout
   (CASSANDRA-685)
 * add ack to Binary write verb and update CassandraBulkLoader
   to wait for acks for each row (CASSANDRA-1093)
 * added describe_partitioner Thrift method (CASSANDRA-1047)
 * Hadoop jobs no longer require the Cassandra storage-conf.xml
   (CASSANDRA-1280, CASSANDRA-1047)
 * log thread pool stats when GC is excessive (CASSANDRA-1275)
 * remove gossip message size limit (CASSANDRA-1138)
 * parallelize local and remote reads during multiget, and respect snitch 
   when determining whether to do local read for CL.ONE (CASSANDRA-1317)
 * fix read repair to use requested consistency level on digest mismatch,
   rather than assuming QUORUM (CASSANDRA-1316)
 * process digest mismatch re-reads in parallel (CASSANDRA-1323)
 * switch hints CF comparator to BytesType (CASSANDRA-1274)


0.6.3
 * retry to make streaming connections up to 8 times. (CASSANDRA-1019)
 * reject describe_ring() calls on invalid keyspaces (CASSANDRA-1111)
 * fix cache size calculation for size of 100% (CASSANDRA-1129)
 * fix cache capacity only being recalculated once (CASSANDRA-1129)
 * remove hourly scan of all hints on the off chance that the gossiper
   missed a status change; instead, expose deliverHintsToEndpoint to JMX
   so it can be done manually, if necessary (CASSANDRA-1141)
 * don't reject reads at CL.ALL (CASSANDRA-1152)
 * reject deletions to supercolumns in CFs containing only standard
   columns (CASSANDRA-1139)
 * avoid preserving login information after client disconnects
   (CASSANDRA-1057)
 * prefer sun jdk to openjdk in debian init script (CASSANDRA-1174)
 * detect partioner config changes between restarts and fail fast 
   (CASSANDRA-1146)
 * use generation time to resolve node token reassignment disagreements
   (CASSANDRA-1118)
 * restructure the startup ordering of Gossiper and MessageService to avoid
   timing anomalies (CASSANDRA-1160)
 * detect incomplete commit log hearders (CASSANDRA-1119)
 * force anti-entropy service to stream files on the stream stage to avoid
   sending streams out of order (CASSANDRA-1169)
 * remove inactive stream managers after AES streams files (CASSANDRA-1169)
 * allow removing entire row through batch_mutate Deletion (CASSANDRA-1027)
 * add JMX metrics for row-level bloom filter false positives (CASSANDRA-1212)
 * added a redhat init script to contrib (CASSANDRA-1201)
 * use midpoint when bootstrapping a new machine into range with not
   much data yet instead of random token (CASSANDRA-1112)
 * kill server on OOM in executor stage as well as Thrift (CASSANDRA-1226)
 * remove opportunistic repairs, when two machines with overlapping replica
   responsibilities happen to finish major compactions of the same CF near
   the same time.  repairs are now fully manual (CASSANDRA-1190)
 * add ability to lower compaction priority (default is no change from 0.6.2)
   (CASSANDRA-1181)


0.6.2
 * fix contrib/word_count build. (CASSANDRA-992)
 * split CommitLogExecutorService into BatchCommitLogExecutorService and 
   PeriodicCommitLogExecutorService (CASSANDRA-1014)
 * add latency histograms to CFSMBean (CASSANDRA-1024)
 * make resolving timestamp ties deterministic by using value bytes
   as a tiebreaker (CASSANDRA-1039)
 * Add option to turn off Hinted Handoff (CASSANDRA-894)
 * fix windows startup (CASSANDRA-948)
 * make concurrent_reads, concurrent_writes configurable at runtime via JMX
   (CASSANDRA-1060)
 * disable GCInspector on non-Sun JVMs (CASSANDRA-1061)
 * fix tombstone handling in sstable rows with no other data (CASSANDRA-1063)
 * fix size of row in spanned index entries (CASSANDRA-1056)
 * install json2sstable, sstable2json, and sstablekeys to Debian package
 * StreamingService.StreamDestinations wouldn't empty itself after streaming
   finished (CASSANDRA-1076)
 * added Collections.shuffle(splits) before returning the splits in 
   ColumnFamilyInputFormat (CASSANDRA-1096)
 * do not recalculate cache capacity post-compaction if it's been manually 
   modified (CASSANDRA-1079)
 * better defaults for flush sorter + writer executor queue sizes
   (CASSANDRA-1100)
 * windows scripts for SSTableImport/Export (CASSANDRA-1051)
 * windows script for nodetool (CASSANDRA-1113)
 * expose PhiConvictThreshold (CASSANDRA-1053)
 * make repair of RF==1 a no-op (CASSANDRA-1090)
 * improve default JVM GC options (CASSANDRA-1014)
 * fix SlicePredicate serialization inside Hadoop jobs (CASSANDRA-1049)
 * close Thrift sockets in Hadoop ColumnFamilyRecordReader (CASSANDRA-1081)


0.6.1
 * fix NPE in sstable2json when no excluded keys are given (CASSANDRA-934)
 * keep the replica set constant throughout the read repair process
   (CASSANDRA-937)
 * allow querying getAllRanges with empty token list (CASSANDRA-933)
 * fix command line arguments inversion in clustertool (CASSANDRA-942)
 * fix race condition that could trigger a false-positive assertion
   during post-flush discard of old commitlog segments (CASSANDRA-936)
 * fix neighbor calculation for anti-entropy repair (CASSANDRA-924)
 * perform repair even for small entropy differences (CASSANDRA-924)
 * Use hostnames in CFInputFormat to allow Hadoop's naive string-based
   locality comparisons to work (CASSANDRA-955)
 * cache read-only BufferedRandomAccessFile length to avoid
   3 system calls per invocation (CASSANDRA-950)
 * nodes with IPv6 (and no IPv4) addresses could not join cluster
   (CASSANDRA-969)
 * Retrieve the correct number of undeleted columns, if any, from
   a supercolumn in a row that had been deleted previously (CASSANDRA-920)
 * fix index scans that cross the 2GB mmap boundaries for both mmap
   and standard i/o modes (CASSANDRA-866)
 * expose drain via nodetool (CASSANDRA-978)


0.6.0-RC1
 * JMX drain to flush memtables and run through commit log (CASSANDRA-880)
 * Bootstrapping can skip ranges under the right conditions (CASSANDRA-902)
 * fix merging row versions in range_slice for CL > ONE (CASSANDRA-884)
 * default write ConsistencyLeven chaned from ZERO to ONE
 * fix for index entries spanning mmap buffer boundaries (CASSANDRA-857)
 * use lexical comparison if time part of TimeUUIDs are the same 
   (CASSANDRA-907)
 * bound read, mutation, and response stages to fix possible OOM
   during log replay (CASSANDRA-885)
 * Use microseconds-since-epoch (UTC) in cli, instead of milliseconds
 * Treat batch_mutate Deletion with null supercolumn as "apply this predicate 
   to top level supercolumns" (CASSANDRA-834)
 * Streaming destination nodes do not update their JMX status (CASSANDRA-916)
 * Fix internal RPC timeout calculation (CASSANDRA-911)
 * Added Pig loadfunc to contrib/pig (CASSANDRA-910)


0.6.0-beta3
 * fix compaction bucketing bug (CASSANDRA-814)
 * update windows batch file (CASSANDRA-824)
 * deprecate KeysCachedFraction configuration directive in favor
   of KeysCached; move to unified-per-CF key cache (CASSANDRA-801)
 * add invalidateRowCache to ColumnFamilyStoreMBean (CASSANDRA-761)
 * send Handoff hints to natural locations to reduce load on
   remaining nodes in a failure scenario (CASSANDRA-822)
 * Add RowWarningThresholdInMB configuration option to warn before very 
   large rows get big enough to threaten node stability, and -x option to
   be able to remove them with sstable2json if the warning is unheeded
   until it's too late (CASSANDRA-843)
 * Add logging of GC activity (CASSANDRA-813)
 * fix ConcurrentModificationException in commitlog discard (CASSANDRA-853)
 * Fix hardcoded row count in Hadoop RecordReader (CASSANDRA-837)
 * Add a jmx status to the streaming service and change several DEBUG
   messages to INFO (CASSANDRA-845)
 * fix classpath in cassandra-cli.bat for Windows (CASSANDRA-858)
 * allow re-specifying host, port to cassandra-cli if invalid ones
   are first tried (CASSANDRA-867)
 * fix race condition handling rpc timeout in the coordinator
   (CASSANDRA-864)
 * Remove CalloutLocation and StagingFileDirectory from storage-conf files 
   since those settings are no longer used (CASSANDRA-878)
 * Parse a long from RowWarningThresholdInMB instead of an int (CASSANDRA-882)
 * Remove obsolete ControlPort code from DatabaseDescriptor (CASSANDRA-886)
 * move skipBytes side effect out of assert (CASSANDRA-899)
 * add "double getLoad" to StorageServiceMBean (CASSANDRA-898)
 * track row stats per CF at compaction time (CASSANDRA-870)
 * disallow CommitLogDirectory matching a DataFileDirectory (CASSANDRA-888)
 * default key cache size is 200k entries, changed from 10% (CASSANDRA-863)
 * add -Dcassandra-foreground=yes to cassandra.bat
 * exit if cluster name is changed unexpectedly (CASSANDRA-769)


0.6.0-beta1/beta2
 * add batch_mutate thrift command, deprecating batch_insert (CASSANDRA-336)
 * remove get_key_range Thrift API, deprecated in 0.5 (CASSANDRA-710)
 * add optional login() Thrift call for authentication (CASSANDRA-547)
 * support fat clients using gossiper and StorageProxy to perform
   replication in-process [jvm-only] (CASSANDRA-535)
 * support mmapped I/O for reads, on by default on 64bit JVMs 
   (CASSANDRA-408, CASSANDRA-669)
 * improve insert concurrency, particularly during Hinted Handoff
   (CASSANDRA-658)
 * faster network code (CASSANDRA-675)
 * stress.py moved to contrib (CASSANDRA-635)
 * row caching [must be explicitly enabled per-CF in config] (CASSANDRA-678)
 * present a useful measure of compaction progress in JMX (CASSANDRA-599)
 * add bin/sstablekeys (CASSNADRA-679)
 * add ConsistencyLevel.ANY (CASSANDRA-687)
 * make removetoken remove nodes from gossip entirely (CASSANDRA-644)
 * add ability to set cache sizes at runtime (CASSANDRA-708)
 * report latency and cache hit rate statistics with lifetime totals
   instead of average over the last minute (CASSANDRA-702)
 * support get_range_slice for RandomPartitioner (CASSANDRA-745)
 * per-keyspace replication factory and replication strategy (CASSANDRA-620)
 * track latency in microseconds (CASSANDRA-733)
 * add describe_ Thrift methods, deprecating get_string_property and 
   get_string_list_property
 * jmx interface for tracking operation mode and streams in general.
   (CASSANDRA-709)
 * keep memtables in sorted order to improve range query performance
   (CASSANDRA-799)
 * use while loop instead of recursion when trimming sstables compaction list 
   to avoid blowing stack in pathological cases (CASSANDRA-804)
 * basic Hadoop map/reduce support (CASSANDRA-342)


0.5.1
 * ensure all files for an sstable are streamed to the same directory.
   (CASSANDRA-716)
 * more accurate load estimate for bootstrapping (CASSANDRA-762)
 * tolerate dead or unavailable bootstrap target on write (CASSANDRA-731)
 * allow larger numbers of keys (> 140M) in a sstable bloom filter
   (CASSANDRA-790)
 * include jvm argument improvements from CASSANDRA-504 in debian package
 * change streaming chunk size to 32MB to accomodate Windows XP limitations
   (was 64MB) (CASSANDRA-795)
 * fix get_range_slice returning results in the wrong order (CASSANDRA-781)
 

0.5.0 final
 * avoid attempting to delete temporary bootstrap files twice (CASSANDRA-681)
 * fix bogus NaN in nodeprobe cfstats output (CASSANDRA-646)
 * provide a policy for dealing with single thread executors w/ a full queue
   (CASSANDRA-694)
 * optimize inner read in MessagingService, vastly improving multiple-node
   performance (CASSANDRA-675)
 * wait for table flush before streaming data back to a bootstrapping node.
   (CASSANDRA-696)
 * keep track of bootstrapping sources by table so that bootstrapping doesn't 
   give the indication of finishing early (CASSANDRA-673)


0.5.0 RC3
 * commit the correct version of the patch for CASSANDRA-663


0.5.0 RC2 (unreleased)
 * fix bugs in converting get_range_slice results to Thrift 
   (CASSANDRA-647, CASSANDRA-649)
 * expose java.util.concurrent.TimeoutException in StorageProxy methods
   (CASSANDRA-600)
 * TcpConnectionManager was holding on to disconnected connections, 
   giving the false indication they were being used. (CASSANDRA-651)
 * Remove duplicated write. (CASSANDRA-662)
 * Abort bootstrap if IP is already in the token ring (CASSANDRA-663)
 * increase default commitlog sync period, and wait for last sync to 
   finish before submitting another (CASSANDRA-668)


0.5.0 RC1
 * Fix potential NPE in get_range_slice (CASSANDRA-623)
 * add CRC32 to commitlog entries (CASSANDRA-605)
 * fix data streaming on windows (CASSANDRA-630)
 * GC compacted sstables after cleanup and compaction (CASSANDRA-621)
 * Speed up anti-entropy validation (CASSANDRA-629)
 * Fix anti-entropy assertion error (CASSANDRA-639)
 * Fix pending range conflicts when bootstapping or moving
   multiple nodes at once (CASSANDRA-603)
 * Handle obsolete gossip related to node movement in the case where
   one or more nodes is down when the movement occurs (CASSANDRA-572)
 * Include dead nodes in gossip to avoid a variety of problems
   and fix HH to removed nodes (CASSANDRA-634)
 * return an InvalidRequestException for mal-formed SlicePredicates
   (CASSANDRA-643)
 * fix bug determining closest neighbor for use in multiple datacenters
   (CASSANDRA-648)
 * Vast improvements in anticompaction speed (CASSANDRA-607)
 * Speed up log replay and writes by avoiding redundant serializations
   (CASSANDRA-652)


0.5.0 beta 2
 * Bootstrap improvements (several tickets)
 * add nodeprobe repair anti-entropy feature (CASSANDRA-193, CASSANDRA-520)
 * fix possibility of partition when many nodes restart at once
   in clusters with multiple seeds (CASSANDRA-150)
 * fix NPE in get_range_slice when no data is found (CASSANDRA-578)
 * fix potential NPE in hinted handoff (CASSANDRA-585)
 * fix cleanup of local "system" keyspace (CASSANDRA-576)
 * improve computation of cluster load balance (CASSANDRA-554)
 * added super column read/write, column count, and column/row delete to
   cassandra-cli (CASSANDRA-567, CASSANDRA-594)
 * fix returning live subcolumns of deleted supercolumns (CASSANDRA-583)
 * respect JAVA_HOME in bin/ scripts (several tickets)
 * add StorageService.initClient for fat clients on the JVM (CASSANDRA-535)
   (see contrib/client_only for an example of use)
 * make consistency_level functional in get_range_slice (CASSANDRA-568)
 * optimize key deserialization for RandomPartitioner (CASSANDRA-581)
 * avoid GCing tombstones except on major compaction (CASSANDRA-604)
 * increase failure conviction threshold, resulting in less nodes
   incorrectly (and temporarily) marked as down (CASSANDRA-610)
 * respect memtable thresholds during log replay (CASSANDRA-609)
 * support ConsistencyLevel.ALL on read (CASSANDRA-584)
 * add nodeprobe removetoken command (CASSANDRA-564)


0.5.0 beta
 * Allow multiple simultaneous flushes, improving flush throughput 
   on multicore systems (CASSANDRA-401)
 * Split up locks to improve write and read throughput on multicore systems
   (CASSANDRA-444, CASSANDRA-414)
 * More efficient use of memory during compaction (CASSANDRA-436)
 * autobootstrap option: when enabled, all non-seed nodes will attempt
   to bootstrap when started, until bootstrap successfully
   completes. -b option is removed.  (CASSANDRA-438)
 * Unless a token is manually specified in the configuration xml,
   a bootstraping node will use a token that gives it half the
   keys from the most-heavily-loaded node in the cluster,
   instead of generating a random token. 
   (CASSANDRA-385, CASSANDRA-517)
 * Miscellaneous bootstrap fixes (several tickets)
 * Ability to change a node's token even after it has data on it
   (CASSANDRA-541)
 * Ability to decommission a live node from the ring (CASSANDRA-435)
 * Semi-automatic loadbalancing via nodeprobe (CASSANDRA-192)
 * Add ability to set compaction thresholds at runtime via
   JMX / nodeprobe.  (CASSANDRA-465)
 * Add "comment" field to ColumnFamily definition. (CASSANDRA-481)
 * Additional JMX metrics (CASSANDRA-482)
 * JSON based export and import tools (several tickets)
 * Hinted Handoff fixes (several tickets)
 * Add key cache to improve read performance (CASSANDRA-423)
 * Simplified construction of custom ReplicationStrategy classes
   (CASSANDRA-497)
 * Graphical application (Swing) for ring integrity verification and 
   visualization was added to contrib (CASSANDRA-252)
 * Add DCQUORUM, DCQUORUMSYNC consistency levels and corresponding
   ReplicationStrategy / EndpointSnitch classes.  Experimental.
   (CASSANDRA-492)
 * Web client interface added to contrib (CASSANDRA-457)
 * More-efficient flush for Random, CollatedOPP partitioners 
   for normal writes (CASSANDRA-446) and bulk load (CASSANDRA-420)
 * Add MemtableFlushAfterMinutes, a global replacement for the old 
   per-CF FlushPeriodInMinutes setting (CASSANDRA-463)
 * optimizations to slice reading (CASSANDRA-350) and supercolumn
   queries (CASSANDRA-510)
 * force binding to given listenaddress for nodes with multiple
   interfaces (CASSANDRA-546)
 * stress.py benchmarking tool improvements (several tickets)
 * optimized replica placement code (CASSANDRA-525)
 * faster log replay on restart (CASSANDRA-539, CASSANDRA-540)
 * optimized local-node writes (CASSANDRA-558)
 * added get_range_slice, deprecating get_key_range (CASSANDRA-344)
 * expose TimedOutException to thrift (CASSANDRA-563)
 

0.4.2
 * Add validation disallowing null keys (CASSANDRA-486)
 * Fix race conditions in TCPConnectionManager (CASSANDRA-487)
 * Fix using non-utf8-aware comparison as a sanity check.
   (CASSANDRA-493)
 * Improve default garbage collector options (CASSANDRA-504)
 * Add "nodeprobe flush" (CASSANDRA-505)
 * remove NotFoundException from get_slice throws list (CASSANDRA-518)
 * fix get (not get_slice) of entire supercolumn (CASSANDRA-508)
 * fix null token during bootstrap (CASSANDRA-501)


0.4.1
 * Fix FlushPeriod columnfamily configuration regression
   (CASSANDRA-455)
 * Fix long column name support (CASSANDRA-460)
 * Fix for serializing a row that only contains tombstones
   (CASSANDRA-458)
 * Fix for discarding unneeded commitlog segments (CASSANDRA-459)
 * Add SnapshotBeforeCompaction configuration option (CASSANDRA-426)
 * Fix compaction abort under insufficient disk space (CASSANDRA-473)
 * Fix reading subcolumn slice from tombstoned CF (CASSANDRA-484)
 * Fix race condition in RVH causing occasional NPE (CASSANDRA-478)


0.4.0
 * fix get_key_range problems when a node is down (CASSANDRA-440)
   and add UnavailableException to more Thrift methods
 * Add example EndPointSnitch contrib code (several tickets)


0.4.0 RC2
 * fix SSTable generation clash during compaction (CASSANDRA-418)
 * reject method calls with null parameters (CASSANDRA-308)
 * properly order ranges in nodeprobe output (CASSANDRA-421)
 * fix logging of certain errors on executor threads (CASSANDRA-425)


0.4.0 RC1
 * Bootstrap feature is live; use -b on startup (several tickets)
 * Added multiget api (CASSANDRA-70)
 * fix Deadlock with SelectorManager.doProcess and TcpConnection.write
   (CASSANDRA-392)
 * remove key cache b/c of concurrency bugs in third-party
   CLHM library (CASSANDRA-405)
 * update non-major compaction logic to use two threshold values
   (CASSANDRA-407)
 * add periodic / batch commitlog sync modes (several tickets)
 * inline BatchMutation into batch_insert params (CASSANDRA-403)
 * allow setting the logging level at runtime via mbean (CASSANDRA-402)
 * change default comparator to BytesType (CASSANDRA-400)
 * add forwards-compatible ConsistencyLevel parameter to get_key_range
   (CASSANDRA-322)
 * r/m special case of blocking for local destination when writing with 
   ConsistencyLevel.ZERO (CASSANDRA-399)
 * Fixes to make BinaryMemtable [bulk load interface] useful (CASSANDRA-337);
   see contrib/bmt_example for an example of using it.
 * More JMX properties added (several tickets)
 * Thrift changes (several tickets)
    - Merged _super get methods with the normal ones; return values
      are now of ColumnOrSuperColumn.
    - Similarly, merged batch_insert_super into batch_insert.



0.4.0 beta
 * On-disk data format has changed to allow billions of keys/rows per
   node instead of only millions
 * Multi-keyspace support
 * Scan all sstables for all queries to avoid situations where
   different types of operation on the same ColumnFamily could
   disagree on what data was present
 * Snapshot support via JMX
 * Thrift API has changed a _lot_:
    - removed time-sorted CFs; instead, user-defined comparators
      may be defined on the column names, which are now byte arrays.
      Default comparators are provided for UTF8, Bytes, Ascii, Long (i64),
      and UUID types.
    - removed colon-delimited strings in thrift api in favor of explicit
      structs such as ColumnPath, ColumnParent, etc.  Also normalized
      thrift struct and argument naming.
    - Added columnFamily argument to get_key_range.
    - Change signature of get_slice to accept starting and ending
      columns as well as an offset.  (This allows use of indexes.)
      Added "ascending" flag to allow reasonably-efficient reverse
      scans as well.  Removed get_slice_by_range as redundant.
    - get_key_range operates on one CF at a time
    - changed `block` boolean on insert methods to ConsistencyLevel enum,
      with options of NONE, ONE, QUORUM, and ALL.
    - added similar consistency_level parameter to read methods
    - column-name-set slice with no names given now returns zero columns
      instead of all of them.  ("all" can run your server out of memory.
      use a range-based slice with a high max column count instead.)
 * Removed the web interface. Node information can now be obtained by 
   using the newly introduced nodeprobe utility.
 * More JMX stats
 * Remove magic values from internals (e.g. special key to indicate
   when to flush memtables)
 * Rename configuration "table" to "keyspace"
 * Moved to crash-only design; no more shutdown (just kill the process)
 * Lots of bug fixes

Full list of issues resolved in 0.4 is at https://issues.apache.org/jira/secure/IssueNavigator.jspa?reset=true&&pid=12310865&fixfor=12313862&resolution=1&sorter/field=issuekey&sorter/order=DESC


0.3.0 RC3
 * Fix potential deadlock under load in TCPConnection.
   (CASSANDRA-220)


0.3.0 RC2
 * Fix possible data loss when server is stopped after replaying
   log but before new inserts force memtable flush.
   (CASSANDRA-204)
 * Added BUGS file


0.3.0 RC1
 * Range queries on keys, including user-defined key collation
 * Remove support
 * Workarounds for a weird bug in JDK select/register that seems
   particularly common on VM environments. Cassandra should deploy
   fine on EC2 now
 * Much improved infrastructure: the beginnings of a decent test suite
   ("ant test" for unit tests; "nosetests" for system tests), code
   coverage reporting, etc.
 * Expanded node status reporting via JMX
 * Improved error reporting/logging on both server and client
 * Reduced memory footprint in default configuration
 * Combined blocking and non-blocking versions of insert APIs
 * Added FlushPeriodInMinutes configuration parameter to force
   flushing of infrequently-updated ColumnFamilies<|MERGE_RESOLUTION|>--- conflicted
+++ resolved
@@ -15,7 +15,7 @@
  * Make sure high level sstables get compacted (CASSANDRA-7414)
  * Fix AssertionError when using empty clustering columns and static columns
    (CASSANDRA-7455)
-<<<<<<< HEAD
+ * Add option to disable STCS in L0 (CASSANDRA-6621)
  * Upgrade to snappy-java 1.0.5.2 (CASSANDRA-7476)
 
 
@@ -29,17 +29,6 @@
  * Fix exception when querying a composite-keyed table with a collection index
    (CASSANDRA-7372)
  * Use node's host id in place of counter ids (CASSANDRA-7366)
-=======
- * Add inter_dc_stream_throughput_outbound_megabits_per_sec (CASSANDRA-6596)
- * Add option to disable STCS in L0 (CASSANDRA-6621)
-Merged from 1.2:
-
-
-2.0.9
- * Fix CC#collectTimeOrderedData() tombstone optimisations (CASSANDRA-7394)
- * Fix assertion error in CL.ANY timeout handling (CASSANDRA-7364)
- * Handle empty CFs in Memtable#maybeUpdateLiveRatio() (CASSANDRA-7401)
->>>>>>> f39cb073
  * Fix native protocol CAS batches (CASSANDRA-7337)
  * Reduce likelihood of contention on local paxos locking (CASSANDRA-7359)
  * Upgrade to Pig 0.12.1 (CASSANDRA-6556)
